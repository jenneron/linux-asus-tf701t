// SPDX-License-Identifier: GPL-2.0-only
/*
 *  linux/mm/memory.c
 *
 *  Copyright (C) 1991, 1992, 1993, 1994  Linus Torvalds
 */

/*
 * demand-loading started 01.12.91 - seems it is high on the list of
 * things wanted, and it should be easy to implement. - Linus
 */

/*
 * Ok, demand-loading was easy, shared pages a little bit tricker. Shared
 * pages started 02.12.91, seems to work. - Linus.
 *
 * Tested sharing by executing about 30 /bin/sh: under the old kernel it
 * would have taken more than the 6M I have free, but it worked well as
 * far as I could see.
 *
 * Also corrected some "invalidate()"s - I wasn't doing enough of them.
 */

/*
 * Real VM (paging to/from disk) started 18.12.91. Much more work and
 * thought has to go into this. Oh, well..
 * 19.12.91  -  works, somewhat. Sometimes I get faults, don't know why.
 *		Found it. Everything seems to work now.
 * 20.12.91  -  Ok, making the swap-device changeable like the root.
 */

/*
 * 05.04.94  -  Multi-page memory management added for v1.1.
 *              Idea by Alex Bligh (alex@cconcepts.co.uk)
 *
 * 16.07.99  -  Support of BIGMEM added by Gerhard Wichert, Siemens AG
 *		(Gerhard.Wichert@pdb.siemens.de)
 *
 * Aug/Sep 2004 Changed to four level page tables (Andi Kleen)
 */

#include <linux/kernel_stat.h>
#include <linux/mm.h>
#include <linux/mm_inline.h>
#include <linux/sched/mm.h>
#include <linux/sched/coredump.h>
#include <linux/sched/numa_balancing.h>
#include <linux/sched/task.h>
#include <linux/hugetlb.h>
#include <linux/mman.h>
#include <linux/swap.h>
#include <linux/highmem.h>
#include <linux/pagemap.h>
#include <linux/memremap.h>
#include <linux/ksm.h>
#include <linux/rmap.h>
#include <linux/export.h>
#include <linux/delayacct.h>
#include <linux/init.h>
#include <linux/pfn_t.h>
#include <linux/writeback.h>
#include <linux/memcontrol.h>
#include <linux/mmu_notifier.h>
#include <linux/swapops.h>
#include <linux/elf.h>
#include <linux/gfp.h>
#include <linux/migrate.h>
#include <linux/string.h>
#include <linux/debugfs.h>
#include <linux/userfaultfd_k.h>
#include <linux/dax.h>
#include <linux/oom.h>
#include <linux/numa.h>
#include <linux/perf_event.h>
#include <linux/ptrace.h>
#include <linux/vmalloc.h>

#include <trace/events/kmem.h>

#include <asm/io.h>
#include <asm/mmu_context.h>
#include <asm/pgalloc.h>
#include <linux/uaccess.h>
#include <asm/tlb.h>
#include <asm/tlbflush.h>

#include "pgalloc-track.h"
#include "internal.h"
#include "swap.h"

#if defined(LAST_CPUPID_NOT_IN_PAGE_FLAGS) && !defined(CONFIG_COMPILE_TEST)
#warning Unfortunate NUMA and NUMA Balancing config, growing page-frame for last_cpupid.
#endif

#ifndef CONFIG_NUMA
unsigned long max_mapnr;
EXPORT_SYMBOL(max_mapnr);

struct page *mem_map;
EXPORT_SYMBOL(mem_map);
#endif

static vm_fault_t do_fault(struct vm_fault *vmf);

/*
 * A number of key systems in x86 including ioremap() rely on the assumption
 * that high_memory defines the upper bound on direct map memory, then end
 * of ZONE_NORMAL.  Under CONFIG_DISCONTIG this means that max_low_pfn and
 * highstart_pfn must be the same; there must be no gap between ZONE_NORMAL
 * and ZONE_HIGHMEM.
 */
void *high_memory;
EXPORT_SYMBOL(high_memory);

/*
 * Randomize the address space (stacks, mmaps, brk, etc.).
 *
 * ( When CONFIG_COMPAT_BRK=y we exclude brk from randomization,
 *   as ancient (libc5 based) binaries can segfault. )
 */
int randomize_va_space __read_mostly =
#ifdef CONFIG_COMPAT_BRK
					1;
#else
					2;
#endif

#ifndef arch_faults_on_old_pte
static inline bool arch_faults_on_old_pte(void)
{
	/*
	 * Those arches which don't have hw access flag feature need to
	 * implement their own helper. By default, "true" means pagefault
	 * will be hit on old pte.
	 */
	return true;
}
#endif

#ifndef arch_wants_old_prefaulted_pte
static inline bool arch_wants_old_prefaulted_pte(void)
{
	/*
	 * Transitioning a PTE from 'old' to 'young' can be expensive on
	 * some architectures, even if it's performed in hardware. By
	 * default, "false" means prefaulted entries will be 'young'.
	 */
	return false;
}
#endif

static int __init disable_randmaps(char *s)
{
	randomize_va_space = 0;
	return 1;
}
__setup("norandmaps", disable_randmaps);

unsigned long zero_pfn __read_mostly;
EXPORT_SYMBOL(zero_pfn);

unsigned long highest_memmap_pfn __read_mostly;

/*
 * CONFIG_MMU architectures set up ZERO_PAGE in their paging_init()
 */
static int __init init_zero_pfn(void)
{
	zero_pfn = page_to_pfn(ZERO_PAGE(0));
	return 0;
}
early_initcall(init_zero_pfn);

void mm_trace_rss_stat(struct mm_struct *mm, int member, long count)
{
	trace_rss_stat(mm, member, count);
}

#if defined(SPLIT_RSS_COUNTING)

void sync_mm_rss(struct mm_struct *mm)
{
	int i;

	for (i = 0; i < NR_MM_COUNTERS; i++) {
		if (current->rss_stat.count[i]) {
			add_mm_counter(mm, i, current->rss_stat.count[i]);
			current->rss_stat.count[i] = 0;
		}
	}
	current->rss_stat.events = 0;
}

static void add_mm_counter_fast(struct mm_struct *mm, int member, int val)
{
	struct task_struct *task = current;

	if (likely(task->mm == mm))
		task->rss_stat.count[member] += val;
	else
		add_mm_counter(mm, member, val);
}
#define inc_mm_counter_fast(mm, member) add_mm_counter_fast(mm, member, 1)
#define dec_mm_counter_fast(mm, member) add_mm_counter_fast(mm, member, -1)

/* sync counter once per 64 page faults */
#define TASK_RSS_EVENTS_THRESH	(64)
static void check_sync_rss_stat(struct task_struct *task)
{
	if (unlikely(task != current))
		return;
	if (unlikely(task->rss_stat.events++ > TASK_RSS_EVENTS_THRESH))
		sync_mm_rss(task->mm);
}
#else /* SPLIT_RSS_COUNTING */

#define inc_mm_counter_fast(mm, member) inc_mm_counter(mm, member)
#define dec_mm_counter_fast(mm, member) dec_mm_counter(mm, member)

static void check_sync_rss_stat(struct task_struct *task)
{
}

#endif /* SPLIT_RSS_COUNTING */

/*
 * Note: this doesn't free the actual pages themselves. That
 * has been handled earlier when unmapping all the memory regions.
 */
static void free_pte_range(struct mmu_gather *tlb, pmd_t *pmd,
			   unsigned long addr)
{
	pgtable_t token = pmd_pgtable(*pmd);
	pmd_clear(pmd);
	pte_free_tlb(tlb, token, addr);
	mm_dec_nr_ptes(tlb->mm);
}

static inline void free_pmd_range(struct mmu_gather *tlb, pud_t *pud,
				unsigned long addr, unsigned long end,
				unsigned long floor, unsigned long ceiling)
{
	pmd_t *pmd;
	unsigned long next;
	unsigned long start;

	start = addr;
	pmd = pmd_offset(pud, addr);
	do {
		next = pmd_addr_end(addr, end);
		if (pmd_none_or_clear_bad(pmd))
			continue;
		free_pte_range(tlb, pmd, addr);
	} while (pmd++, addr = next, addr != end);

	start &= PUD_MASK;
	if (start < floor)
		return;
	if (ceiling) {
		ceiling &= PUD_MASK;
		if (!ceiling)
			return;
	}
	if (end - 1 > ceiling - 1)
		return;

	pmd = pmd_offset(pud, start);
	pud_clear(pud);
	pmd_free_tlb(tlb, pmd, start);
	mm_dec_nr_pmds(tlb->mm);
}

static inline void free_pud_range(struct mmu_gather *tlb, p4d_t *p4d,
				unsigned long addr, unsigned long end,
				unsigned long floor, unsigned long ceiling)
{
	pud_t *pud;
	unsigned long next;
	unsigned long start;

	start = addr;
	pud = pud_offset(p4d, addr);
	do {
		next = pud_addr_end(addr, end);
		if (pud_none_or_clear_bad(pud))
			continue;
		free_pmd_range(tlb, pud, addr, next, floor, ceiling);
	} while (pud++, addr = next, addr != end);

	start &= P4D_MASK;
	if (start < floor)
		return;
	if (ceiling) {
		ceiling &= P4D_MASK;
		if (!ceiling)
			return;
	}
	if (end - 1 > ceiling - 1)
		return;

	pud = pud_offset(p4d, start);
	p4d_clear(p4d);
	pud_free_tlb(tlb, pud, start);
	mm_dec_nr_puds(tlb->mm);
}

static inline void free_p4d_range(struct mmu_gather *tlb, pgd_t *pgd,
				unsigned long addr, unsigned long end,
				unsigned long floor, unsigned long ceiling)
{
	p4d_t *p4d;
	unsigned long next;
	unsigned long start;

	start = addr;
	p4d = p4d_offset(pgd, addr);
	do {
		next = p4d_addr_end(addr, end);
		if (p4d_none_or_clear_bad(p4d))
			continue;
		free_pud_range(tlb, p4d, addr, next, floor, ceiling);
	} while (p4d++, addr = next, addr != end);

	start &= PGDIR_MASK;
	if (start < floor)
		return;
	if (ceiling) {
		ceiling &= PGDIR_MASK;
		if (!ceiling)
			return;
	}
	if (end - 1 > ceiling - 1)
		return;

	p4d = p4d_offset(pgd, start);
	pgd_clear(pgd);
	p4d_free_tlb(tlb, p4d, start);
}

/*
 * This function frees user-level page tables of a process.
 */
void free_pgd_range(struct mmu_gather *tlb,
			unsigned long addr, unsigned long end,
			unsigned long floor, unsigned long ceiling)
{
	pgd_t *pgd;
	unsigned long next;

	/*
	 * The next few lines have given us lots of grief...
	 *
	 * Why are we testing PMD* at this top level?  Because often
	 * there will be no work to do at all, and we'd prefer not to
	 * go all the way down to the bottom just to discover that.
	 *
	 * Why all these "- 1"s?  Because 0 represents both the bottom
	 * of the address space and the top of it (using -1 for the
	 * top wouldn't help much: the masks would do the wrong thing).
	 * The rule is that addr 0 and floor 0 refer to the bottom of
	 * the address space, but end 0 and ceiling 0 refer to the top
	 * Comparisons need to use "end - 1" and "ceiling - 1" (though
	 * that end 0 case should be mythical).
	 *
	 * Wherever addr is brought up or ceiling brought down, we must
	 * be careful to reject "the opposite 0" before it confuses the
	 * subsequent tests.  But what about where end is brought down
	 * by PMD_SIZE below? no, end can't go down to 0 there.
	 *
	 * Whereas we round start (addr) and ceiling down, by different
	 * masks at different levels, in order to test whether a table
	 * now has no other vmas using it, so can be freed, we don't
	 * bother to round floor or end up - the tests don't need that.
	 */

	addr &= PMD_MASK;
	if (addr < floor) {
		addr += PMD_SIZE;
		if (!addr)
			return;
	}
	if (ceiling) {
		ceiling &= PMD_MASK;
		if (!ceiling)
			return;
	}
	if (end - 1 > ceiling - 1)
		end -= PMD_SIZE;
	if (addr > end - 1)
		return;
	/*
	 * We add page table cache pages with PAGE_SIZE,
	 * (see pte_free_tlb()), flush the tlb if we need
	 */
	tlb_change_page_size(tlb, PAGE_SIZE);
	pgd = pgd_offset(tlb->mm, addr);
	do {
		next = pgd_addr_end(addr, end);
		if (pgd_none_or_clear_bad(pgd))
			continue;
		free_p4d_range(tlb, pgd, addr, next, floor, ceiling);
	} while (pgd++, addr = next, addr != end);
}

void free_pgtables(struct mmu_gather *tlb, struct vm_area_struct *vma,
		unsigned long floor, unsigned long ceiling)
{
	while (vma) {
		struct vm_area_struct *next = vma->vm_next;
		unsigned long addr = vma->vm_start;

		/*
		 * Hide vma from rmap and truncate_pagecache before freeing
		 * pgtables
		 */
		unlink_anon_vmas(vma);
		unlink_file_vma(vma);

		if (is_vm_hugetlb_page(vma)) {
			hugetlb_free_pgd_range(tlb, addr, vma->vm_end,
				floor, next ? next->vm_start : ceiling);
		} else {
			/*
			 * Optimization: gather nearby vmas into one call down
			 */
			while (next && next->vm_start <= vma->vm_end + PMD_SIZE
			       && !is_vm_hugetlb_page(next)) {
				vma = next;
				next = vma->vm_next;
				unlink_anon_vmas(vma);
				unlink_file_vma(vma);
			}
			free_pgd_range(tlb, addr, vma->vm_end,
				floor, next ? next->vm_start : ceiling);
		}
		vma = next;
	}
}

void pmd_install(struct mm_struct *mm, pmd_t *pmd, pgtable_t *pte)
{
	spinlock_t *ptl = pmd_lock(mm, pmd);

	if (likely(pmd_none(*pmd))) {	/* Has another populated it ? */
		mm_inc_nr_ptes(mm);
		/*
		 * Ensure all pte setup (eg. pte page lock and page clearing) are
		 * visible before the pte is made visible to other CPUs by being
		 * put into page tables.
		 *
		 * The other side of the story is the pointer chasing in the page
		 * table walking code (when walking the page table without locking;
		 * ie. most of the time). Fortunately, these data accesses consist
		 * of a chain of data-dependent loads, meaning most CPUs (alpha
		 * being the notable exception) will already guarantee loads are
		 * seen in-order. See the alpha page table accessors for the
		 * smp_rmb() barriers in page table walking code.
		 */
		smp_wmb(); /* Could be smp_wmb__xxx(before|after)_spin_lock */
		pmd_populate(mm, pmd, *pte);
		*pte = NULL;
	}
	spin_unlock(ptl);
}

int __pte_alloc(struct mm_struct *mm, pmd_t *pmd)
{
	pgtable_t new = pte_alloc_one(mm);
	if (!new)
		return -ENOMEM;

	pmd_install(mm, pmd, &new);
	if (new)
		pte_free(mm, new);
	return 0;
}

int __pte_alloc_kernel(pmd_t *pmd)
{
	pte_t *new = pte_alloc_one_kernel(&init_mm);
	if (!new)
		return -ENOMEM;

	spin_lock(&init_mm.page_table_lock);
	if (likely(pmd_none(*pmd))) {	/* Has another populated it ? */
		smp_wmb(); /* See comment in pmd_install() */
		pmd_populate_kernel(&init_mm, pmd, new);
		new = NULL;
	}
	spin_unlock(&init_mm.page_table_lock);
	if (new)
		pte_free_kernel(&init_mm, new);
	return 0;
}

static inline void init_rss_vec(int *rss)
{
	memset(rss, 0, sizeof(int) * NR_MM_COUNTERS);
}

static inline void add_mm_rss_vec(struct mm_struct *mm, int *rss)
{
	int i;

	if (current->mm == mm)
		sync_mm_rss(mm);
	for (i = 0; i < NR_MM_COUNTERS; i++)
		if (rss[i])
			add_mm_counter(mm, i, rss[i]);
}

/*
 * This function is called to print an error when a bad pte
 * is found. For example, we might have a PFN-mapped pte in
 * a region that doesn't allow it.
 *
 * The calling function must still handle the error.
 */
static void print_bad_pte(struct vm_area_struct *vma, unsigned long addr,
			  pte_t pte, struct page *page)
{
	pgd_t *pgd = pgd_offset(vma->vm_mm, addr);
	p4d_t *p4d = p4d_offset(pgd, addr);
	pud_t *pud = pud_offset(p4d, addr);
	pmd_t *pmd = pmd_offset(pud, addr);
	struct address_space *mapping;
	pgoff_t index;
	static unsigned long resume;
	static unsigned long nr_shown;
	static unsigned long nr_unshown;

	/*
	 * Allow a burst of 60 reports, then keep quiet for that minute;
	 * or allow a steady drip of one report per second.
	 */
	if (nr_shown == 60) {
		if (time_before(jiffies, resume)) {
			nr_unshown++;
			return;
		}
		if (nr_unshown) {
			pr_alert("BUG: Bad page map: %lu messages suppressed\n",
				 nr_unshown);
			nr_unshown = 0;
		}
		nr_shown = 0;
	}
	if (nr_shown++ == 0)
		resume = jiffies + 60 * HZ;

	mapping = vma->vm_file ? vma->vm_file->f_mapping : NULL;
	index = linear_page_index(vma, addr);

	pr_alert("BUG: Bad page map in process %s  pte:%08llx pmd:%08llx\n",
		 current->comm,
		 (long long)pte_val(pte), (long long)pmd_val(*pmd));
	if (page)
		dump_page(page, "bad pte");
	pr_alert("addr:%px vm_flags:%08lx anon_vma:%px mapping:%px index:%lx\n",
		 (void *)addr, vma->vm_flags, vma->anon_vma, mapping, index);
	pr_alert("file:%pD fault:%ps mmap:%ps read_folio:%ps\n",
		 vma->vm_file,
		 vma->vm_ops ? vma->vm_ops->fault : NULL,
		 vma->vm_file ? vma->vm_file->f_op->mmap : NULL,
		 mapping ? mapping->a_ops->read_folio : NULL);
	dump_stack();
	add_taint(TAINT_BAD_PAGE, LOCKDEP_NOW_UNRELIABLE);
}

/*
 * vm_normal_page -- This function gets the "struct page" associated with a pte.
 *
 * "Special" mappings do not wish to be associated with a "struct page" (either
 * it doesn't exist, or it exists but they don't want to touch it). In this
 * case, NULL is returned here. "Normal" mappings do have a struct page.
 *
 * There are 2 broad cases. Firstly, an architecture may define a pte_special()
 * pte bit, in which case this function is trivial. Secondly, an architecture
 * may not have a spare pte bit, which requires a more complicated scheme,
 * described below.
 *
 * A raw VM_PFNMAP mapping (ie. one that is not COWed) is always considered a
 * special mapping (even if there are underlying and valid "struct pages").
 * COWed pages of a VM_PFNMAP are always normal.
 *
 * The way we recognize COWed pages within VM_PFNMAP mappings is through the
 * rules set up by "remap_pfn_range()": the vma will have the VM_PFNMAP bit
 * set, and the vm_pgoff will point to the first PFN mapped: thus every special
 * mapping will always honor the rule
 *
 *	pfn_of_page == vma->vm_pgoff + ((addr - vma->vm_start) >> PAGE_SHIFT)
 *
 * And for normal mappings this is false.
 *
 * This restricts such mappings to be a linear translation from virtual address
 * to pfn. To get around this restriction, we allow arbitrary mappings so long
 * as the vma is not a COW mapping; in that case, we know that all ptes are
 * special (because none can have been COWed).
 *
 *
 * In order to support COW of arbitrary special mappings, we have VM_MIXEDMAP.
 *
 * VM_MIXEDMAP mappings can likewise contain memory with or without "struct
 * page" backing, however the difference is that _all_ pages with a struct
 * page (that is, those where pfn_valid is true) are refcounted and considered
 * normal pages by the VM. The disadvantage is that pages are refcounted
 * (which can be slower and simply not an option for some PFNMAP users). The
 * advantage is that we don't have to follow the strict linearity rule of
 * PFNMAP mappings in order to support COWable mappings.
 *
 */
struct page *vm_normal_page(struct vm_area_struct *vma, unsigned long addr,
			    pte_t pte)
{
	unsigned long pfn = pte_pfn(pte);

	if (IS_ENABLED(CONFIG_ARCH_HAS_PTE_SPECIAL)) {
		if (likely(!pte_special(pte)))
			goto check_pfn;
		if (vma->vm_ops && vma->vm_ops->find_special_page)
			return vma->vm_ops->find_special_page(vma, addr);
		if (vma->vm_flags & (VM_PFNMAP | VM_MIXEDMAP))
			return NULL;
		if (is_zero_pfn(pfn))
			return NULL;
		if (pte_devmap(pte))
		/*
		 * NOTE: New users of ZONE_DEVICE will not set pte_devmap()
		 * and will have refcounts incremented on their struct pages
		 * when they are inserted into PTEs, thus they are safe to
		 * return here. Legacy ZONE_DEVICE pages that set pte_devmap()
		 * do not have refcounts. Example of legacy ZONE_DEVICE is
		 * MEMORY_DEVICE_FS_DAX type in pmem or virtio_fs drivers.
		 */
			return NULL;

		print_bad_pte(vma, addr, pte, NULL);
		return NULL;
	}

	/* !CONFIG_ARCH_HAS_PTE_SPECIAL case follows: */

	if (unlikely(vma->vm_flags & (VM_PFNMAP|VM_MIXEDMAP))) {
		if (vma->vm_flags & VM_MIXEDMAP) {
			if (!pfn_valid(pfn))
				return NULL;
			goto out;
		} else {
			unsigned long off;
			off = (addr - vma->vm_start) >> PAGE_SHIFT;
			if (pfn == vma->vm_pgoff + off)
				return NULL;
			if (!is_cow_mapping(vma->vm_flags))
				return NULL;
		}
	}

	if (is_zero_pfn(pfn))
		return NULL;

check_pfn:
	if (unlikely(pfn > highest_memmap_pfn)) {
		print_bad_pte(vma, addr, pte, NULL);
		return NULL;
	}

	/*
	 * NOTE! We still have PageReserved() pages in the page tables.
	 * eg. VDSO mappings can cause them to exist.
	 */
out:
	return pfn_to_page(pfn);
}

#ifdef CONFIG_TRANSPARENT_HUGEPAGE
struct page *vm_normal_page_pmd(struct vm_area_struct *vma, unsigned long addr,
				pmd_t pmd)
{
	unsigned long pfn = pmd_pfn(pmd);

	/*
	 * There is no pmd_special() but there may be special pmds, e.g.
	 * in a direct-access (dax) mapping, so let's just replicate the
	 * !CONFIG_ARCH_HAS_PTE_SPECIAL case from vm_normal_page() here.
	 */
	if (unlikely(vma->vm_flags & (VM_PFNMAP|VM_MIXEDMAP))) {
		if (vma->vm_flags & VM_MIXEDMAP) {
			if (!pfn_valid(pfn))
				return NULL;
			goto out;
		} else {
			unsigned long off;
			off = (addr - vma->vm_start) >> PAGE_SHIFT;
			if (pfn == vma->vm_pgoff + off)
				return NULL;
			if (!is_cow_mapping(vma->vm_flags))
				return NULL;
		}
	}

	if (pmd_devmap(pmd))
		return NULL;
	if (is_huge_zero_pmd(pmd))
		return NULL;
	if (unlikely(pfn > highest_memmap_pfn))
		return NULL;

	/*
	 * NOTE! We still have PageReserved() pages in the page tables.
	 * eg. VDSO mappings can cause them to exist.
	 */
out:
	return pfn_to_page(pfn);
}
#endif

static void restore_exclusive_pte(struct vm_area_struct *vma,
				  struct page *page, unsigned long address,
				  pte_t *ptep)
{
	pte_t pte;
	swp_entry_t entry;

	pte = pte_mkold(mk_pte(page, READ_ONCE(vma->vm_page_prot)));
	if (pte_swp_soft_dirty(*ptep))
		pte = pte_mksoft_dirty(pte);

	entry = pte_to_swp_entry(*ptep);
	if (pte_swp_uffd_wp(*ptep))
		pte = pte_mkuffd_wp(pte);
	else if (is_writable_device_exclusive_entry(entry))
		pte = maybe_mkwrite(pte_mkdirty(pte), vma);

	VM_BUG_ON(pte_write(pte) && !(PageAnon(page) && PageAnonExclusive(page)));

	/*
	 * No need to take a page reference as one was already
	 * created when the swap entry was made.
	 */
	if (PageAnon(page))
		page_add_anon_rmap(page, vma, address, RMAP_NONE);
	else
		/*
		 * Currently device exclusive access only supports anonymous
		 * memory so the entry shouldn't point to a filebacked page.
		 */
		WARN_ON_ONCE(1);

	set_pte_at(vma->vm_mm, address, ptep, pte);

	/*
	 * No need to invalidate - it was non-present before. However
	 * secondary CPUs may have mappings that need invalidating.
	 */
	update_mmu_cache(vma, address, ptep);
}

/*
 * Tries to restore an exclusive pte if the page lock can be acquired without
 * sleeping.
 */
static int
try_restore_exclusive_pte(pte_t *src_pte, struct vm_area_struct *vma,
			unsigned long addr)
{
	swp_entry_t entry = pte_to_swp_entry(*src_pte);
	struct page *page = pfn_swap_entry_to_page(entry);

	if (trylock_page(page)) {
		restore_exclusive_pte(vma, page, addr, src_pte);
		unlock_page(page);
		return 0;
	}

	return -EBUSY;
}

/*
 * copy one vm_area from one task to the other. Assumes the page tables
 * already present in the new task to be cleared in the whole range
 * covered by this vma.
 */

static unsigned long
copy_nonpresent_pte(struct mm_struct *dst_mm, struct mm_struct *src_mm,
		pte_t *dst_pte, pte_t *src_pte, struct vm_area_struct *dst_vma,
		struct vm_area_struct *src_vma, unsigned long addr, int *rss)
{
	unsigned long vm_flags = dst_vma->vm_flags;
	pte_t pte = *src_pte;
	struct page *page;
	swp_entry_t entry = pte_to_swp_entry(pte);

	if (likely(!non_swap_entry(entry))) {
		if (swap_duplicate(entry) < 0)
			return -EIO;

		/* make sure dst_mm is on swapoff's mmlist. */
		if (unlikely(list_empty(&dst_mm->mmlist))) {
			spin_lock(&mmlist_lock);
			if (list_empty(&dst_mm->mmlist))
				list_add(&dst_mm->mmlist,
						&src_mm->mmlist);
			spin_unlock(&mmlist_lock);
		}
		/* Mark the swap entry as shared. */
		if (pte_swp_exclusive(*src_pte)) {
			pte = pte_swp_clear_exclusive(*src_pte);
			set_pte_at(src_mm, addr, src_pte, pte);
		}
		rss[MM_SWAPENTS]++;
	} else if (is_migration_entry(entry)) {
		page = pfn_swap_entry_to_page(entry);

		rss[mm_counter(page)]++;

		if (!is_readable_migration_entry(entry) &&
				is_cow_mapping(vm_flags)) {
			/*
			 * COW mappings require pages in both parent and child
			 * to be set to read. A previously exclusive entry is
			 * now shared.
			 */
			entry = make_readable_migration_entry(
							swp_offset(entry));
			pte = swp_entry_to_pte(entry);
			if (pte_swp_soft_dirty(*src_pte))
				pte = pte_swp_mksoft_dirty(pte);
			if (pte_swp_uffd_wp(*src_pte))
				pte = pte_swp_mkuffd_wp(pte);
			set_pte_at(src_mm, addr, src_pte, pte);
		}
	} else if (is_device_private_entry(entry)) {
		page = pfn_swap_entry_to_page(entry);

		/*
		 * Update rss count even for unaddressable pages, as
		 * they should treated just like normal pages in this
		 * respect.
		 *
		 * We will likely want to have some new rss counters
		 * for unaddressable pages, at some point. But for now
		 * keep things as they are.
		 */
		get_page(page);
		rss[mm_counter(page)]++;
		/* Cannot fail as these pages cannot get pinned. */
		BUG_ON(page_try_dup_anon_rmap(page, false, src_vma));

		/*
		 * We do not preserve soft-dirty information, because so
		 * far, checkpoint/restore is the only feature that
		 * requires that. And checkpoint/restore does not work
		 * when a device driver is involved (you cannot easily
		 * save and restore device driver state).
		 */
		if (is_writable_device_private_entry(entry) &&
		    is_cow_mapping(vm_flags)) {
			entry = make_readable_device_private_entry(
							swp_offset(entry));
			pte = swp_entry_to_pte(entry);
			if (pte_swp_uffd_wp(*src_pte))
				pte = pte_swp_mkuffd_wp(pte);
			set_pte_at(src_mm, addr, src_pte, pte);
		}
	} else if (is_device_exclusive_entry(entry)) {
		/*
		 * Make device exclusive entries present by restoring the
		 * original entry then copying as for a present pte. Device
		 * exclusive entries currently only support private writable
		 * (ie. COW) mappings.
		 */
		VM_BUG_ON(!is_cow_mapping(src_vma->vm_flags));
		if (try_restore_exclusive_pte(src_pte, src_vma, addr))
			return -EBUSY;
		return -ENOENT;
	} else if (is_pte_marker_entry(entry)) {
		/*
		 * We're copying the pgtable should only because dst_vma has
		 * uffd-wp enabled, do sanity check.
		 */
		WARN_ON_ONCE(!userfaultfd_wp(dst_vma));
		set_pte_at(dst_mm, addr, dst_pte, pte);
		return 0;
	}
	if (!userfaultfd_wp(dst_vma))
		pte = pte_swp_clear_uffd_wp(pte);
	set_pte_at(dst_mm, addr, dst_pte, pte);
	return 0;
}

/*
 * Copy a present and normal page.
 *
 * NOTE! The usual case is that this isn't required;
 * instead, the caller can just increase the page refcount
 * and re-use the pte the traditional way.
 *
 * And if we need a pre-allocated page but don't yet have
 * one, return a negative error to let the preallocation
 * code know so that it can do so outside the page table
 * lock.
 */
static inline int
copy_present_page(struct vm_area_struct *dst_vma, struct vm_area_struct *src_vma,
		  pte_t *dst_pte, pte_t *src_pte, unsigned long addr, int *rss,
		  struct page **prealloc, struct page *page)
{
	struct page *new_page;
	pte_t pte;

	new_page = *prealloc;
	if (!new_page)
		return -EAGAIN;

	/*
	 * We have a prealloc page, all good!  Take it
	 * over and copy the page & arm it.
	 */
	*prealloc = NULL;
	copy_user_highpage(new_page, page, addr, src_vma);
	__SetPageUptodate(new_page);
	page_add_new_anon_rmap(new_page, dst_vma, addr);
	lru_cache_add_inactive_or_unevictable(new_page, dst_vma);
	rss[mm_counter(new_page)]++;

	/* All done, just insert the new page copy in the child */
	pte = mk_pte(new_page, dst_vma->vm_page_prot);
	pte = maybe_mkwrite(pte_mkdirty(pte), dst_vma);
	if (userfaultfd_pte_wp(dst_vma, *src_pte))
		/* Uffd-wp needs to be delivered to dest pte as well */
		pte = pte_wrprotect(pte_mkuffd_wp(pte));
	set_pte_at(dst_vma->vm_mm, addr, dst_pte, pte);
	return 0;
}

/*
 * Copy one pte.  Returns 0 if succeeded, or -EAGAIN if one preallocated page
 * is required to copy this pte.
 */
static inline int
copy_present_pte(struct vm_area_struct *dst_vma, struct vm_area_struct *src_vma,
		 pte_t *dst_pte, pte_t *src_pte, unsigned long addr, int *rss,
		 struct page **prealloc)
{
	struct mm_struct *src_mm = src_vma->vm_mm;
	unsigned long vm_flags = src_vma->vm_flags;
	pte_t pte = *src_pte;
	struct page *page;

	page = vm_normal_page(src_vma, addr, pte);
	if (page && PageAnon(page)) {
		/*
		 * If this page may have been pinned by the parent process,
		 * copy the page immediately for the child so that we'll always
		 * guarantee the pinned page won't be randomly replaced in the
		 * future.
		 */
		get_page(page);
		if (unlikely(page_try_dup_anon_rmap(page, false, src_vma))) {
			/* Page maybe pinned, we have to copy. */
			put_page(page);
			return copy_present_page(dst_vma, src_vma, dst_pte, src_pte,
						 addr, rss, prealloc, page);
		}
		rss[mm_counter(page)]++;
	} else if (page) {
		get_page(page);
		page_dup_file_rmap(page, false);
		rss[mm_counter(page)]++;
	}

	/*
	 * If it's a COW mapping, write protect it both
	 * in the parent and the child
	 */
	if (is_cow_mapping(vm_flags) && pte_write(pte)) {
		ptep_set_wrprotect(src_mm, addr, src_pte);
		pte = pte_wrprotect(pte);
	}
	VM_BUG_ON(page && PageAnon(page) && PageAnonExclusive(page));

	/*
	 * If it's a shared mapping, mark it clean in
	 * the child
	 */
	if (vm_flags & VM_SHARED)
		pte = pte_mkclean(pte);
	pte = pte_mkold(pte);

	if (!userfaultfd_wp(dst_vma))
		pte = pte_clear_uffd_wp(pte);

	set_pte_at(dst_vma->vm_mm, addr, dst_pte, pte);
	return 0;
}

static inline struct page *
page_copy_prealloc(struct mm_struct *src_mm, struct vm_area_struct *vma,
		   unsigned long addr)
{
	struct page *new_page;

	new_page = alloc_page_vma(GFP_HIGHUSER_MOVABLE, vma, addr);
	if (!new_page)
		return NULL;

	if (mem_cgroup_charge(page_folio(new_page), src_mm, GFP_KERNEL)) {
		put_page(new_page);
		return NULL;
	}
	cgroup_throttle_swaprate(new_page, GFP_KERNEL);

	return new_page;
}

static int
copy_pte_range(struct vm_area_struct *dst_vma, struct vm_area_struct *src_vma,
	       pmd_t *dst_pmd, pmd_t *src_pmd, unsigned long addr,
	       unsigned long end)
{
	struct mm_struct *dst_mm = dst_vma->vm_mm;
	struct mm_struct *src_mm = src_vma->vm_mm;
	pte_t *orig_src_pte, *orig_dst_pte;
	pte_t *src_pte, *dst_pte;
	spinlock_t *src_ptl, *dst_ptl;
	int progress, ret = 0;
	int rss[NR_MM_COUNTERS];
	swp_entry_t entry = (swp_entry_t){0};
	struct page *prealloc = NULL;

again:
	progress = 0;
	init_rss_vec(rss);

	dst_pte = pte_alloc_map_lock(dst_mm, dst_pmd, addr, &dst_ptl);
	if (!dst_pte) {
		ret = -ENOMEM;
		goto out;
	}
	src_pte = pte_offset_map(src_pmd, addr);
	src_ptl = pte_lockptr(src_mm, src_pmd);
	spin_lock_nested(src_ptl, SINGLE_DEPTH_NESTING);
	orig_src_pte = src_pte;
	orig_dst_pte = dst_pte;
	arch_enter_lazy_mmu_mode();

	do {
		/*
		 * We are holding two locks at this point - either of them
		 * could generate latencies in another task on another CPU.
		 */
		if (progress >= 32) {
			progress = 0;
			if (need_resched() ||
			    spin_needbreak(src_ptl) || spin_needbreak(dst_ptl))
				break;
		}
		if (pte_none(*src_pte)) {
			progress++;
			continue;
		}
		if (unlikely(!pte_present(*src_pte))) {
			ret = copy_nonpresent_pte(dst_mm, src_mm,
						  dst_pte, src_pte,
						  dst_vma, src_vma,
						  addr, rss);
			if (ret == -EIO) {
				entry = pte_to_swp_entry(*src_pte);
				break;
			} else if (ret == -EBUSY) {
				break;
			} else if (!ret) {
				progress += 8;
				continue;
			}

			/*
			 * Device exclusive entry restored, continue by copying
			 * the now present pte.
			 */
			WARN_ON_ONCE(ret != -ENOENT);
		}
		/* copy_present_pte() will clear `*prealloc' if consumed */
		ret = copy_present_pte(dst_vma, src_vma, dst_pte, src_pte,
				       addr, rss, &prealloc);
		/*
		 * If we need a pre-allocated page for this pte, drop the
		 * locks, allocate, and try again.
		 */
		if (unlikely(ret == -EAGAIN))
			break;
		if (unlikely(prealloc)) {
			/*
			 * pre-alloc page cannot be reused by next time so as
			 * to strictly follow mempolicy (e.g., alloc_page_vma()
			 * will allocate page according to address).  This
			 * could only happen if one pinned pte changed.
			 */
			put_page(prealloc);
			prealloc = NULL;
		}
		progress += 8;
	} while (dst_pte++, src_pte++, addr += PAGE_SIZE, addr != end);

	arch_leave_lazy_mmu_mode();
	spin_unlock(src_ptl);
	pte_unmap(orig_src_pte);
	add_mm_rss_vec(dst_mm, rss);
	pte_unmap_unlock(orig_dst_pte, dst_ptl);
	cond_resched();

	if (ret == -EIO) {
		VM_WARN_ON_ONCE(!entry.val);
		if (add_swap_count_continuation(entry, GFP_KERNEL) < 0) {
			ret = -ENOMEM;
			goto out;
		}
		entry.val = 0;
	} else if (ret == -EBUSY) {
		goto out;
	} else if (ret ==  -EAGAIN) {
		prealloc = page_copy_prealloc(src_mm, src_vma, addr);
		if (!prealloc)
			return -ENOMEM;
	} else if (ret) {
		VM_WARN_ON_ONCE(1);
	}

	/* We've captured and resolved the error. Reset, try again. */
	ret = 0;

	if (addr != end)
		goto again;
out:
	if (unlikely(prealloc))
		put_page(prealloc);
	return ret;
}

static inline int
copy_pmd_range(struct vm_area_struct *dst_vma, struct vm_area_struct *src_vma,
	       pud_t *dst_pud, pud_t *src_pud, unsigned long addr,
	       unsigned long end)
{
	struct mm_struct *dst_mm = dst_vma->vm_mm;
	struct mm_struct *src_mm = src_vma->vm_mm;
	pmd_t *src_pmd, *dst_pmd;
	unsigned long next;

	dst_pmd = pmd_alloc(dst_mm, dst_pud, addr);
	if (!dst_pmd)
		return -ENOMEM;
	src_pmd = pmd_offset(src_pud, addr);
	do {
		next = pmd_addr_end(addr, end);
		if (is_swap_pmd(*src_pmd) || pmd_trans_huge(*src_pmd)
			|| pmd_devmap(*src_pmd)) {
			int err;
			VM_BUG_ON_VMA(next-addr != HPAGE_PMD_SIZE, src_vma);
			err = copy_huge_pmd(dst_mm, src_mm, dst_pmd, src_pmd,
					    addr, dst_vma, src_vma);
			if (err == -ENOMEM)
				return -ENOMEM;
			if (!err)
				continue;
			/* fall through */
		}
		if (pmd_none_or_clear_bad(src_pmd))
			continue;
		if (copy_pte_range(dst_vma, src_vma, dst_pmd, src_pmd,
				   addr, next))
			return -ENOMEM;
	} while (dst_pmd++, src_pmd++, addr = next, addr != end);
	return 0;
}

static inline int
copy_pud_range(struct vm_area_struct *dst_vma, struct vm_area_struct *src_vma,
	       p4d_t *dst_p4d, p4d_t *src_p4d, unsigned long addr,
	       unsigned long end)
{
	struct mm_struct *dst_mm = dst_vma->vm_mm;
	struct mm_struct *src_mm = src_vma->vm_mm;
	pud_t *src_pud, *dst_pud;
	unsigned long next;

	dst_pud = pud_alloc(dst_mm, dst_p4d, addr);
	if (!dst_pud)
		return -ENOMEM;
	src_pud = pud_offset(src_p4d, addr);
	do {
		next = pud_addr_end(addr, end);
		if (pud_trans_huge(*src_pud) || pud_devmap(*src_pud)) {
			int err;

			VM_BUG_ON_VMA(next-addr != HPAGE_PUD_SIZE, src_vma);
			err = copy_huge_pud(dst_mm, src_mm,
					    dst_pud, src_pud, addr, src_vma);
			if (err == -ENOMEM)
				return -ENOMEM;
			if (!err)
				continue;
			/* fall through */
		}
		if (pud_none_or_clear_bad(src_pud))
			continue;
		if (copy_pmd_range(dst_vma, src_vma, dst_pud, src_pud,
				   addr, next))
			return -ENOMEM;
	} while (dst_pud++, src_pud++, addr = next, addr != end);
	return 0;
}

static inline int
copy_p4d_range(struct vm_area_struct *dst_vma, struct vm_area_struct *src_vma,
	       pgd_t *dst_pgd, pgd_t *src_pgd, unsigned long addr,
	       unsigned long end)
{
	struct mm_struct *dst_mm = dst_vma->vm_mm;
	p4d_t *src_p4d, *dst_p4d;
	unsigned long next;

	dst_p4d = p4d_alloc(dst_mm, dst_pgd, addr);
	if (!dst_p4d)
		return -ENOMEM;
	src_p4d = p4d_offset(src_pgd, addr);
	do {
		next = p4d_addr_end(addr, end);
		if (p4d_none_or_clear_bad(src_p4d))
			continue;
		if (copy_pud_range(dst_vma, src_vma, dst_p4d, src_p4d,
				   addr, next))
			return -ENOMEM;
	} while (dst_p4d++, src_p4d++, addr = next, addr != end);
	return 0;
}

/*
 * Return true if the vma needs to copy the pgtable during this fork().  Return
 * false when we can speed up fork() by allowing lazy page faults later until
 * when the child accesses the memory range.
 */
static bool
vma_needs_copy(struct vm_area_struct *dst_vma, struct vm_area_struct *src_vma)
{
	/*
	 * Always copy pgtables when dst_vma has uffd-wp enabled even if it's
	 * file-backed (e.g. shmem). Because when uffd-wp is enabled, pgtable
	 * contains uffd-wp protection information, that's something we can't
	 * retrieve from page cache, and skip copying will lose those info.
	 */
	if (userfaultfd_wp(dst_vma))
		return true;

	if (src_vma->vm_flags & (VM_PFNMAP | VM_MIXEDMAP))
		return true;

	if (src_vma->anon_vma)
		return true;

	/*
	 * Don't copy ptes where a page fault will fill them correctly.  Fork
	 * becomes much lighter when there are big shared or private readonly
	 * mappings. The tradeoff is that copy_page_range is more efficient
	 * than faulting.
	 */
	return false;
}

int
copy_page_range(struct vm_area_struct *dst_vma, struct vm_area_struct *src_vma)
{
	pgd_t *src_pgd, *dst_pgd;
	unsigned long next;
	unsigned long addr = src_vma->vm_start;
	unsigned long end = src_vma->vm_end;
	struct mm_struct *dst_mm = dst_vma->vm_mm;
	struct mm_struct *src_mm = src_vma->vm_mm;
	struct mmu_notifier_range range;
	bool is_cow;
	int ret;

	if (!vma_needs_copy(dst_vma, src_vma))
		return 0;

	if (is_vm_hugetlb_page(src_vma))
		return copy_hugetlb_page_range(dst_mm, src_mm, dst_vma, src_vma);

	if (unlikely(src_vma->vm_flags & VM_PFNMAP)) {
		/*
		 * We do not free on error cases below as remove_vma
		 * gets called on error from higher level routine
		 */
		ret = track_pfn_copy(src_vma);
		if (ret)
			return ret;
	}

	/*
	 * We need to invalidate the secondary MMU mappings only when
	 * there could be a permission downgrade on the ptes of the
	 * parent mm. And a permission downgrade will only happen if
	 * is_cow_mapping() returns true.
	 */
	is_cow = is_cow_mapping(src_vma->vm_flags);

	if (is_cow) {
		mmu_notifier_range_init(&range, MMU_NOTIFY_PROTECTION_PAGE,
					0, src_vma, src_mm, addr, end);
		mmu_notifier_invalidate_range_start(&range);
		/*
		 * Disabling preemption is not needed for the write side, as
		 * the read side doesn't spin, but goes to the mmap_lock.
		 *
		 * Use the raw variant of the seqcount_t write API to avoid
		 * lockdep complaining about preemptibility.
		 */
		mmap_assert_write_locked(src_mm);
		raw_write_seqcount_begin(&src_mm->write_protect_seq);
	}

	ret = 0;
	dst_pgd = pgd_offset(dst_mm, addr);
	src_pgd = pgd_offset(src_mm, addr);
	do {
		next = pgd_addr_end(addr, end);
		if (pgd_none_or_clear_bad(src_pgd))
			continue;
		if (unlikely(copy_p4d_range(dst_vma, src_vma, dst_pgd, src_pgd,
					    addr, next))) {
			ret = -ENOMEM;
			break;
		}
	} while (dst_pgd++, src_pgd++, addr = next, addr != end);

	if (is_cow) {
		raw_write_seqcount_end(&src_mm->write_protect_seq);
		mmu_notifier_invalidate_range_end(&range);
	}
	return ret;
}

/*
 * Parameter block passed down to zap_pte_range in exceptional cases.
 */
struct zap_details {
	struct folio *single_folio;	/* Locked folio to be unmapped */
	bool even_cows;			/* Zap COWed private pages too? */
	zap_flags_t zap_flags;		/* Extra flags for zapping */
};

/* Whether we should zap all COWed (private) pages too */
static inline bool should_zap_cows(struct zap_details *details)
{
	/* By default, zap all pages */
	if (!details)
		return true;

	/* Or, we zap COWed pages only if the caller wants to */
	return details->even_cows;
}

/* Decides whether we should zap this page with the page pointer specified */
static inline bool should_zap_page(struct zap_details *details, struct page *page)
{
	/* If we can make a decision without *page.. */
	if (should_zap_cows(details))
		return true;

	/* E.g. the caller passes NULL for the case of a zero page */
	if (!page)
		return true;

	/* Otherwise we should only zap non-anon pages */
	return !PageAnon(page);
}

static inline bool zap_drop_file_uffd_wp(struct zap_details *details)
{
	if (!details)
		return false;

	return details->zap_flags & ZAP_FLAG_DROP_MARKER;
}

/*
 * This function makes sure that we'll replace the none pte with an uffd-wp
 * swap special pte marker when necessary. Must be with the pgtable lock held.
 */
static inline void
zap_install_uffd_wp_if_needed(struct vm_area_struct *vma,
			      unsigned long addr, pte_t *pte,
			      struct zap_details *details, pte_t pteval)
{
	if (zap_drop_file_uffd_wp(details))
		return;

	pte_install_uffd_wp_if_needed(vma, addr, pte, pteval);
}

static unsigned long zap_pte_range(struct mmu_gather *tlb,
				struct vm_area_struct *vma, pmd_t *pmd,
				unsigned long addr, unsigned long end,
				struct zap_details *details)
{
	struct mm_struct *mm = tlb->mm;
	int force_flush = 0;
	int rss[NR_MM_COUNTERS];
	spinlock_t *ptl;
	pte_t *start_pte;
	pte_t *pte;
	swp_entry_t entry;

	tlb_change_page_size(tlb, PAGE_SIZE);
again:
	init_rss_vec(rss);
	start_pte = pte_offset_map_lock(mm, pmd, addr, &ptl);
	pte = start_pte;
	flush_tlb_batched_pending(mm);
	arch_enter_lazy_mmu_mode();
	do {
		pte_t ptent = *pte;
		struct page *page;

		if (pte_none(ptent))
			continue;

		if (need_resched())
			break;

		if (pte_present(ptent)) {
			page = vm_normal_page(vma, addr, ptent);
			if (unlikely(!should_zap_page(details, page)))
				continue;
			ptent = ptep_get_and_clear_full(mm, addr, pte,
							tlb->fullmm);
			tlb_remove_tlb_entry(tlb, pte, addr);
			zap_install_uffd_wp_if_needed(vma, addr, pte, details,
						      ptent);
			if (unlikely(!page))
				continue;

			if (!PageAnon(page)) {
				if (pte_dirty(ptent)) {
					force_flush = 1;
					set_page_dirty(page);
				}
				if (pte_young(ptent) &&
				    likely(!(vma->vm_flags & VM_SEQ_READ)))
					mark_page_accessed(page);
			}
			rss[mm_counter(page)]--;
			page_remove_rmap(page, vma, false);
			if (unlikely(page_mapcount(page) < 0))
				print_bad_pte(vma, addr, ptent, page);
			if (unlikely(__tlb_remove_page(tlb, page))) {
				force_flush = 1;
				addr += PAGE_SIZE;
				break;
			}
			continue;
		}

		entry = pte_to_swp_entry(ptent);
		if (is_device_private_entry(entry) ||
		    is_device_exclusive_entry(entry)) {
			page = pfn_swap_entry_to_page(entry);
			if (unlikely(!should_zap_page(details, page)))
				continue;
			/*
			 * Both device private/exclusive mappings should only
			 * work with anonymous page so far, so we don't need to
			 * consider uffd-wp bit when zap. For more information,
			 * see zap_install_uffd_wp_if_needed().
			 */
			WARN_ON_ONCE(!vma_is_anonymous(vma));
			rss[mm_counter(page)]--;
			if (is_device_private_entry(entry))
				page_remove_rmap(page, vma, false);
			put_page(page);
		} else if (!non_swap_entry(entry)) {
			/* Genuine swap entry, hence a private anon page */
			if (!should_zap_cows(details))
				continue;
			rss[MM_SWAPENTS]--;
			if (unlikely(!free_swap_and_cache(entry)))
				print_bad_pte(vma, addr, ptent, NULL);
		} else if (is_migration_entry(entry)) {
			page = pfn_swap_entry_to_page(entry);
			if (!should_zap_page(details, page))
				continue;
			rss[mm_counter(page)]--;
		} else if (pte_marker_entry_uffd_wp(entry)) {
			/* Only drop the uffd-wp marker if explicitly requested */
			if (!zap_drop_file_uffd_wp(details))
				continue;
		} else if (is_hwpoison_entry(entry) ||
			   is_swapin_error_entry(entry)) {
			if (!should_zap_cows(details))
				continue;
		} else {
			/* We should have covered all the swap entry types */
			WARN_ON_ONCE(1);
		}
		pte_clear_not_present_full(mm, addr, pte, tlb->fullmm);
		zap_install_uffd_wp_if_needed(vma, addr, pte, details, ptent);
	} while (pte++, addr += PAGE_SIZE, addr != end);

	add_mm_rss_vec(mm, rss);
	arch_leave_lazy_mmu_mode();

	/* Do the actual TLB flush before dropping ptl */
	if (force_flush)
		tlb_flush_mmu_tlbonly(tlb);
	pte_unmap_unlock(start_pte, ptl);

	/*
	 * If we forced a TLB flush (either due to running out of
	 * batch buffers or because we needed to flush dirty TLB
	 * entries before releasing the ptl), free the batched
	 * memory too. Restart if we didn't do everything.
	 */
	if (force_flush) {
		force_flush = 0;
		tlb_flush_mmu(tlb);
	}

	if (addr != end) {
		cond_resched();
		goto again;
	}

	return addr;
}

static inline unsigned long zap_pmd_range(struct mmu_gather *tlb,
				struct vm_area_struct *vma, pud_t *pud,
				unsigned long addr, unsigned long end,
				struct zap_details *details)
{
	pmd_t *pmd;
	unsigned long next;

	pmd = pmd_offset(pud, addr);
	do {
		next = pmd_addr_end(addr, end);
		if (is_swap_pmd(*pmd) || pmd_trans_huge(*pmd) || pmd_devmap(*pmd)) {
			if (next - addr != HPAGE_PMD_SIZE)
				__split_huge_pmd(vma, pmd, addr, false, NULL);
			else if (zap_huge_pmd(tlb, vma, pmd, addr))
				goto next;
			/* fall through */
		} else if (details && details->single_folio &&
			   folio_test_pmd_mappable(details->single_folio) &&
			   next - addr == HPAGE_PMD_SIZE && pmd_none(*pmd)) {
			spinlock_t *ptl = pmd_lock(tlb->mm, pmd);
			/*
			 * Take and drop THP pmd lock so that we cannot return
			 * prematurely, while zap_huge_pmd() has cleared *pmd,
			 * but not yet decremented compound_mapcount().
			 */
			spin_unlock(ptl);
		}

		/*
		 * Here there can be other concurrent MADV_DONTNEED or
		 * trans huge page faults running, and if the pmd is
		 * none or trans huge it can change under us. This is
		 * because MADV_DONTNEED holds the mmap_lock in read
		 * mode.
		 */
		if (pmd_none_or_trans_huge_or_clear_bad(pmd))
			goto next;
		next = zap_pte_range(tlb, vma, pmd, addr, next, details);
next:
		cond_resched();
	} while (pmd++, addr = next, addr != end);

	return addr;
}

static inline unsigned long zap_pud_range(struct mmu_gather *tlb,
				struct vm_area_struct *vma, p4d_t *p4d,
				unsigned long addr, unsigned long end,
				struct zap_details *details)
{
	pud_t *pud;
	unsigned long next;

	pud = pud_offset(p4d, addr);
	do {
		next = pud_addr_end(addr, end);
		if (pud_trans_huge(*pud) || pud_devmap(*pud)) {
			if (next - addr != HPAGE_PUD_SIZE) {
				mmap_assert_locked(tlb->mm);
				split_huge_pud(vma, pud, addr);
			} else if (zap_huge_pud(tlb, vma, pud, addr))
				goto next;
			/* fall through */
		}
		if (pud_none_or_clear_bad(pud))
			continue;
		next = zap_pmd_range(tlb, vma, pud, addr, next, details);
next:
		cond_resched();
	} while (pud++, addr = next, addr != end);

	return addr;
}

static inline unsigned long zap_p4d_range(struct mmu_gather *tlb,
				struct vm_area_struct *vma, pgd_t *pgd,
				unsigned long addr, unsigned long end,
				struct zap_details *details)
{
	p4d_t *p4d;
	unsigned long next;

	p4d = p4d_offset(pgd, addr);
	do {
		next = p4d_addr_end(addr, end);
		if (p4d_none_or_clear_bad(p4d))
			continue;
		next = zap_pud_range(tlb, vma, p4d, addr, next, details);
	} while (p4d++, addr = next, addr != end);

	return addr;
}

void unmap_page_range(struct mmu_gather *tlb,
			     struct vm_area_struct *vma,
			     unsigned long addr, unsigned long end,
			     struct zap_details *details)
{
	pgd_t *pgd;
	unsigned long next;

	BUG_ON(addr >= end);
	tlb_start_vma(tlb, vma);
	pgd = pgd_offset(vma->vm_mm, addr);
	do {
		next = pgd_addr_end(addr, end);
		if (pgd_none_or_clear_bad(pgd))
			continue;
		next = zap_p4d_range(tlb, vma, pgd, addr, next, details);
	} while (pgd++, addr = next, addr != end);
	tlb_end_vma(tlb, vma);
}


static void unmap_single_vma(struct mmu_gather *tlb,
		struct vm_area_struct *vma, unsigned long start_addr,
		unsigned long end_addr,
		struct zap_details *details)
{
	unsigned long start = max(vma->vm_start, start_addr);
	unsigned long end;

	if (start >= vma->vm_end)
		return;
	end = min(vma->vm_end, end_addr);
	if (end <= vma->vm_start)
		return;

	if (vma->vm_file)
		uprobe_munmap(vma, start, end);

	if (unlikely(vma->vm_flags & VM_PFNMAP))
		untrack_pfn(vma, 0, 0);

	if (start != end) {
		if (unlikely(is_vm_hugetlb_page(vma))) {
			/*
			 * It is undesirable to test vma->vm_file as it
			 * should be non-null for valid hugetlb area.
			 * However, vm_file will be NULL in the error
			 * cleanup path of mmap_region. When
			 * hugetlbfs ->mmap method fails,
			 * mmap_region() nullifies vma->vm_file
			 * before calling this function to clean up.
			 * Since no pte has actually been setup, it is
			 * safe to do nothing in this case.
			 */
			if (vma->vm_file) {
				zap_flags_t zap_flags = details ?
				    details->zap_flags : 0;
				i_mmap_lock_write(vma->vm_file->f_mapping);
				__unmap_hugepage_range_final(tlb, vma, start, end,
							     NULL, zap_flags);
				i_mmap_unlock_write(vma->vm_file->f_mapping);
			}
		} else
			unmap_page_range(tlb, vma, start, end, details);
	}
}

/**
 * unmap_vmas - unmap a range of memory covered by a list of vma's
 * @tlb: address of the caller's struct mmu_gather
 * @vma: the starting vma
 * @start_addr: virtual address at which to start unmapping
 * @end_addr: virtual address at which to end unmapping
 *
 * Unmap all pages in the vma list.
 *
 * Only addresses between `start' and `end' will be unmapped.
 *
 * The VMA list must be sorted in ascending virtual address order.
 *
 * unmap_vmas() assumes that the caller will flush the whole unmapped address
 * range after unmap_vmas() returns.  So the only responsibility here is to
 * ensure that any thus-far unmapped pages are flushed before unmap_vmas()
 * drops the lock and schedules.
 */
void unmap_vmas(struct mmu_gather *tlb,
		struct vm_area_struct *vma, unsigned long start_addr,
		unsigned long end_addr)
{
	struct mmu_notifier_range range;
	struct zap_details details = {
		.zap_flags = ZAP_FLAG_DROP_MARKER,
		/* Careful - we need to zap private pages too! */
		.even_cows = true,
	};

	mmu_notifier_range_init(&range, MMU_NOTIFY_UNMAP, 0, vma, vma->vm_mm,
				start_addr, end_addr);
	mmu_notifier_invalidate_range_start(&range);
	for ( ; vma && vma->vm_start < end_addr; vma = vma->vm_next)
		unmap_single_vma(tlb, vma, start_addr, end_addr, &details);
	mmu_notifier_invalidate_range_end(&range);
}

/**
 * zap_page_range - remove user pages in a given range
 * @vma: vm_area_struct holding the applicable pages
 * @start: starting address of pages to zap
 * @size: number of bytes to zap
 *
 * Caller must protect the VMA list
 */
void zap_page_range(struct vm_area_struct *vma, unsigned long start,
		unsigned long size)
{
	struct mmu_notifier_range range;
	struct mmu_gather tlb;

	lru_add_drain();
	mmu_notifier_range_init(&range, MMU_NOTIFY_CLEAR, 0, vma, vma->vm_mm,
				start, start + size);
	tlb_gather_mmu(&tlb, vma->vm_mm);
	update_hiwater_rss(vma->vm_mm);
	mmu_notifier_invalidate_range_start(&range);
	for ( ; vma && vma->vm_start < range.end; vma = vma->vm_next)
		unmap_single_vma(&tlb, vma, start, range.end, NULL);
	mmu_notifier_invalidate_range_end(&range);
	tlb_finish_mmu(&tlb);
}

/**
 * zap_page_range_single - remove user pages in a given range
 * @vma: vm_area_struct holding the applicable pages
 * @address: starting address of pages to zap
 * @size: number of bytes to zap
 * @details: details of shared cache invalidation
 *
 * The range must fit into one VMA.
 */
static void zap_page_range_single(struct vm_area_struct *vma, unsigned long address,
		unsigned long size, struct zap_details *details)
{
	struct mmu_notifier_range range;
	struct mmu_gather tlb;

	lru_add_drain();
	mmu_notifier_range_init(&range, MMU_NOTIFY_CLEAR, 0, vma, vma->vm_mm,
				address, address + size);
	tlb_gather_mmu(&tlb, vma->vm_mm);
	update_hiwater_rss(vma->vm_mm);
	mmu_notifier_invalidate_range_start(&range);
	unmap_single_vma(&tlb, vma, address, range.end, details);
	mmu_notifier_invalidate_range_end(&range);
	tlb_finish_mmu(&tlb);
}

/**
 * zap_vma_ptes - remove ptes mapping the vma
 * @vma: vm_area_struct holding ptes to be zapped
 * @address: starting address of pages to zap
 * @size: number of bytes to zap
 *
 * This function only unmaps ptes assigned to VM_PFNMAP vmas.
 *
 * The entire address range must be fully contained within the vma.
 *
 */
void zap_vma_ptes(struct vm_area_struct *vma, unsigned long address,
		unsigned long size)
{
	if (!range_in_vma(vma, address, address + size) ||
	    		!(vma->vm_flags & VM_PFNMAP))
		return;

	zap_page_range_single(vma, address, size, NULL);
}
EXPORT_SYMBOL_GPL(zap_vma_ptes);

static pmd_t *walk_to_pmd(struct mm_struct *mm, unsigned long addr)
{
	pgd_t *pgd;
	p4d_t *p4d;
	pud_t *pud;
	pmd_t *pmd;

	pgd = pgd_offset(mm, addr);
	p4d = p4d_alloc(mm, pgd, addr);
	if (!p4d)
		return NULL;
	pud = pud_alloc(mm, p4d, addr);
	if (!pud)
		return NULL;
	pmd = pmd_alloc(mm, pud, addr);
	if (!pmd)
		return NULL;

	VM_BUG_ON(pmd_trans_huge(*pmd));
	return pmd;
}

pte_t *__get_locked_pte(struct mm_struct *mm, unsigned long addr,
			spinlock_t **ptl)
{
	pmd_t *pmd = walk_to_pmd(mm, addr);

	if (!pmd)
		return NULL;
	return pte_alloc_map_lock(mm, pmd, addr, ptl);
}

static int validate_page_before_insert(struct page *page)
{
	if (PageAnon(page) || PageSlab(page) || page_has_type(page))
		return -EINVAL;
	flush_dcache_page(page);
	return 0;
}

static int insert_page_into_pte_locked(struct vm_area_struct *vma, pte_t *pte,
			unsigned long addr, struct page *page, pgprot_t prot)
{
	if (!pte_none(*pte))
		return -EBUSY;
	/* Ok, finally just insert the thing.. */
	get_page(page);
	inc_mm_counter_fast(vma->vm_mm, mm_counter_file(page));
	page_add_file_rmap(page, vma, false);
	set_pte_at(vma->vm_mm, addr, pte, mk_pte(page, prot));
	return 0;
}

/*
 * This is the old fallback for page remapping.
 *
 * For historical reasons, it only allows reserved pages. Only
 * old drivers should use this, and they needed to mark their
 * pages reserved for the old functions anyway.
 */
static int insert_page(struct vm_area_struct *vma, unsigned long addr,
			struct page *page, pgprot_t prot)
{
	int retval;
	pte_t *pte;
	spinlock_t *ptl;

	retval = validate_page_before_insert(page);
	if (retval)
		goto out;
	retval = -ENOMEM;
	pte = get_locked_pte(vma->vm_mm, addr, &ptl);
	if (!pte)
		goto out;
	retval = insert_page_into_pte_locked(vma, pte, addr, page, prot);
	pte_unmap_unlock(pte, ptl);
out:
	return retval;
}

#ifdef pte_index
static int insert_page_in_batch_locked(struct vm_area_struct *vma, pte_t *pte,
			unsigned long addr, struct page *page, pgprot_t prot)
{
	int err;

	if (!page_count(page))
		return -EINVAL;
	err = validate_page_before_insert(page);
	if (err)
		return err;
	return insert_page_into_pte_locked(vma, pte, addr, page, prot);
}

/* insert_pages() amortizes the cost of spinlock operations
 * when inserting pages in a loop. Arch *must* define pte_index.
 */
static int insert_pages(struct vm_area_struct *vma, unsigned long addr,
			struct page **pages, unsigned long *num, pgprot_t prot)
{
	pmd_t *pmd = NULL;
	pte_t *start_pte, *pte;
	spinlock_t *pte_lock;
	struct mm_struct *const mm = vma->vm_mm;
	unsigned long curr_page_idx = 0;
	unsigned long remaining_pages_total = *num;
	unsigned long pages_to_write_in_pmd;
	int ret;
more:
	ret = -EFAULT;
	pmd = walk_to_pmd(mm, addr);
	if (!pmd)
		goto out;

	pages_to_write_in_pmd = min_t(unsigned long,
		remaining_pages_total, PTRS_PER_PTE - pte_index(addr));

	/* Allocate the PTE if necessary; takes PMD lock once only. */
	ret = -ENOMEM;
	if (pte_alloc(mm, pmd))
		goto out;

	while (pages_to_write_in_pmd) {
		int pte_idx = 0;
		const int batch_size = min_t(int, pages_to_write_in_pmd, 8);

		start_pte = pte_offset_map_lock(mm, pmd, addr, &pte_lock);
		for (pte = start_pte; pte_idx < batch_size; ++pte, ++pte_idx) {
			int err = insert_page_in_batch_locked(vma, pte,
				addr, pages[curr_page_idx], prot);
			if (unlikely(err)) {
				pte_unmap_unlock(start_pte, pte_lock);
				ret = err;
				remaining_pages_total -= pte_idx;
				goto out;
			}
			addr += PAGE_SIZE;
			++curr_page_idx;
		}
		pte_unmap_unlock(start_pte, pte_lock);
		pages_to_write_in_pmd -= batch_size;
		remaining_pages_total -= batch_size;
	}
	if (remaining_pages_total)
		goto more;
	ret = 0;
out:
	*num = remaining_pages_total;
	return ret;
}
#endif  /* ifdef pte_index */

/**
 * vm_insert_pages - insert multiple pages into user vma, batching the pmd lock.
 * @vma: user vma to map to
 * @addr: target start user address of these pages
 * @pages: source kernel pages
 * @num: in: number of pages to map. out: number of pages that were *not*
 * mapped. (0 means all pages were successfully mapped).
 *
 * Preferred over vm_insert_page() when inserting multiple pages.
 *
 * In case of error, we may have mapped a subset of the provided
 * pages. It is the caller's responsibility to account for this case.
 *
 * The same restrictions apply as in vm_insert_page().
 */
int vm_insert_pages(struct vm_area_struct *vma, unsigned long addr,
			struct page **pages, unsigned long *num)
{
#ifdef pte_index
	const unsigned long end_addr = addr + (*num * PAGE_SIZE) - 1;

	if (addr < vma->vm_start || end_addr >= vma->vm_end)
		return -EFAULT;
	if (!(vma->vm_flags & VM_MIXEDMAP)) {
		BUG_ON(mmap_read_trylock(vma->vm_mm));
		BUG_ON(vma->vm_flags & VM_PFNMAP);
		vma->vm_flags |= VM_MIXEDMAP;
	}
	/* Defer page refcount checking till we're about to map that page. */
	return insert_pages(vma, addr, pages, num, vma->vm_page_prot);
#else
	unsigned long idx = 0, pgcount = *num;
	int err = -EINVAL;

	for (; idx < pgcount; ++idx) {
		err = vm_insert_page(vma, addr + (PAGE_SIZE * idx), pages[idx]);
		if (err)
			break;
	}
	*num = pgcount - idx;
	return err;
#endif  /* ifdef pte_index */
}
EXPORT_SYMBOL(vm_insert_pages);

/**
 * vm_insert_page - insert single page into user vma
 * @vma: user vma to map to
 * @addr: target user address of this page
 * @page: source kernel page
 *
 * This allows drivers to insert individual pages they've allocated
 * into a user vma.
 *
 * The page has to be a nice clean _individual_ kernel allocation.
 * If you allocate a compound page, you need to have marked it as
 * such (__GFP_COMP), or manually just split the page up yourself
 * (see split_page()).
 *
 * NOTE! Traditionally this was done with "remap_pfn_range()" which
 * took an arbitrary page protection parameter. This doesn't allow
 * that. Your vma protection will have to be set up correctly, which
 * means that if you want a shared writable mapping, you'd better
 * ask for a shared writable mapping!
 *
 * The page does not need to be reserved.
 *
 * Usually this function is called from f_op->mmap() handler
 * under mm->mmap_lock write-lock, so it can change vma->vm_flags.
 * Caller must set VM_MIXEDMAP on vma if it wants to call this
 * function from other places, for example from page-fault handler.
 *
 * Return: %0 on success, negative error code otherwise.
 */
int vm_insert_page(struct vm_area_struct *vma, unsigned long addr,
			struct page *page)
{
	if (addr < vma->vm_start || addr >= vma->vm_end)
		return -EFAULT;
	if (!page_count(page))
		return -EINVAL;
	if (!(vma->vm_flags & VM_MIXEDMAP)) {
		BUG_ON(mmap_read_trylock(vma->vm_mm));
		BUG_ON(vma->vm_flags & VM_PFNMAP);
		vma->vm_flags |= VM_MIXEDMAP;
	}
	return insert_page(vma, addr, page, vma->vm_page_prot);
}
EXPORT_SYMBOL(vm_insert_page);

/*
 * __vm_map_pages - maps range of kernel pages into user vma
 * @vma: user vma to map to
 * @pages: pointer to array of source kernel pages
 * @num: number of pages in page array
 * @offset: user's requested vm_pgoff
 *
 * This allows drivers to map range of kernel pages into a user vma.
 *
 * Return: 0 on success and error code otherwise.
 */
static int __vm_map_pages(struct vm_area_struct *vma, struct page **pages,
				unsigned long num, unsigned long offset)
{
	unsigned long count = vma_pages(vma);
	unsigned long uaddr = vma->vm_start;
	int ret, i;

	/* Fail if the user requested offset is beyond the end of the object */
	if (offset >= num)
		return -ENXIO;

	/* Fail if the user requested size exceeds available object size */
	if (count > num - offset)
		return -ENXIO;

	for (i = 0; i < count; i++) {
		ret = vm_insert_page(vma, uaddr, pages[offset + i]);
		if (ret < 0)
			return ret;
		uaddr += PAGE_SIZE;
	}

	return 0;
}

/**
 * vm_map_pages - maps range of kernel pages starts with non zero offset
 * @vma: user vma to map to
 * @pages: pointer to array of source kernel pages
 * @num: number of pages in page array
 *
 * Maps an object consisting of @num pages, catering for the user's
 * requested vm_pgoff
 *
 * If we fail to insert any page into the vma, the function will return
 * immediately leaving any previously inserted pages present.  Callers
 * from the mmap handler may immediately return the error as their caller
 * will destroy the vma, removing any successfully inserted pages. Other
 * callers should make their own arrangements for calling unmap_region().
 *
 * Context: Process context. Called by mmap handlers.
 * Return: 0 on success and error code otherwise.
 */
int vm_map_pages(struct vm_area_struct *vma, struct page **pages,
				unsigned long num)
{
	return __vm_map_pages(vma, pages, num, vma->vm_pgoff);
}
EXPORT_SYMBOL(vm_map_pages);

/**
 * vm_map_pages_zero - map range of kernel pages starts with zero offset
 * @vma: user vma to map to
 * @pages: pointer to array of source kernel pages
 * @num: number of pages in page array
 *
 * Similar to vm_map_pages(), except that it explicitly sets the offset
 * to 0. This function is intended for the drivers that did not consider
 * vm_pgoff.
 *
 * Context: Process context. Called by mmap handlers.
 * Return: 0 on success and error code otherwise.
 */
int vm_map_pages_zero(struct vm_area_struct *vma, struct page **pages,
				unsigned long num)
{
	return __vm_map_pages(vma, pages, num, 0);
}
EXPORT_SYMBOL(vm_map_pages_zero);

static vm_fault_t insert_pfn(struct vm_area_struct *vma, unsigned long addr,
			pfn_t pfn, pgprot_t prot, bool mkwrite)
{
	struct mm_struct *mm = vma->vm_mm;
	pte_t *pte, entry;
	spinlock_t *ptl;

	pte = get_locked_pte(mm, addr, &ptl);
	if (!pte)
		return VM_FAULT_OOM;
	if (!pte_none(*pte)) {
		if (mkwrite) {
			/*
			 * For read faults on private mappings the PFN passed
			 * in may not match the PFN we have mapped if the
			 * mapped PFN is a writeable COW page.  In the mkwrite
			 * case we are creating a writable PTE for a shared
			 * mapping and we expect the PFNs to match. If they
			 * don't match, we are likely racing with block
			 * allocation and mapping invalidation so just skip the
			 * update.
			 */
			if (pte_pfn(*pte) != pfn_t_to_pfn(pfn)) {
				WARN_ON_ONCE(!is_zero_pfn(pte_pfn(*pte)));
				goto out_unlock;
			}
			entry = pte_mkyoung(*pte);
			entry = maybe_mkwrite(pte_mkdirty(entry), vma);
			if (ptep_set_access_flags(vma, addr, pte, entry, 1))
				update_mmu_cache(vma, addr, pte);
		}
		goto out_unlock;
	}

	/* Ok, finally just insert the thing.. */
	if (pfn_t_devmap(pfn))
		entry = pte_mkdevmap(pfn_t_pte(pfn, prot));
	else
		entry = pte_mkspecial(pfn_t_pte(pfn, prot));

	if (mkwrite) {
		entry = pte_mkyoung(entry);
		entry = maybe_mkwrite(pte_mkdirty(entry), vma);
	}

	set_pte_at(mm, addr, pte, entry);
	update_mmu_cache(vma, addr, pte); /* XXX: why not for insert_page? */

out_unlock:
	pte_unmap_unlock(pte, ptl);
	return VM_FAULT_NOPAGE;
}

/**
 * vmf_insert_pfn_prot - insert single pfn into user vma with specified pgprot
 * @vma: user vma to map to
 * @addr: target user address of this page
 * @pfn: source kernel pfn
 * @pgprot: pgprot flags for the inserted page
 *
 * This is exactly like vmf_insert_pfn(), except that it allows drivers
 * to override pgprot on a per-page basis.
 *
 * This only makes sense for IO mappings, and it makes no sense for
 * COW mappings.  In general, using multiple vmas is preferable;
 * vmf_insert_pfn_prot should only be used if using multiple VMAs is
 * impractical.
 *
 * See vmf_insert_mixed_prot() for a discussion of the implication of using
 * a value of @pgprot different from that of @vma->vm_page_prot.
 *
 * Context: Process context.  May allocate using %GFP_KERNEL.
 * Return: vm_fault_t value.
 */
vm_fault_t vmf_insert_pfn_prot(struct vm_area_struct *vma, unsigned long addr,
			unsigned long pfn, pgprot_t pgprot)
{
	/*
	 * Technically, architectures with pte_special can avoid all these
	 * restrictions (same for remap_pfn_range).  However we would like
	 * consistency in testing and feature parity among all, so we should
	 * try to keep these invariants in place for everybody.
	 */
	BUG_ON(!(vma->vm_flags & (VM_PFNMAP|VM_MIXEDMAP)));
	BUG_ON((vma->vm_flags & (VM_PFNMAP|VM_MIXEDMAP)) ==
						(VM_PFNMAP|VM_MIXEDMAP));
	BUG_ON((vma->vm_flags & VM_PFNMAP) && is_cow_mapping(vma->vm_flags));
	BUG_ON((vma->vm_flags & VM_MIXEDMAP) && pfn_valid(pfn));

	if (addr < vma->vm_start || addr >= vma->vm_end)
		return VM_FAULT_SIGBUS;

	if (!pfn_modify_allowed(pfn, pgprot))
		return VM_FAULT_SIGBUS;

	track_pfn_insert(vma, &pgprot, __pfn_to_pfn_t(pfn, PFN_DEV));

	return insert_pfn(vma, addr, __pfn_to_pfn_t(pfn, PFN_DEV), pgprot,
			false);
}
EXPORT_SYMBOL(vmf_insert_pfn_prot);

/**
 * vmf_insert_pfn - insert single pfn into user vma
 * @vma: user vma to map to
 * @addr: target user address of this page
 * @pfn: source kernel pfn
 *
 * Similar to vm_insert_page, this allows drivers to insert individual pages
 * they've allocated into a user vma. Same comments apply.
 *
 * This function should only be called from a vm_ops->fault handler, and
 * in that case the handler should return the result of this function.
 *
 * vma cannot be a COW mapping.
 *
 * As this is called only for pages that do not currently exist, we
 * do not need to flush old virtual caches or the TLB.
 *
 * Context: Process context.  May allocate using %GFP_KERNEL.
 * Return: vm_fault_t value.
 */
vm_fault_t vmf_insert_pfn(struct vm_area_struct *vma, unsigned long addr,
			unsigned long pfn)
{
	return vmf_insert_pfn_prot(vma, addr, pfn, vma->vm_page_prot);
}
EXPORT_SYMBOL(vmf_insert_pfn);

static bool vm_mixed_ok(struct vm_area_struct *vma, pfn_t pfn)
{
	/* these checks mirror the abort conditions in vm_normal_page */
	if (vma->vm_flags & VM_MIXEDMAP)
		return true;
	if (pfn_t_devmap(pfn))
		return true;
	if (pfn_t_special(pfn))
		return true;
	if (is_zero_pfn(pfn_t_to_pfn(pfn)))
		return true;
	return false;
}

static vm_fault_t __vm_insert_mixed(struct vm_area_struct *vma,
		unsigned long addr, pfn_t pfn, pgprot_t pgprot,
		bool mkwrite)
{
	int err;

	BUG_ON(!vm_mixed_ok(vma, pfn));

	if (addr < vma->vm_start || addr >= vma->vm_end)
		return VM_FAULT_SIGBUS;

	track_pfn_insert(vma, &pgprot, pfn);

	if (!pfn_modify_allowed(pfn_t_to_pfn(pfn), pgprot))
		return VM_FAULT_SIGBUS;

	/*
	 * If we don't have pte special, then we have to use the pfn_valid()
	 * based VM_MIXEDMAP scheme (see vm_normal_page), and thus we *must*
	 * refcount the page if pfn_valid is true (hence insert_page rather
	 * than insert_pfn).  If a zero_pfn were inserted into a VM_MIXEDMAP
	 * without pte special, it would there be refcounted as a normal page.
	 */
	if (!IS_ENABLED(CONFIG_ARCH_HAS_PTE_SPECIAL) &&
	    !pfn_t_devmap(pfn) && pfn_t_valid(pfn)) {
		struct page *page;

		/*
		 * At this point we are committed to insert_page()
		 * regardless of whether the caller specified flags that
		 * result in pfn_t_has_page() == false.
		 */
		page = pfn_to_page(pfn_t_to_pfn(pfn));
		err = insert_page(vma, addr, page, pgprot);
	} else {
		return insert_pfn(vma, addr, pfn, pgprot, mkwrite);
	}

	if (err == -ENOMEM)
		return VM_FAULT_OOM;
	if (err < 0 && err != -EBUSY)
		return VM_FAULT_SIGBUS;

	return VM_FAULT_NOPAGE;
}

/**
 * vmf_insert_mixed_prot - insert single pfn into user vma with specified pgprot
 * @vma: user vma to map to
 * @addr: target user address of this page
 * @pfn: source kernel pfn
 * @pgprot: pgprot flags for the inserted page
 *
 * This is exactly like vmf_insert_mixed(), except that it allows drivers
 * to override pgprot on a per-page basis.
 *
 * Typically this function should be used by drivers to set caching- and
 * encryption bits different than those of @vma->vm_page_prot, because
 * the caching- or encryption mode may not be known at mmap() time.
 * This is ok as long as @vma->vm_page_prot is not used by the core vm
 * to set caching and encryption bits for those vmas (except for COW pages).
 * This is ensured by core vm only modifying these page table entries using
 * functions that don't touch caching- or encryption bits, using pte_modify()
 * if needed. (See for example mprotect()).
 * Also when new page-table entries are created, this is only done using the
 * fault() callback, and never using the value of vma->vm_page_prot,
 * except for page-table entries that point to anonymous pages as the result
 * of COW.
 *
 * Context: Process context.  May allocate using %GFP_KERNEL.
 * Return: vm_fault_t value.
 */
vm_fault_t vmf_insert_mixed_prot(struct vm_area_struct *vma, unsigned long addr,
				 pfn_t pfn, pgprot_t pgprot)
{
	return __vm_insert_mixed(vma, addr, pfn, pgprot, false);
}
EXPORT_SYMBOL(vmf_insert_mixed_prot);

vm_fault_t vmf_insert_mixed(struct vm_area_struct *vma, unsigned long addr,
		pfn_t pfn)
{
	return __vm_insert_mixed(vma, addr, pfn, vma->vm_page_prot, false);
}
EXPORT_SYMBOL(vmf_insert_mixed);

/*
 *  If the insertion of PTE failed because someone else already added a
 *  different entry in the mean time, we treat that as success as we assume
 *  the same entry was actually inserted.
 */
vm_fault_t vmf_insert_mixed_mkwrite(struct vm_area_struct *vma,
		unsigned long addr, pfn_t pfn)
{
	return __vm_insert_mixed(vma, addr, pfn, vma->vm_page_prot, true);
}
EXPORT_SYMBOL(vmf_insert_mixed_mkwrite);

/*
 * maps a range of physical memory into the requested pages. the old
 * mappings are removed. any references to nonexistent pages results
 * in null mappings (currently treated as "copy-on-access")
 */
static int remap_pte_range(struct mm_struct *mm, pmd_t *pmd,
			unsigned long addr, unsigned long end,
			unsigned long pfn, pgprot_t prot)
{
	pte_t *pte, *mapped_pte;
	spinlock_t *ptl;
	int err = 0;

	mapped_pte = pte = pte_alloc_map_lock(mm, pmd, addr, &ptl);
	if (!pte)
		return -ENOMEM;
	arch_enter_lazy_mmu_mode();
	do {
		BUG_ON(!pte_none(*pte));
		if (!pfn_modify_allowed(pfn, prot)) {
			err = -EACCES;
			break;
		}
		set_pte_at(mm, addr, pte, pte_mkspecial(pfn_pte(pfn, prot)));
		pfn++;
	} while (pte++, addr += PAGE_SIZE, addr != end);
	arch_leave_lazy_mmu_mode();
	pte_unmap_unlock(mapped_pte, ptl);
	return err;
}

static inline int remap_pmd_range(struct mm_struct *mm, pud_t *pud,
			unsigned long addr, unsigned long end,
			unsigned long pfn, pgprot_t prot)
{
	pmd_t *pmd;
	unsigned long next;
	int err;

	pfn -= addr >> PAGE_SHIFT;
	pmd = pmd_alloc(mm, pud, addr);
	if (!pmd)
		return -ENOMEM;
	VM_BUG_ON(pmd_trans_huge(*pmd));
	do {
		next = pmd_addr_end(addr, end);
		err = remap_pte_range(mm, pmd, addr, next,
				pfn + (addr >> PAGE_SHIFT), prot);
		if (err)
			return err;
	} while (pmd++, addr = next, addr != end);
	return 0;
}

static inline int remap_pud_range(struct mm_struct *mm, p4d_t *p4d,
			unsigned long addr, unsigned long end,
			unsigned long pfn, pgprot_t prot)
{
	pud_t *pud;
	unsigned long next;
	int err;

	pfn -= addr >> PAGE_SHIFT;
	pud = pud_alloc(mm, p4d, addr);
	if (!pud)
		return -ENOMEM;
	do {
		next = pud_addr_end(addr, end);
		err = remap_pmd_range(mm, pud, addr, next,
				pfn + (addr >> PAGE_SHIFT), prot);
		if (err)
			return err;
	} while (pud++, addr = next, addr != end);
	return 0;
}

static inline int remap_p4d_range(struct mm_struct *mm, pgd_t *pgd,
			unsigned long addr, unsigned long end,
			unsigned long pfn, pgprot_t prot)
{
	p4d_t *p4d;
	unsigned long next;
	int err;

	pfn -= addr >> PAGE_SHIFT;
	p4d = p4d_alloc(mm, pgd, addr);
	if (!p4d)
		return -ENOMEM;
	do {
		next = p4d_addr_end(addr, end);
		err = remap_pud_range(mm, p4d, addr, next,
				pfn + (addr >> PAGE_SHIFT), prot);
		if (err)
			return err;
	} while (p4d++, addr = next, addr != end);
	return 0;
}

/*
 * Variant of remap_pfn_range that does not call track_pfn_remap.  The caller
 * must have pre-validated the caching bits of the pgprot_t.
 */
int remap_pfn_range_notrack(struct vm_area_struct *vma, unsigned long addr,
		unsigned long pfn, unsigned long size, pgprot_t prot)
{
	pgd_t *pgd;
	unsigned long next;
	unsigned long end = addr + PAGE_ALIGN(size);
	struct mm_struct *mm = vma->vm_mm;
	int err;

	if (WARN_ON_ONCE(!PAGE_ALIGNED(addr)))
		return -EINVAL;

	/*
	 * Physically remapped pages are special. Tell the
	 * rest of the world about it:
	 *   VM_IO tells people not to look at these pages
	 *	(accesses can have side effects).
	 *   VM_PFNMAP tells the core MM that the base pages are just
	 *	raw PFN mappings, and do not have a "struct page" associated
	 *	with them.
	 *   VM_DONTEXPAND
	 *      Disable vma merging and expanding with mremap().
	 *   VM_DONTDUMP
	 *      Omit vma from core dump, even when VM_IO turned off.
	 *
	 * There's a horrible special case to handle copy-on-write
	 * behaviour that some programs depend on. We mark the "original"
	 * un-COW'ed pages by matching them up with "vma->vm_pgoff".
	 * See vm_normal_page() for details.
	 */
	if (is_cow_mapping(vma->vm_flags)) {
		if (addr != vma->vm_start || end != vma->vm_end)
			return -EINVAL;
		vma->vm_pgoff = pfn;
	}

	vma->vm_flags |= VM_IO | VM_PFNMAP | VM_DONTEXPAND | VM_DONTDUMP;

	BUG_ON(addr >= end);
	pfn -= addr >> PAGE_SHIFT;
	pgd = pgd_offset(mm, addr);
	flush_cache_range(vma, addr, end);
	do {
		next = pgd_addr_end(addr, end);
		err = remap_p4d_range(mm, pgd, addr, next,
				pfn + (addr >> PAGE_SHIFT), prot);
		if (err)
			return err;
	} while (pgd++, addr = next, addr != end);

	return 0;
}

/**
 * remap_pfn_range - remap kernel memory to userspace
 * @vma: user vma to map to
 * @addr: target page aligned user address to start at
 * @pfn: page frame number of kernel physical memory address
 * @size: size of mapping area
 * @prot: page protection flags for this mapping
 *
 * Note: this is only safe if the mm semaphore is held when called.
 *
 * Return: %0 on success, negative error code otherwise.
 */
int remap_pfn_range(struct vm_area_struct *vma, unsigned long addr,
		    unsigned long pfn, unsigned long size, pgprot_t prot)
{
	int err;

	err = track_pfn_remap(vma, &prot, pfn, addr, PAGE_ALIGN(size));
	if (err)
		return -EINVAL;

	err = remap_pfn_range_notrack(vma, addr, pfn, size, prot);
	if (err)
		untrack_pfn(vma, pfn, PAGE_ALIGN(size));
	return err;
}
EXPORT_SYMBOL(remap_pfn_range);

/**
 * vm_iomap_memory - remap memory to userspace
 * @vma: user vma to map to
 * @start: start of the physical memory to be mapped
 * @len: size of area
 *
 * This is a simplified io_remap_pfn_range() for common driver use. The
 * driver just needs to give us the physical memory range to be mapped,
 * we'll figure out the rest from the vma information.
 *
 * NOTE! Some drivers might want to tweak vma->vm_page_prot first to get
 * whatever write-combining details or similar.
 *
 * Return: %0 on success, negative error code otherwise.
 */
int vm_iomap_memory(struct vm_area_struct *vma, phys_addr_t start, unsigned long len)
{
	unsigned long vm_len, pfn, pages;

	/* Check that the physical memory area passed in looks valid */
	if (start + len < start)
		return -EINVAL;
	/*
	 * You *really* shouldn't map things that aren't page-aligned,
	 * but we've historically allowed it because IO memory might
	 * just have smaller alignment.
	 */
	len += start & ~PAGE_MASK;
	pfn = start >> PAGE_SHIFT;
	pages = (len + ~PAGE_MASK) >> PAGE_SHIFT;
	if (pfn + pages < pfn)
		return -EINVAL;

	/* We start the mapping 'vm_pgoff' pages into the area */
	if (vma->vm_pgoff > pages)
		return -EINVAL;
	pfn += vma->vm_pgoff;
	pages -= vma->vm_pgoff;

	/* Can we fit all of the mapping? */
	vm_len = vma->vm_end - vma->vm_start;
	if (vm_len >> PAGE_SHIFT > pages)
		return -EINVAL;

	/* Ok, let it rip */
	return io_remap_pfn_range(vma, vma->vm_start, pfn, vm_len, vma->vm_page_prot);
}
EXPORT_SYMBOL(vm_iomap_memory);

static int apply_to_pte_range(struct mm_struct *mm, pmd_t *pmd,
				     unsigned long addr, unsigned long end,
				     pte_fn_t fn, void *data, bool create,
				     pgtbl_mod_mask *mask)
{
	pte_t *pte, *mapped_pte;
	int err = 0;
	spinlock_t *ptl;

	if (create) {
		mapped_pte = pte = (mm == &init_mm) ?
			pte_alloc_kernel_track(pmd, addr, mask) :
			pte_alloc_map_lock(mm, pmd, addr, &ptl);
		if (!pte)
			return -ENOMEM;
	} else {
		mapped_pte = pte = (mm == &init_mm) ?
			pte_offset_kernel(pmd, addr) :
			pte_offset_map_lock(mm, pmd, addr, &ptl);
	}

	BUG_ON(pmd_huge(*pmd));

	arch_enter_lazy_mmu_mode();

	if (fn) {
		do {
			if (create || !pte_none(*pte)) {
				err = fn(pte++, addr, data);
				if (err)
					break;
			}
		} while (addr += PAGE_SIZE, addr != end);
	}
	*mask |= PGTBL_PTE_MODIFIED;

	arch_leave_lazy_mmu_mode();

	if (mm != &init_mm)
		pte_unmap_unlock(mapped_pte, ptl);
	return err;
}

static int apply_to_pmd_range(struct mm_struct *mm, pud_t *pud,
				     unsigned long addr, unsigned long end,
				     pte_fn_t fn, void *data, bool create,
				     pgtbl_mod_mask *mask)
{
	pmd_t *pmd;
	unsigned long next;
	int err = 0;

	BUG_ON(pud_huge(*pud));

	if (create) {
		pmd = pmd_alloc_track(mm, pud, addr, mask);
		if (!pmd)
			return -ENOMEM;
	} else {
		pmd = pmd_offset(pud, addr);
	}
	do {
		next = pmd_addr_end(addr, end);
		if (pmd_none(*pmd) && !create)
			continue;
		if (WARN_ON_ONCE(pmd_leaf(*pmd)))
			return -EINVAL;
		if (!pmd_none(*pmd) && WARN_ON_ONCE(pmd_bad(*pmd))) {
			if (!create)
				continue;
			pmd_clear_bad(pmd);
		}
		err = apply_to_pte_range(mm, pmd, addr, next,
					 fn, data, create, mask);
		if (err)
			break;
	} while (pmd++, addr = next, addr != end);

	return err;
}

static int apply_to_pud_range(struct mm_struct *mm, p4d_t *p4d,
				     unsigned long addr, unsigned long end,
				     pte_fn_t fn, void *data, bool create,
				     pgtbl_mod_mask *mask)
{
	pud_t *pud;
	unsigned long next;
	int err = 0;

	if (create) {
		pud = pud_alloc_track(mm, p4d, addr, mask);
		if (!pud)
			return -ENOMEM;
	} else {
		pud = pud_offset(p4d, addr);
	}
	do {
		next = pud_addr_end(addr, end);
		if (pud_none(*pud) && !create)
			continue;
		if (WARN_ON_ONCE(pud_leaf(*pud)))
			return -EINVAL;
		if (!pud_none(*pud) && WARN_ON_ONCE(pud_bad(*pud))) {
			if (!create)
				continue;
			pud_clear_bad(pud);
		}
		err = apply_to_pmd_range(mm, pud, addr, next,
					 fn, data, create, mask);
		if (err)
			break;
	} while (pud++, addr = next, addr != end);

	return err;
}

static int apply_to_p4d_range(struct mm_struct *mm, pgd_t *pgd,
				     unsigned long addr, unsigned long end,
				     pte_fn_t fn, void *data, bool create,
				     pgtbl_mod_mask *mask)
{
	p4d_t *p4d;
	unsigned long next;
	int err = 0;

	if (create) {
		p4d = p4d_alloc_track(mm, pgd, addr, mask);
		if (!p4d)
			return -ENOMEM;
	} else {
		p4d = p4d_offset(pgd, addr);
	}
	do {
		next = p4d_addr_end(addr, end);
		if (p4d_none(*p4d) && !create)
			continue;
		if (WARN_ON_ONCE(p4d_leaf(*p4d)))
			return -EINVAL;
		if (!p4d_none(*p4d) && WARN_ON_ONCE(p4d_bad(*p4d))) {
			if (!create)
				continue;
			p4d_clear_bad(p4d);
		}
		err = apply_to_pud_range(mm, p4d, addr, next,
					 fn, data, create, mask);
		if (err)
			break;
	} while (p4d++, addr = next, addr != end);

	return err;
}

static int __apply_to_page_range(struct mm_struct *mm, unsigned long addr,
				 unsigned long size, pte_fn_t fn,
				 void *data, bool create)
{
	pgd_t *pgd;
	unsigned long start = addr, next;
	unsigned long end = addr + size;
	pgtbl_mod_mask mask = 0;
	int err = 0;

	if (WARN_ON(addr >= end))
		return -EINVAL;

	pgd = pgd_offset(mm, addr);
	do {
		next = pgd_addr_end(addr, end);
		if (pgd_none(*pgd) && !create)
			continue;
		if (WARN_ON_ONCE(pgd_leaf(*pgd)))
			return -EINVAL;
		if (!pgd_none(*pgd) && WARN_ON_ONCE(pgd_bad(*pgd))) {
			if (!create)
				continue;
			pgd_clear_bad(pgd);
		}
		err = apply_to_p4d_range(mm, pgd, addr, next,
					 fn, data, create, &mask);
		if (err)
			break;
	} while (pgd++, addr = next, addr != end);

	if (mask & ARCH_PAGE_TABLE_SYNC_MASK)
		arch_sync_kernel_mappings(start, start + size);

	return err;
}

/*
 * Scan a region of virtual memory, filling in page tables as necessary
 * and calling a provided function on each leaf page table.
 */
int apply_to_page_range(struct mm_struct *mm, unsigned long addr,
			unsigned long size, pte_fn_t fn, void *data)
{
	return __apply_to_page_range(mm, addr, size, fn, data, true);
}
EXPORT_SYMBOL_GPL(apply_to_page_range);

/*
 * Scan a region of virtual memory, calling a provided function on
 * each leaf page table where it exists.
 *
 * Unlike apply_to_page_range, this does _not_ fill in page tables
 * where they are absent.
 */
int apply_to_existing_page_range(struct mm_struct *mm, unsigned long addr,
				 unsigned long size, pte_fn_t fn, void *data)
{
	return __apply_to_page_range(mm, addr, size, fn, data, false);
}
EXPORT_SYMBOL_GPL(apply_to_existing_page_range);

/*
 * handle_pte_fault chooses page fault handler according to an entry which was
 * read non-atomically.  Before making any commitment, on those architectures
 * or configurations (e.g. i386 with PAE) which might give a mix of unmatched
 * parts, do_swap_page must check under lock before unmapping the pte and
 * proceeding (but do_wp_page is only called after already making such a check;
 * and do_anonymous_page can safely check later on).
 */
static inline int pte_unmap_same(struct vm_fault *vmf)
{
	int same = 1;
#if defined(CONFIG_SMP) || defined(CONFIG_PREEMPTION)
	if (sizeof(pte_t) > sizeof(unsigned long)) {
		spinlock_t *ptl = pte_lockptr(vmf->vma->vm_mm, vmf->pmd);
		spin_lock(ptl);
		same = pte_same(*vmf->pte, vmf->orig_pte);
		spin_unlock(ptl);
	}
#endif
	pte_unmap(vmf->pte);
	vmf->pte = NULL;
	return same;
}

static inline bool __wp_page_copy_user(struct page *dst, struct page *src,
				       struct vm_fault *vmf)
{
	bool ret;
	void *kaddr;
	void __user *uaddr;
	bool locked = false;
	struct vm_area_struct *vma = vmf->vma;
	struct mm_struct *mm = vma->vm_mm;
	unsigned long addr = vmf->address;

	if (likely(src)) {
		copy_user_highpage(dst, src, addr, vma);
		return true;
	}

	/*
	 * If the source page was a PFN mapping, we don't have
	 * a "struct page" for it. We do a best-effort copy by
	 * just copying from the original user address. If that
	 * fails, we just zero-fill it. Live with it.
	 */
	kaddr = kmap_atomic(dst);
	uaddr = (void __user *)(addr & PAGE_MASK);

	/*
	 * On architectures with software "accessed" bits, we would
	 * take a double page fault, so mark it accessed here.
	 */
	if (arch_faults_on_old_pte() && !pte_young(vmf->orig_pte)) {
		pte_t entry;

		vmf->pte = pte_offset_map_lock(mm, vmf->pmd, addr, &vmf->ptl);
		locked = true;
		if (!likely(pte_same(*vmf->pte, vmf->orig_pte))) {
			/*
			 * Other thread has already handled the fault
			 * and update local tlb only
			 */
			update_mmu_tlb(vma, addr, vmf->pte);
			ret = false;
			goto pte_unlock;
		}

		entry = pte_mkyoung(vmf->orig_pte);
		if (ptep_set_access_flags(vma, addr, vmf->pte, entry, 0))
			update_mmu_cache(vma, addr, vmf->pte);
	}

	/*
	 * This really shouldn't fail, because the page is there
	 * in the page tables. But it might just be unreadable,
	 * in which case we just give up and fill the result with
	 * zeroes.
	 */
	if (__copy_from_user_inatomic(kaddr, uaddr, PAGE_SIZE)) {
		if (locked)
			goto warn;

		/* Re-validate under PTL if the page is still mapped */
		vmf->pte = pte_offset_map_lock(mm, vmf->pmd, addr, &vmf->ptl);
		locked = true;
		if (!likely(pte_same(*vmf->pte, vmf->orig_pte))) {
			/* The PTE changed under us, update local tlb */
			update_mmu_tlb(vma, addr, vmf->pte);
			ret = false;
			goto pte_unlock;
		}

		/*
		 * The same page can be mapped back since last copy attempt.
		 * Try to copy again under PTL.
		 */
		if (__copy_from_user_inatomic(kaddr, uaddr, PAGE_SIZE)) {
			/*
			 * Give a warn in case there can be some obscure
			 * use-case
			 */
warn:
			WARN_ON_ONCE(1);
			clear_page(kaddr);
		}
	}

	ret = true;

pte_unlock:
	if (locked)
		pte_unmap_unlock(vmf->pte, vmf->ptl);
	kunmap_atomic(kaddr);
	flush_dcache_page(dst);

	return ret;
}

static gfp_t __get_fault_gfp_mask(struct vm_area_struct *vma)
{
	struct file *vm_file = vma->vm_file;

	if (vm_file)
		return mapping_gfp_mask(vm_file->f_mapping) | __GFP_FS | __GFP_IO;

	/*
	 * Special mappings (e.g. VDSO) do not have any file so fake
	 * a default GFP_KERNEL for them.
	 */
	return GFP_KERNEL;
}

/*
 * Notify the address space that the page is about to become writable so that
 * it can prohibit this or wait for the page to get into an appropriate state.
 *
 * We do this without the lock held, so that it can sleep if it needs to.
 */
static vm_fault_t do_page_mkwrite(struct vm_fault *vmf)
{
	vm_fault_t ret;
	struct page *page = vmf->page;
	unsigned int old_flags = vmf->flags;

	vmf->flags = FAULT_FLAG_WRITE|FAULT_FLAG_MKWRITE;

	if (vmf->vma->vm_file &&
	    IS_SWAPFILE(vmf->vma->vm_file->f_mapping->host))
		return VM_FAULT_SIGBUS;

	ret = vmf->vma->vm_ops->page_mkwrite(vmf);
	/* Restore original flags so that caller is not surprised */
	vmf->flags = old_flags;
	if (unlikely(ret & (VM_FAULT_ERROR | VM_FAULT_NOPAGE)))
		return ret;
	if (unlikely(!(ret & VM_FAULT_LOCKED))) {
		lock_page(page);
		if (!page->mapping) {
			unlock_page(page);
			return 0; /* retry */
		}
		ret |= VM_FAULT_LOCKED;
	} else
		VM_BUG_ON_PAGE(!PageLocked(page), page);
	return ret;
}

/*
 * Handle dirtying of a page in shared file mapping on a write fault.
 *
 * The function expects the page to be locked and unlocks it.
 */
static vm_fault_t fault_dirty_shared_page(struct vm_fault *vmf)
{
	struct vm_area_struct *vma = vmf->vma;
	struct address_space *mapping;
	struct page *page = vmf->page;
	bool dirtied;
	bool page_mkwrite = vma->vm_ops && vma->vm_ops->page_mkwrite;

	dirtied = set_page_dirty(page);
	VM_BUG_ON_PAGE(PageAnon(page), page);
	/*
	 * Take a local copy of the address_space - page.mapping may be zeroed
	 * by truncate after unlock_page().   The address_space itself remains
	 * pinned by vma->vm_file's reference.  We rely on unlock_page()'s
	 * release semantics to prevent the compiler from undoing this copying.
	 */
	mapping = page_rmapping(page);
	unlock_page(page);

	if (!page_mkwrite)
		file_update_time(vma->vm_file);

	/*
	 * Throttle page dirtying rate down to writeback speed.
	 *
	 * mapping may be NULL here because some device drivers do not
	 * set page.mapping but still dirty their pages
	 *
	 * Drop the mmap_lock before waiting on IO, if we can. The file
	 * is pinning the mapping, as per above.
	 */
	if ((dirtied || page_mkwrite) && mapping) {
		struct file *fpin;

		fpin = maybe_unlock_mmap_for_io(vmf, NULL);
		balance_dirty_pages_ratelimited(mapping);
		if (fpin) {
			fput(fpin);
			return VM_FAULT_COMPLETED;
		}
	}

	return 0;
}

/*
 * Handle write page faults for pages that can be reused in the current vma
 *
 * This can happen either due to the mapping being with the VM_SHARED flag,
 * or due to us being the last reference standing to the page. In either
 * case, all we need to do here is to mark the page as writable and update
 * any related book-keeping.
 */
static inline void wp_page_reuse(struct vm_fault *vmf)
	__releases(vmf->ptl)
{
	struct vm_area_struct *vma = vmf->vma;
	struct page *page = vmf->page;
	pte_t entry;

	VM_BUG_ON(!(vmf->flags & FAULT_FLAG_WRITE));
	VM_BUG_ON(page && PageAnon(page) && !PageAnonExclusive(page));

	/*
	 * Clear the pages cpupid information as the existing
	 * information potentially belongs to a now completely
	 * unrelated process.
	 */
	if (page)
		page_cpupid_xchg_last(page, (1 << LAST_CPUPID_SHIFT) - 1);

	flush_cache_page(vma, vmf->address, pte_pfn(vmf->orig_pte));
	entry = pte_mkyoung(vmf->orig_pte);
	entry = maybe_mkwrite(pte_mkdirty(entry), vma);
	if (ptep_set_access_flags(vma, vmf->address, vmf->pte, entry, 1))
		update_mmu_cache(vma, vmf->address, vmf->pte);
	pte_unmap_unlock(vmf->pte, vmf->ptl);
	count_vm_event(PGREUSE);
}

/*
 * Handle the case of a page which we actually need to copy to a new page,
 * either due to COW or unsharing.
 *
 * Called with mmap_lock locked and the old page referenced, but
 * without the ptl held.
 *
 * High level logic flow:
 *
 * - Allocate a page, copy the content of the old page to the new one.
 * - Handle book keeping and accounting - cgroups, mmu-notifiers, etc.
 * - Take the PTL. If the pte changed, bail out and release the allocated page
 * - If the pte is still the way we remember it, update the page table and all
 *   relevant references. This includes dropping the reference the page-table
 *   held to the old page, as well as updating the rmap.
 * - In any case, unlock the PTL and drop the reference we took to the old page.
 */
static vm_fault_t wp_page_copy(struct vm_fault *vmf)
{
	const bool unshare = vmf->flags & FAULT_FLAG_UNSHARE;
	struct vm_area_struct *vma = vmf->vma;
	struct mm_struct *mm = vma->vm_mm;
	struct page *old_page = vmf->page;
	struct page *new_page = NULL;
	pte_t entry;
	int page_copied = 0;
	struct mmu_notifier_range range;

	delayacct_wpcopy_start();

	if (unlikely(anon_vma_prepare(vma)))
		goto oom;

	if (is_zero_pfn(pte_pfn(vmf->orig_pte))) {
		new_page = alloc_zeroed_user_highpage_movable(vma,
							      vmf->address);
		if (!new_page)
			goto oom;
	} else {
		new_page = alloc_page_vma(GFP_HIGHUSER_MOVABLE, vma,
				vmf->address);
		if (!new_page)
			goto oom;

		if (!__wp_page_copy_user(new_page, old_page, vmf)) {
			/*
			 * COW failed, if the fault was solved by other,
			 * it's fine. If not, userspace would re-fault on
			 * the same address and we will handle the fault
			 * from the second attempt.
			 */
			put_page(new_page);
			if (old_page)
				put_page(old_page);

			delayacct_wpcopy_end();
			return 0;
		}
	}

	if (mem_cgroup_charge(page_folio(new_page), mm, GFP_KERNEL))
		goto oom_free_new;
	cgroup_throttle_swaprate(new_page, GFP_KERNEL);

	__SetPageUptodate(new_page);

	mmu_notifier_range_init(&range, MMU_NOTIFY_CLEAR, 0, vma, mm,
				vmf->address & PAGE_MASK,
				(vmf->address & PAGE_MASK) + PAGE_SIZE);
	mmu_notifier_invalidate_range_start(&range);

	/*
	 * Re-check the pte - we dropped the lock
	 */
	vmf->pte = pte_offset_map_lock(mm, vmf->pmd, vmf->address, &vmf->ptl);
	if (likely(pte_same(*vmf->pte, vmf->orig_pte))) {
		if (old_page) {
			if (!PageAnon(old_page)) {
				dec_mm_counter_fast(mm,
						mm_counter_file(old_page));
				inc_mm_counter_fast(mm, MM_ANONPAGES);
			}
		} else {
			inc_mm_counter_fast(mm, MM_ANONPAGES);
		}
		flush_cache_page(vma, vmf->address, pte_pfn(vmf->orig_pte));
		entry = mk_pte(new_page, vma->vm_page_prot);
		entry = pte_sw_mkyoung(entry);
		if (unlikely(unshare)) {
			if (pte_soft_dirty(vmf->orig_pte))
				entry = pte_mksoft_dirty(entry);
			if (pte_uffd_wp(vmf->orig_pte))
				entry = pte_mkuffd_wp(entry);
		} else {
			entry = maybe_mkwrite(pte_mkdirty(entry), vma);
		}

		/*
		 * Clear the pte entry and flush it first, before updating the
		 * pte with the new entry, to keep TLBs on different CPUs in
		 * sync. This code used to set the new PTE then flush TLBs, but
		 * that left a window where the new PTE could be loaded into
		 * some TLBs while the old PTE remains in others.
		 */
		ptep_clear_flush_notify(vma, vmf->address, vmf->pte);
		page_add_new_anon_rmap(new_page, vma, vmf->address);
		lru_cache_add_inactive_or_unevictable(new_page, vma);
		/*
		 * We call the notify macro here because, when using secondary
		 * mmu page tables (such as kvm shadow page tables), we want the
		 * new page to be mapped directly into the secondary page table.
		 */
		BUG_ON(unshare && pte_write(entry));
		set_pte_at_notify(mm, vmf->address, vmf->pte, entry);
		update_mmu_cache(vma, vmf->address, vmf->pte);
		if (old_page) {
			/*
			 * Only after switching the pte to the new page may
			 * we remove the mapcount here. Otherwise another
			 * process may come and find the rmap count decremented
			 * before the pte is switched to the new page, and
			 * "reuse" the old page writing into it while our pte
			 * here still points into it and can be read by other
			 * threads.
			 *
			 * The critical issue is to order this
			 * page_remove_rmap with the ptp_clear_flush above.
			 * Those stores are ordered by (if nothing else,)
			 * the barrier present in the atomic_add_negative
			 * in page_remove_rmap.
			 *
			 * Then the TLB flush in ptep_clear_flush ensures that
			 * no process can access the old page before the
			 * decremented mapcount is visible. And the old page
			 * cannot be reused until after the decremented
			 * mapcount is visible. So transitively, TLBs to
			 * old page will be flushed before it can be reused.
			 */
			page_remove_rmap(old_page, vma, false);
		}

		/* Free the old page.. */
		new_page = old_page;
		page_copied = 1;
	} else {
		update_mmu_tlb(vma, vmf->address, vmf->pte);
	}

	if (new_page)
		put_page(new_page);

	pte_unmap_unlock(vmf->pte, vmf->ptl);
	/*
	 * No need to double call mmu_notifier->invalidate_range() callback as
	 * the above ptep_clear_flush_notify() did already call it.
	 */
	mmu_notifier_invalidate_range_only_end(&range);
	if (old_page) {
		if (page_copied)
			free_swap_cache(old_page);
		put_page(old_page);
	}

	delayacct_wpcopy_end();
	return (page_copied && !unshare) ? VM_FAULT_WRITE : 0;
oom_free_new:
	put_page(new_page);
oom:
	if (old_page)
		put_page(old_page);

	delayacct_wpcopy_end();
	return VM_FAULT_OOM;
}

/**
 * finish_mkwrite_fault - finish page fault for a shared mapping, making PTE
 *			  writeable once the page is prepared
 *
 * @vmf: structure describing the fault
 *
 * This function handles all that is needed to finish a write page fault in a
 * shared mapping due to PTE being read-only once the mapped page is prepared.
 * It handles locking of PTE and modifying it.
 *
 * The function expects the page to be locked or other protection against
 * concurrent faults / writeback (such as DAX radix tree locks).
 *
 * Return: %0 on success, %VM_FAULT_NOPAGE when PTE got changed before
 * we acquired PTE lock.
 */
vm_fault_t finish_mkwrite_fault(struct vm_fault *vmf)
{
	WARN_ON_ONCE(!(vmf->vma->vm_flags & VM_SHARED));
	vmf->pte = pte_offset_map_lock(vmf->vma->vm_mm, vmf->pmd, vmf->address,
				       &vmf->ptl);
	/*
	 * We might have raced with another page fault while we released the
	 * pte_offset_map_lock.
	 */
	if (!pte_same(*vmf->pte, vmf->orig_pte)) {
		update_mmu_tlb(vmf->vma, vmf->address, vmf->pte);
		pte_unmap_unlock(vmf->pte, vmf->ptl);
		return VM_FAULT_NOPAGE;
	}
	wp_page_reuse(vmf);
	return 0;
}

/*
 * Handle write page faults for VM_MIXEDMAP or VM_PFNMAP for a VM_SHARED
 * mapping
 */
static vm_fault_t wp_pfn_shared(struct vm_fault *vmf)
{
	struct vm_area_struct *vma = vmf->vma;

	if (vma->vm_ops && vma->vm_ops->pfn_mkwrite) {
		vm_fault_t ret;

		pte_unmap_unlock(vmf->pte, vmf->ptl);
		vmf->flags |= FAULT_FLAG_MKWRITE;
		ret = vma->vm_ops->pfn_mkwrite(vmf);
		if (ret & (VM_FAULT_ERROR | VM_FAULT_NOPAGE))
			return ret;
		return finish_mkwrite_fault(vmf);
	}
	wp_page_reuse(vmf);
	return VM_FAULT_WRITE;
}

static vm_fault_t wp_page_shared(struct vm_fault *vmf)
	__releases(vmf->ptl)
{
	struct vm_area_struct *vma = vmf->vma;
	vm_fault_t ret = VM_FAULT_WRITE;

	get_page(vmf->page);

	if (vma->vm_ops && vma->vm_ops->page_mkwrite) {
		vm_fault_t tmp;

		pte_unmap_unlock(vmf->pte, vmf->ptl);
		tmp = do_page_mkwrite(vmf);
		if (unlikely(!tmp || (tmp &
				      (VM_FAULT_ERROR | VM_FAULT_NOPAGE)))) {
			put_page(vmf->page);
			return tmp;
		}
		tmp = finish_mkwrite_fault(vmf);
		if (unlikely(tmp & (VM_FAULT_ERROR | VM_FAULT_NOPAGE))) {
			unlock_page(vmf->page);
			put_page(vmf->page);
			return tmp;
		}
	} else {
		wp_page_reuse(vmf);
		lock_page(vmf->page);
	}
	ret |= fault_dirty_shared_page(vmf);
	put_page(vmf->page);

	return ret;
}

/*
 * This routine handles present pages, when
 * * users try to write to a shared page (FAULT_FLAG_WRITE)
 * * GUP wants to take a R/O pin on a possibly shared anonymous page
 *   (FAULT_FLAG_UNSHARE)
 *
 * It is done by copying the page to a new address and decrementing the
 * shared-page counter for the old page.
 *
 * Note that this routine assumes that the protection checks have been
 * done by the caller (the low-level page fault routine in most cases).
 * Thus, with FAULT_FLAG_WRITE, we can safely just mark it writable once we've
 * done any necessary COW.
 *
 * In case of FAULT_FLAG_WRITE, we also mark the page dirty at this point even
 * though the page will change only once the write actually happens. This
 * avoids a few races, and potentially makes it more efficient.
 *
 * We enter with non-exclusive mmap_lock (to exclude vma changes,
 * but allow concurrent faults), with pte both mapped and locked.
 * We return with mmap_lock still held, but pte unmapped and unlocked.
 */
static vm_fault_t do_wp_page(struct vm_fault *vmf)
	__releases(vmf->ptl)
{
	const bool unshare = vmf->flags & FAULT_FLAG_UNSHARE;
	struct vm_area_struct *vma = vmf->vma;

	VM_BUG_ON(unshare && (vmf->flags & FAULT_FLAG_WRITE));
	VM_BUG_ON(!unshare && !(vmf->flags & FAULT_FLAG_WRITE));

	if (likely(!unshare)) {
		if (userfaultfd_pte_wp(vma, *vmf->pte)) {
			pte_unmap_unlock(vmf->pte, vmf->ptl);
			return handle_userfault(vmf, VM_UFFD_WP);
		}

		/*
		 * Userfaultfd write-protect can defer flushes. Ensure the TLB
		 * is flushed in this case before copying.
		 */
		if (unlikely(userfaultfd_wp(vmf->vma) &&
			     mm_tlb_flush_pending(vmf->vma->vm_mm)))
			flush_tlb_page(vmf->vma, vmf->address);
	}

	vmf->page = vm_normal_page(vma, vmf->address, vmf->orig_pte);
	if (!vmf->page) {
		if (unlikely(unshare)) {
			/* No anonymous page -> nothing to do. */
			pte_unmap_unlock(vmf->pte, vmf->ptl);
			return 0;
		}

		/*
		 * VM_MIXEDMAP !pfn_valid() case, or VM_SOFTDIRTY clear on a
		 * VM_PFNMAP VMA.
		 *
		 * We should not cow pages in a shared writeable mapping.
		 * Just mark the pages writable and/or call ops->pfn_mkwrite.
		 */
		if ((vma->vm_flags & (VM_WRITE|VM_SHARED)) ==
				     (VM_WRITE|VM_SHARED))
			return wp_pfn_shared(vmf);

		pte_unmap_unlock(vmf->pte, vmf->ptl);
		return wp_page_copy(vmf);
	}

	/*
	 * Take out anonymous pages first, anonymous shared vmas are
	 * not dirty accountable.
	 */
	if (PageAnon(vmf->page)) {
		struct page *page = vmf->page;

		/*
		 * If the page is exclusive to this process we must reuse the
		 * page without further checks.
		 */
		if (PageAnonExclusive(page))
			goto reuse;

		/*
		 * We have to verify under page lock: these early checks are
		 * just an optimization to avoid locking the page and freeing
		 * the swapcache if there is little hope that we can reuse.
		 *
		 * PageKsm() doesn't necessarily raise the page refcount.
		 */
		if (PageKsm(page) || page_count(page) > 3)
			goto copy;
		if (!PageLRU(page))
			/*
			 * Note: We cannot easily detect+handle references from
			 * remote LRU pagevecs or references to PageLRU() pages.
			 */
			lru_add_drain();
		if (page_count(page) > 1 + PageSwapCache(page))
			goto copy;
		if (!trylock_page(page))
			goto copy;
		if (PageSwapCache(page))
			try_to_free_swap(page);
		if (PageKsm(page) || page_count(page) != 1) {
			unlock_page(page);
			goto copy;
		}
		/*
		 * Ok, we've got the only page reference from our mapping
		 * and the page is locked, it's dark out, and we're wearing
		 * sunglasses. Hit it.
		 */
		page_move_anon_rmap(page, vma);
		unlock_page(page);
reuse:
		if (unlikely(unshare)) {
			pte_unmap_unlock(vmf->pte, vmf->ptl);
			return 0;
		}
		wp_page_reuse(vmf);
		return VM_FAULT_WRITE;
	} else if (unshare) {
		/* No anonymous page -> nothing to do. */
		pte_unmap_unlock(vmf->pte, vmf->ptl);
		return 0;
	} else if (unlikely((vma->vm_flags & (VM_WRITE|VM_SHARED)) ==
					(VM_WRITE|VM_SHARED))) {
		return wp_page_shared(vmf);
	}
copy:
	/*
	 * Ok, we need to copy. Oh, well..
	 */
	get_page(vmf->page);

	pte_unmap_unlock(vmf->pte, vmf->ptl);
#ifdef CONFIG_KSM
	if (PageKsm(vmf->page))
		count_vm_event(COW_KSM);
#endif
	return wp_page_copy(vmf);
}

static void unmap_mapping_range_vma(struct vm_area_struct *vma,
		unsigned long start_addr, unsigned long end_addr,
		struct zap_details *details)
{
	zap_page_range_single(vma, start_addr, end_addr - start_addr, details);
}

static inline void unmap_mapping_range_tree(struct rb_root_cached *root,
					    pgoff_t first_index,
					    pgoff_t last_index,
					    struct zap_details *details)
{
	struct vm_area_struct *vma;
	pgoff_t vba, vea, zba, zea;

	vma_interval_tree_foreach(vma, root, first_index, last_index) {
		vba = vma->vm_pgoff;
		vea = vba + vma_pages(vma) - 1;
		zba = max(first_index, vba);
		zea = min(last_index, vea);

		unmap_mapping_range_vma(vma,
			((zba - vba) << PAGE_SHIFT) + vma->vm_start,
			((zea - vba + 1) << PAGE_SHIFT) + vma->vm_start,
				details);
	}
}

/**
 * unmap_mapping_folio() - Unmap single folio from processes.
 * @folio: The locked folio to be unmapped.
 *
 * Unmap this folio from any userspace process which still has it mmaped.
 * Typically, for efficiency, the range of nearby pages has already been
 * unmapped by unmap_mapping_pages() or unmap_mapping_range().  But once
 * truncation or invalidation holds the lock on a folio, it may find that
 * the page has been remapped again: and then uses unmap_mapping_folio()
 * to unmap it finally.
 */
void unmap_mapping_folio(struct folio *folio)
{
	struct address_space *mapping = folio->mapping;
	struct zap_details details = { };
	pgoff_t	first_index;
	pgoff_t	last_index;

	VM_BUG_ON(!folio_test_locked(folio));

	first_index = folio->index;
	last_index = folio->index + folio_nr_pages(folio) - 1;

	details.even_cows = false;
	details.single_folio = folio;
	details.zap_flags = ZAP_FLAG_DROP_MARKER;

	i_mmap_lock_read(mapping);
	if (unlikely(!RB_EMPTY_ROOT(&mapping->i_mmap.rb_root)))
		unmap_mapping_range_tree(&mapping->i_mmap, first_index,
					 last_index, &details);
	i_mmap_unlock_read(mapping);
}

/**
 * unmap_mapping_pages() - Unmap pages from processes.
 * @mapping: The address space containing pages to be unmapped.
 * @start: Index of first page to be unmapped.
 * @nr: Number of pages to be unmapped.  0 to unmap to end of file.
 * @even_cows: Whether to unmap even private COWed pages.
 *
 * Unmap the pages in this address space from any userspace process which
 * has them mmaped.  Generally, you want to remove COWed pages as well when
 * a file is being truncated, but not when invalidating pages from the page
 * cache.
 */
void unmap_mapping_pages(struct address_space *mapping, pgoff_t start,
		pgoff_t nr, bool even_cows)
{
	struct zap_details details = { };
	pgoff_t	first_index = start;
	pgoff_t	last_index = start + nr - 1;

	details.even_cows = even_cows;
	if (last_index < first_index)
		last_index = ULONG_MAX;

	i_mmap_lock_read(mapping);
	if (unlikely(!RB_EMPTY_ROOT(&mapping->i_mmap.rb_root)))
		unmap_mapping_range_tree(&mapping->i_mmap, first_index,
					 last_index, &details);
	i_mmap_unlock_read(mapping);
}
EXPORT_SYMBOL_GPL(unmap_mapping_pages);

/**
 * unmap_mapping_range - unmap the portion of all mmaps in the specified
 * address_space corresponding to the specified byte range in the underlying
 * file.
 *
 * @mapping: the address space containing mmaps to be unmapped.
 * @holebegin: byte in first page to unmap, relative to the start of
 * the underlying file.  This will be rounded down to a PAGE_SIZE
 * boundary.  Note that this is different from truncate_pagecache(), which
 * must keep the partial page.  In contrast, we must get rid of
 * partial pages.
 * @holelen: size of prospective hole in bytes.  This will be rounded
 * up to a PAGE_SIZE boundary.  A holelen of zero truncates to the
 * end of the file.
 * @even_cows: 1 when truncating a file, unmap even private COWed pages;
 * but 0 when invalidating pagecache, don't throw away private data.
 */
void unmap_mapping_range(struct address_space *mapping,
		loff_t const holebegin, loff_t const holelen, int even_cows)
{
	pgoff_t hba = holebegin >> PAGE_SHIFT;
	pgoff_t hlen = (holelen + PAGE_SIZE - 1) >> PAGE_SHIFT;

	/* Check for overflow. */
	if (sizeof(holelen) > sizeof(hlen)) {
		long long holeend =
			(holebegin + holelen + PAGE_SIZE - 1) >> PAGE_SHIFT;
		if (holeend & ~(long long)ULONG_MAX)
			hlen = ULONG_MAX - hba + 1;
	}

	unmap_mapping_pages(mapping, hba, hlen, even_cows);
}
EXPORT_SYMBOL(unmap_mapping_range);

/*
 * Restore a potential device exclusive pte to a working pte entry
 */
static vm_fault_t remove_device_exclusive_entry(struct vm_fault *vmf)
{
	struct page *page = vmf->page;
	struct vm_area_struct *vma = vmf->vma;
	struct mmu_notifier_range range;

	if (!lock_page_or_retry(page, vma->vm_mm, vmf->flags))
		return VM_FAULT_RETRY;
	mmu_notifier_range_init_owner(&range, MMU_NOTIFY_EXCLUSIVE, 0, vma,
				vma->vm_mm, vmf->address & PAGE_MASK,
				(vmf->address & PAGE_MASK) + PAGE_SIZE, NULL);
	mmu_notifier_invalidate_range_start(&range);

	vmf->pte = pte_offset_map_lock(vma->vm_mm, vmf->pmd, vmf->address,
				&vmf->ptl);
	if (likely(pte_same(*vmf->pte, vmf->orig_pte)))
		restore_exclusive_pte(vma, page, vmf->address, vmf->pte);

	pte_unmap_unlock(vmf->pte, vmf->ptl);
	unlock_page(page);

	mmu_notifier_invalidate_range_end(&range);
	return 0;
}

static inline bool should_try_to_free_swap(struct page *page,
					   struct vm_area_struct *vma,
					   unsigned int fault_flags)
{
	if (!PageSwapCache(page))
		return false;
	if (mem_cgroup_swap_full(page) || (vma->vm_flags & VM_LOCKED) ||
	    PageMlocked(page))
		return true;
	/*
	 * If we want to map a page that's in the swapcache writable, we
	 * have to detect via the refcount if we're really the exclusive
	 * user. Try freeing the swapcache to get rid of the swapcache
	 * reference only in case it's likely that we'll be the exlusive user.
	 */
	return (fault_flags & FAULT_FLAG_WRITE) && !PageKsm(page) &&
		page_count(page) == 2;
}

static vm_fault_t pte_marker_clear(struct vm_fault *vmf)
{
	vmf->pte = pte_offset_map_lock(vmf->vma->vm_mm, vmf->pmd,
				       vmf->address, &vmf->ptl);
	/*
	 * Be careful so that we will only recover a special uffd-wp pte into a
	 * none pte.  Otherwise it means the pte could have changed, so retry.
	 */
	if (is_pte_marker(*vmf->pte))
		pte_clear(vmf->vma->vm_mm, vmf->address, vmf->pte);
	pte_unmap_unlock(vmf->pte, vmf->ptl);
	return 0;
}

/*
 * This is actually a page-missing access, but with uffd-wp special pte
 * installed.  It means this pte was wr-protected before being unmapped.
 */
static vm_fault_t pte_marker_handle_uffd_wp(struct vm_fault *vmf)
{
	/*
	 * Just in case there're leftover special ptes even after the region
	 * got unregistered - we can simply clear them.  We can also do that
	 * proactively when e.g. when we do UFFDIO_UNREGISTER upon some uffd-wp
	 * ranges, but it should be more efficient to be done lazily here.
	 */
	if (unlikely(!userfaultfd_wp(vmf->vma) || vma_is_anonymous(vmf->vma)))
		return pte_marker_clear(vmf);

	/* do_fault() can handle pte markers too like none pte */
	return do_fault(vmf);
}

static vm_fault_t handle_pte_marker(struct vm_fault *vmf)
{
	swp_entry_t entry = pte_to_swp_entry(vmf->orig_pte);
	unsigned long marker = pte_marker_get(entry);

	/*
	 * PTE markers should always be with file-backed memories, and the
	 * marker should never be empty.  If anything weird happened, the best
	 * thing to do is to kill the process along with its mm.
	 */
	if (WARN_ON_ONCE(vma_is_anonymous(vmf->vma) || !marker))
		return VM_FAULT_SIGBUS;

	if (pte_marker_entry_uffd_wp(entry))
		return pte_marker_handle_uffd_wp(vmf);

	/* This is an unknown pte marker */
	return VM_FAULT_SIGBUS;
}

/*
 * We enter with non-exclusive mmap_lock (to exclude vma changes,
 * but allow concurrent faults), and pte mapped but not yet locked.
 * We return with pte unmapped and unlocked.
 *
 * We return with the mmap_lock locked or unlocked in the same cases
 * as does filemap_fault().
 */
vm_fault_t do_swap_page(struct vm_fault *vmf)
{
	struct vm_area_struct *vma = vmf->vma;
	struct page *page = NULL, *swapcache;
	struct swap_info_struct *si = NULL;
	rmap_t rmap_flags = RMAP_NONE;
	bool exclusive = false;
	swp_entry_t entry;
	pte_t pte;
	int locked;
	vm_fault_t ret = 0;
	void *shadow = NULL;

	if (!pte_unmap_same(vmf))
		goto out;

	entry = pte_to_swp_entry(vmf->orig_pte);
	if (unlikely(non_swap_entry(entry))) {
		if (is_migration_entry(entry)) {
			migration_entry_wait(vma->vm_mm, vmf->pmd,
					     vmf->address);
		} else if (is_device_exclusive_entry(entry)) {
			vmf->page = pfn_swap_entry_to_page(entry);
			ret = remove_device_exclusive_entry(vmf);
		} else if (is_device_private_entry(entry)) {
			vmf->page = pfn_swap_entry_to_page(entry);
			ret = vmf->page->pgmap->ops->migrate_to_ram(vmf);
		} else if (is_hwpoison_entry(entry)) {
			ret = VM_FAULT_HWPOISON;
		} else if (is_swapin_error_entry(entry)) {
			ret = VM_FAULT_SIGBUS;
		} else if (is_pte_marker_entry(entry)) {
			ret = handle_pte_marker(vmf);
		} else {
			print_bad_pte(vma, vmf->address, vmf->orig_pte, NULL);
			ret = VM_FAULT_SIGBUS;
		}
		goto out;
	}

	/* Prevent swapoff from happening to us. */
	si = get_swap_device(entry);
	if (unlikely(!si))
		goto out;

	page = lookup_swap_cache(entry, vma, vmf->address);
	swapcache = page;

	if (!page) {
		if (data_race(si->flags & SWP_SYNCHRONOUS_IO) &&
		    __swap_count(entry) == 1) {
			/* skip swapcache */
			page = alloc_page_vma(GFP_HIGHUSER_MOVABLE, vma,
							vmf->address);
			if (page) {
				__SetPageLocked(page);
				__SetPageSwapBacked(page);

				if (mem_cgroup_swapin_charge_page(page,
					vma->vm_mm, GFP_KERNEL, entry)) {
					ret = VM_FAULT_OOM;
					goto out_page;
				}
				mem_cgroup_swapin_uncharge_swap(entry);

				shadow = get_shadow_from_swap_cache(entry);
				if (shadow)
					workingset_refault(page_folio(page),
								shadow);

				lru_cache_add(page);

				/* To provide entry to swap_readpage() */
				set_page_private(page, entry.val);
				swap_readpage(page, true, NULL);
				set_page_private(page, 0);
			}
		} else {
			page = swapin_readahead(entry, GFP_HIGHUSER_MOVABLE,
						vmf);
			swapcache = page;
		}

		if (!page) {
			/*
			 * Back out if somebody else faulted in this pte
			 * while we released the pte lock.
			 */
			vmf->pte = pte_offset_map_lock(vma->vm_mm, vmf->pmd,
					vmf->address, &vmf->ptl);
			if (likely(pte_same(*vmf->pte, vmf->orig_pte)))
				ret = VM_FAULT_OOM;
			goto unlock;
		}

		/* Had to read the page from swap area: Major fault */
		ret = VM_FAULT_MAJOR;
		count_vm_event(PGMAJFAULT);
		count_memcg_event_mm(vma->vm_mm, PGMAJFAULT);
	} else if (PageHWPoison(page)) {
		/*
		 * hwpoisoned dirty swapcache pages are kept for killing
		 * owner processes (which may be unknown at hwpoison time)
		 */
		ret = VM_FAULT_HWPOISON;
		goto out_release;
	}

	locked = lock_page_or_retry(page, vma->vm_mm, vmf->flags);

	if (!locked) {
		ret |= VM_FAULT_RETRY;
		goto out_release;
	}

	if (swapcache) {
		/*
		 * Make sure try_to_free_swap or swapoff did not release the
		 * swapcache from under us.  The page pin, and pte_same test
		 * below, are not enough to exclude that.  Even if it is still
		 * swapcache, we need to check that the page's swap has not
		 * changed.
		 */
		if (unlikely(!PageSwapCache(page) ||
			     page_private(page) != entry.val))
			goto out_page;

		/*
		 * KSM sometimes has to copy on read faults, for example, if
		 * page->index of !PageKSM() pages would be nonlinear inside the
		 * anon VMA -- PageKSM() is lost on actual swapout.
		 */
		page = ksm_might_need_to_copy(page, vma, vmf->address);
		if (unlikely(!page)) {
			ret = VM_FAULT_OOM;
			page = swapcache;
			goto out_page;
		}

		/*
		 * If we want to map a page that's in the swapcache writable, we
		 * have to detect via the refcount if we're really the exclusive
		 * owner. Try removing the extra reference from the local LRU
		 * pagevecs if required.
		 */
		if ((vmf->flags & FAULT_FLAG_WRITE) && page == swapcache &&
		    !PageKsm(page) && !PageLRU(page))
			lru_add_drain();
	}

	cgroup_throttle_swaprate(page, GFP_KERNEL);

	/*
	 * Back out if somebody else already faulted in this pte.
	 */
	vmf->pte = pte_offset_map_lock(vma->vm_mm, vmf->pmd, vmf->address,
			&vmf->ptl);
	if (unlikely(!pte_same(*vmf->pte, vmf->orig_pte)))
		goto out_nomap;

	if (unlikely(!PageUptodate(page))) {
		ret = VM_FAULT_SIGBUS;
		goto out_nomap;
	}

	/*
	 * PG_anon_exclusive reuses PG_mappedtodisk for anon pages. A swap pte
	 * must never point at an anonymous page in the swapcache that is
	 * PG_anon_exclusive. Sanity check that this holds and especially, that
	 * no filesystem set PG_mappedtodisk on a page in the swapcache. Sanity
	 * check after taking the PT lock and making sure that nobody
	 * concurrently faulted in this page and set PG_anon_exclusive.
	 */
	BUG_ON(!PageAnon(page) && PageMappedToDisk(page));
	BUG_ON(PageAnon(page) && PageAnonExclusive(page));

	/*
	 * Check under PT lock (to protect against concurrent fork() sharing
	 * the swap entry concurrently) for certainly exclusive pages.
	 */
	if (!PageKsm(page)) {
		/*
		 * Note that pte_swp_exclusive() == false for architectures
		 * without __HAVE_ARCH_PTE_SWP_EXCLUSIVE.
		 */
		exclusive = pte_swp_exclusive(vmf->orig_pte);
		if (page != swapcache) {
			/*
			 * We have a fresh page that is not exposed to the
			 * swapcache -> certainly exclusive.
			 */
			exclusive = true;
		} else if (exclusive && PageWriteback(page) &&
			  data_race(si->flags & SWP_STABLE_WRITES)) {
			/*
			 * This is tricky: not all swap backends support
			 * concurrent page modifications while under writeback.
			 *
			 * So if we stumble over such a page in the swapcache
			 * we must not set the page exclusive, otherwise we can
			 * map it writable without further checks and modify it
			 * while still under writeback.
			 *
			 * For these problematic swap backends, simply drop the
			 * exclusive marker: this is perfectly fine as we start
			 * writeback only if we fully unmapped the page and
			 * there are no unexpected references on the page after
			 * unmapping succeeded. After fully unmapped, no
			 * further GUP references (FOLL_GET and FOLL_PIN) can
			 * appear, so dropping the exclusive marker and mapping
			 * it only R/O is fine.
			 */
			exclusive = false;
		}
	}

	/*
	 * Remove the swap entry and conditionally try to free up the swapcache.
	 * We're already holding a reference on the page but haven't mapped it
	 * yet.
	 */
	swap_free(entry);
	if (should_try_to_free_swap(page, vma, vmf->flags))
		try_to_free_swap(page);

	inc_mm_counter_fast(vma->vm_mm, MM_ANONPAGES);
	dec_mm_counter_fast(vma->vm_mm, MM_SWAPENTS);
	pte = mk_pte(page, vma->vm_page_prot);

	/*
	 * Same logic as in do_wp_page(); however, optimize for pages that are
	 * certainly not shared either because we just allocated them without
	 * exposing them to the swapcache or because the swap entry indicates
	 * exclusivity.
	 */
	if (!PageKsm(page) && (exclusive || page_count(page) == 1)) {
		if (vmf->flags & FAULT_FLAG_WRITE) {
			pte = maybe_mkwrite(pte_mkdirty(pte), vma);
			vmf->flags &= ~FAULT_FLAG_WRITE;
			ret |= VM_FAULT_WRITE;
		}
		rmap_flags |= RMAP_EXCLUSIVE;
	}
	flush_icache_page(vma, page);
	if (pte_swp_soft_dirty(vmf->orig_pte))
		pte = pte_mksoft_dirty(pte);
	if (pte_swp_uffd_wp(vmf->orig_pte)) {
		pte = pte_mkuffd_wp(pte);
		pte = pte_wrprotect(pte);
	}
	vmf->orig_pte = pte;

	/* ksm created a completely new copy */
	if (unlikely(page != swapcache && swapcache)) {
		page_add_new_anon_rmap(page, vma, vmf->address);
		lru_cache_add_inactive_or_unevictable(page, vma);
	} else {
		page_add_anon_rmap(page, vma, vmf->address, rmap_flags);
	}

	VM_BUG_ON(!PageAnon(page) || (pte_write(pte) && !PageAnonExclusive(page)));
	set_pte_at(vma->vm_mm, vmf->address, vmf->pte, pte);
	arch_do_swap_page(vma->vm_mm, vma, vmf->address, pte, vmf->orig_pte);

	unlock_page(page);
	if (page != swapcache && swapcache) {
		/*
		 * Hold the lock to avoid the swap entry to be reused
		 * until we take the PT lock for the pte_same() check
		 * (to avoid false positives from pte_same). For
		 * further safety release the lock after the swap_free
		 * so that the swap count won't change under a
		 * parallel locked swapcache.
		 */
		unlock_page(swapcache);
		put_page(swapcache);
	}

	if (vmf->flags & FAULT_FLAG_WRITE) {
		ret |= do_wp_page(vmf);
		if (ret & VM_FAULT_ERROR)
			ret &= VM_FAULT_ERROR;
		goto out;
	}

	/* No need to invalidate - it was non-present before */
	update_mmu_cache(vma, vmf->address, vmf->pte);
unlock:
	pte_unmap_unlock(vmf->pte, vmf->ptl);
out:
	if (si)
		put_swap_device(si);
	return ret;
out_nomap:
	pte_unmap_unlock(vmf->pte, vmf->ptl);
out_page:
	unlock_page(page);
out_release:
	put_page(page);
	if (page != swapcache && swapcache) {
		unlock_page(swapcache);
		put_page(swapcache);
	}
	if (si)
		put_swap_device(si);
	return ret;
}

/*
 * We enter with non-exclusive mmap_lock (to exclude vma changes,
 * but allow concurrent faults), and pte mapped but not yet locked.
 * We return with mmap_lock still held, but pte unmapped and unlocked.
 */
static vm_fault_t do_anonymous_page(struct vm_fault *vmf)
{
	struct vm_area_struct *vma = vmf->vma;
	struct page *page;
	vm_fault_t ret = 0;
	pte_t entry;

	/* File mapping without ->vm_ops ? */
	if (vma->vm_flags & VM_SHARED)
		return VM_FAULT_SIGBUS;

	/*
	 * Use pte_alloc() instead of pte_alloc_map().  We can't run
	 * pte_offset_map() on pmds where a huge pmd might be created
	 * from a different thread.
	 *
	 * pte_alloc_map() is safe to use under mmap_write_lock(mm) or when
	 * parallel threads are excluded by other means.
	 *
	 * Here we only have mmap_read_lock(mm).
	 */
	if (pte_alloc(vma->vm_mm, vmf->pmd))
		return VM_FAULT_OOM;

	/* See comment in handle_pte_fault() */
	if (unlikely(pmd_trans_unstable(vmf->pmd)))
		return 0;

	/* Use the zero-page for reads */
	if (!(vmf->flags & FAULT_FLAG_WRITE) &&
			!mm_forbids_zeropage(vma->vm_mm)) {
		entry = pte_mkspecial(pfn_pte(my_zero_pfn(vmf->address),
						vma->vm_page_prot));
		vmf->pte = pte_offset_map_lock(vma->vm_mm, vmf->pmd,
				vmf->address, &vmf->ptl);
		if (!pte_none(*vmf->pte)) {
			update_mmu_tlb(vma, vmf->address, vmf->pte);
			goto unlock;
		}
		ret = check_stable_address_space(vma->vm_mm);
		if (ret)
			goto unlock;
		/* Deliver the page fault to userland, check inside PT lock */
		if (userfaultfd_missing(vma)) {
			pte_unmap_unlock(vmf->pte, vmf->ptl);
			return handle_userfault(vmf, VM_UFFD_MISSING);
		}
		goto setpte;
	}

	/* Allocate our own private page. */
	if (unlikely(anon_vma_prepare(vma)))
		goto oom;
	page = alloc_zeroed_user_highpage_movable(vma, vmf->address);
	if (!page)
		goto oom;

	if (mem_cgroup_charge(page_folio(page), vma->vm_mm, GFP_KERNEL))
		goto oom_free_page;
	cgroup_throttle_swaprate(page, GFP_KERNEL);

	/*
	 * The memory barrier inside __SetPageUptodate makes sure that
	 * preceding stores to the page contents become visible before
	 * the set_pte_at() write.
	 */
	__SetPageUptodate(page);

	entry = mk_pte(page, vma->vm_page_prot);
	entry = pte_sw_mkyoung(entry);
	if (vma->vm_flags & VM_WRITE)
		entry = pte_mkwrite(pte_mkdirty(entry));

	vmf->pte = pte_offset_map_lock(vma->vm_mm, vmf->pmd, vmf->address,
			&vmf->ptl);
	if (!pte_none(*vmf->pte)) {
		update_mmu_cache(vma, vmf->address, vmf->pte);
		goto release;
	}

	ret = check_stable_address_space(vma->vm_mm);
	if (ret)
		goto release;

	/* Deliver the page fault to userland, check inside PT lock */
	if (userfaultfd_missing(vma)) {
		pte_unmap_unlock(vmf->pte, vmf->ptl);
		put_page(page);
		return handle_userfault(vmf, VM_UFFD_MISSING);
	}

	inc_mm_counter_fast(vma->vm_mm, MM_ANONPAGES);
	page_add_new_anon_rmap(page, vma, vmf->address);
	lru_cache_add_inactive_or_unevictable(page, vma);
setpte:
	set_pte_at(vma->vm_mm, vmf->address, vmf->pte, entry);

	/* No need to invalidate - it was non-present before */
	update_mmu_cache(vma, vmf->address, vmf->pte);
unlock:
	pte_unmap_unlock(vmf->pte, vmf->ptl);
	return ret;
release:
	put_page(page);
	goto unlock;
oom_free_page:
	put_page(page);
oom:
	return VM_FAULT_OOM;
}

/*
 * The mmap_lock must have been held on entry, and may have been
 * released depending on flags and vma->vm_ops->fault() return value.
 * See filemap_fault() and __lock_page_retry().
 */
static vm_fault_t __do_fault(struct vm_fault *vmf)
{
	struct vm_area_struct *vma = vmf->vma;
	vm_fault_t ret;

	/*
	 * Preallocate pte before we take page_lock because this might lead to
	 * deadlocks for memcg reclaim which waits for pages under writeback:
	 *				lock_page(A)
	 *				SetPageWriteback(A)
	 *				unlock_page(A)
	 * lock_page(B)
	 *				lock_page(B)
	 * pte_alloc_one
	 *   shrink_page_list
	 *     wait_on_page_writeback(A)
	 *				SetPageWriteback(B)
	 *				unlock_page(B)
	 *				# flush A, B to clear the writeback
	 */
	if (pmd_none(*vmf->pmd) && !vmf->prealloc_pte) {
		vmf->prealloc_pte = pte_alloc_one(vma->vm_mm);
		if (!vmf->prealloc_pte)
			return VM_FAULT_OOM;
	}

	ret = vma->vm_ops->fault(vmf);
	if (unlikely(ret & (VM_FAULT_ERROR | VM_FAULT_NOPAGE | VM_FAULT_RETRY |
			    VM_FAULT_DONE_COW)))
		return ret;

	if (unlikely(PageHWPoison(vmf->page))) {
		struct page *page = vmf->page;
		vm_fault_t poisonret = VM_FAULT_HWPOISON;
		if (ret & VM_FAULT_LOCKED) {
			if (page_mapped(page))
				unmap_mapping_pages(page_mapping(page),
						    page->index, 1, false);
			/* Retry if a clean page was removed from the cache. */
			if (invalidate_inode_page(page))
				poisonret = VM_FAULT_NOPAGE;
			unlock_page(page);
		}
		put_page(page);
		vmf->page = NULL;
		return poisonret;
	}

	if (unlikely(!(ret & VM_FAULT_LOCKED)))
		lock_page(vmf->page);
	else
		VM_BUG_ON_PAGE(!PageLocked(vmf->page), vmf->page);

	return ret;
}

#ifdef CONFIG_TRANSPARENT_HUGEPAGE
static void deposit_prealloc_pte(struct vm_fault *vmf)
{
	struct vm_area_struct *vma = vmf->vma;

	pgtable_trans_huge_deposit(vma->vm_mm, vmf->pmd, vmf->prealloc_pte);
	/*
	 * We are going to consume the prealloc table,
	 * count that as nr_ptes.
	 */
	mm_inc_nr_ptes(vma->vm_mm);
	vmf->prealloc_pte = NULL;
}

vm_fault_t do_set_pmd(struct vm_fault *vmf, struct page *page)
{
	struct vm_area_struct *vma = vmf->vma;
	bool write = vmf->flags & FAULT_FLAG_WRITE;
	unsigned long haddr = vmf->address & HPAGE_PMD_MASK;
	pmd_t entry;
	int i;
	vm_fault_t ret = VM_FAULT_FALLBACK;

	if (!transhuge_vma_suitable(vma, haddr))
		return ret;

	page = compound_head(page);
	if (compound_order(page) != HPAGE_PMD_ORDER)
		return ret;

	/*
	 * Just backoff if any subpage of a THP is corrupted otherwise
	 * the corrupted page may mapped by PMD silently to escape the
	 * check.  This kind of THP just can be PTE mapped.  Access to
	 * the corrupted subpage should trigger SIGBUS as expected.
	 */
	if (unlikely(PageHasHWPoisoned(page)))
		return ret;

	/*
	 * Archs like ppc64 need additional space to store information
	 * related to pte entry. Use the preallocated table for that.
	 */
	if (arch_needs_pgtable_deposit() && !vmf->prealloc_pte) {
		vmf->prealloc_pte = pte_alloc_one(vma->vm_mm);
		if (!vmf->prealloc_pte)
			return VM_FAULT_OOM;
	}

	vmf->ptl = pmd_lock(vma->vm_mm, vmf->pmd);
	if (unlikely(!pmd_none(*vmf->pmd)))
		goto out;

	for (i = 0; i < HPAGE_PMD_NR; i++)
		flush_icache_page(vma, page + i);

	entry = mk_huge_pmd(page, vma->vm_page_prot);
	if (write)
		entry = maybe_pmd_mkwrite(pmd_mkdirty(entry), vma);

	add_mm_counter(vma->vm_mm, mm_counter_file(page), HPAGE_PMD_NR);
	page_add_file_rmap(page, vma, true);

	/*
	 * deposit and withdraw with pmd lock held
	 */
	if (arch_needs_pgtable_deposit())
		deposit_prealloc_pte(vmf);

	set_pmd_at(vma->vm_mm, haddr, vmf->pmd, entry);

	update_mmu_cache_pmd(vma, haddr, vmf->pmd);

	/* fault is handled */
	ret = 0;
	count_vm_event(THP_FILE_MAPPED);
out:
	spin_unlock(vmf->ptl);
	return ret;
}
#else
vm_fault_t do_set_pmd(struct vm_fault *vmf, struct page *page)
{
	return VM_FAULT_FALLBACK;
}
#endif

void do_set_pte(struct vm_fault *vmf, struct page *page, unsigned long addr)
{
	struct vm_area_struct *vma = vmf->vma;
	bool uffd_wp = pte_marker_uffd_wp(vmf->orig_pte);
	bool write = vmf->flags & FAULT_FLAG_WRITE;
	bool prefault = vmf->address != addr;
	pte_t entry;

	flush_icache_page(vma, page);
	entry = mk_pte(page, vma->vm_page_prot);

	if (prefault && arch_wants_old_prefaulted_pte())
		entry = pte_mkold(entry);
	else
		entry = pte_sw_mkyoung(entry);

	if (write)
		entry = maybe_mkwrite(pte_mkdirty(entry), vma);
	if (unlikely(uffd_wp))
		entry = pte_mkuffd_wp(pte_wrprotect(entry));
	/* copy-on-write page */
	if (write && !(vma->vm_flags & VM_SHARED)) {
		inc_mm_counter_fast(vma->vm_mm, MM_ANONPAGES);
		page_add_new_anon_rmap(page, vma, addr);
		lru_cache_add_inactive_or_unevictable(page, vma);
	} else {
		inc_mm_counter_fast(vma->vm_mm, mm_counter_file(page));
		page_add_file_rmap(page, vma, false);
	}
	set_pte_at(vma->vm_mm, addr, vmf->pte, entry);
}

static bool vmf_pte_changed(struct vm_fault *vmf)
{
	if (vmf->flags & FAULT_FLAG_ORIG_PTE_VALID)
		return !pte_same(*vmf->pte, vmf->orig_pte);

	return !pte_none(*vmf->pte);
}

/**
 * finish_fault - finish page fault once we have prepared the page to fault
 *
 * @vmf: structure describing the fault
 *
 * This function handles all that is needed to finish a page fault once the
 * page to fault in is prepared. It handles locking of PTEs, inserts PTE for
 * given page, adds reverse page mapping, handles memcg charges and LRU
 * addition.
 *
 * The function expects the page to be locked and on success it consumes a
 * reference of a page being mapped (for the PTE which maps it).
 *
 * Return: %0 on success, %VM_FAULT_ code in case of error.
 */
vm_fault_t finish_fault(struct vm_fault *vmf)
{
	struct vm_area_struct *vma = vmf->vma;
	struct page *page;
	vm_fault_t ret;

	/* Did we COW the page? */
	if ((vmf->flags & FAULT_FLAG_WRITE) && !(vma->vm_flags & VM_SHARED))
		page = vmf->cow_page;
	else
		page = vmf->page;

	/*
	 * check even for read faults because we might have lost our CoWed
	 * page
	 */
	if (!(vma->vm_flags & VM_SHARED)) {
		ret = check_stable_address_space(vma->vm_mm);
		if (ret)
			return ret;
	}

	if (pmd_none(*vmf->pmd)) {
		if (PageTransCompound(page)) {
			ret = do_set_pmd(vmf, page);
			if (ret != VM_FAULT_FALLBACK)
				return ret;
		}

		if (vmf->prealloc_pte)
			pmd_install(vma->vm_mm, vmf->pmd, &vmf->prealloc_pte);
		else if (unlikely(pte_alloc(vma->vm_mm, vmf->pmd)))
			return VM_FAULT_OOM;
	}

	/*
	 * See comment in handle_pte_fault() for how this scenario happens, we
	 * need to return NOPAGE so that we drop this page.
	 */
	if (pmd_devmap_trans_unstable(vmf->pmd))
		return VM_FAULT_NOPAGE;

	vmf->pte = pte_offset_map_lock(vma->vm_mm, vmf->pmd,
				      vmf->address, &vmf->ptl);
	ret = 0;
	/* Re-check under ptl */
	if (likely(!vmf_pte_changed(vmf)))
		do_set_pte(vmf, page, vmf->address);
	else
		ret = VM_FAULT_NOPAGE;

	update_mmu_tlb(vma, vmf->address, vmf->pte);
	pte_unmap_unlock(vmf->pte, vmf->ptl);
	return ret;
}

static unsigned long fault_around_bytes __read_mostly =
	rounddown_pow_of_two(65536);

#ifdef CONFIG_DEBUG_FS
static int fault_around_bytes_get(void *data, u64 *val)
{
	*val = fault_around_bytes;
	return 0;
}

/*
 * fault_around_bytes must be rounded down to the nearest page order as it's
 * what do_fault_around() expects to see.
 */
static int fault_around_bytes_set(void *data, u64 val)
{
	if (val / PAGE_SIZE > PTRS_PER_PTE)
		return -EINVAL;
	if (val > PAGE_SIZE)
		fault_around_bytes = rounddown_pow_of_two(val);
	else
		fault_around_bytes = PAGE_SIZE; /* rounddown_pow_of_two(0) is undefined */
	return 0;
}
DEFINE_DEBUGFS_ATTRIBUTE(fault_around_bytes_fops,
		fault_around_bytes_get, fault_around_bytes_set, "%llu\n");

static int __init fault_around_debugfs(void)
{
	debugfs_create_file_unsafe("fault_around_bytes", 0644, NULL, NULL,
				   &fault_around_bytes_fops);
	return 0;
}
late_initcall(fault_around_debugfs);
#endif

/*
 * do_fault_around() tries to map few pages around the fault address. The hope
 * is that the pages will be needed soon and this will lower the number of
 * faults to handle.
 *
 * It uses vm_ops->map_pages() to map the pages, which skips the page if it's
 * not ready to be mapped: not up-to-date, locked, etc.
 *
 * This function doesn't cross the VMA boundaries, in order to call map_pages()
 * only once.
 *
 * fault_around_bytes defines how many bytes we'll try to map.
 * do_fault_around() expects it to be set to a power of two less than or equal
 * to PTRS_PER_PTE.
 *
 * The virtual address of the area that we map is naturally aligned to
 * fault_around_bytes rounded down to the machine page size
 * (and therefore to page order).  This way it's easier to guarantee
 * that we don't cross page table boundaries.
 */
static vm_fault_t do_fault_around(struct vm_fault *vmf)
{
	unsigned long address = vmf->address, nr_pages, mask;
	pgoff_t start_pgoff = vmf->pgoff;
	pgoff_t end_pgoff;
	int off;

	nr_pages = READ_ONCE(fault_around_bytes) >> PAGE_SHIFT;
	mask = ~(nr_pages * PAGE_SIZE - 1) & PAGE_MASK;

	address = max(address & mask, vmf->vma->vm_start);
	off = ((vmf->address - address) >> PAGE_SHIFT) & (PTRS_PER_PTE - 1);
	start_pgoff -= off;

	/*
	 *  end_pgoff is either the end of the page table, the end of
	 *  the vma or nr_pages from start_pgoff, depending what is nearest.
	 */
	end_pgoff = start_pgoff -
		((address >> PAGE_SHIFT) & (PTRS_PER_PTE - 1)) +
		PTRS_PER_PTE - 1;
	end_pgoff = min3(end_pgoff, vma_pages(vmf->vma) + vmf->vma->vm_pgoff - 1,
			start_pgoff + nr_pages - 1);

	if (pmd_none(*vmf->pmd)) {
		vmf->prealloc_pte = pte_alloc_one(vmf->vma->vm_mm);
		if (!vmf->prealloc_pte)
			return VM_FAULT_OOM;
	}

	return vmf->vma->vm_ops->map_pages(vmf, start_pgoff, end_pgoff);
}

/* Return true if we should do read fault-around, false otherwise */
static inline bool should_fault_around(struct vm_fault *vmf)
{
	/* No ->map_pages?  No way to fault around... */
	if (!vmf->vma->vm_ops->map_pages)
		return false;

	if (uffd_disable_fault_around(vmf->vma))
		return false;

	return fault_around_bytes >> PAGE_SHIFT > 1;
}

static vm_fault_t do_read_fault(struct vm_fault *vmf)
{
	vm_fault_t ret = 0;

	/*
	 * Let's call ->map_pages() first and use ->fault() as fallback
	 * if page by the offset is not ready to be mapped (cold cache or
	 * something).
	 */
	if (should_fault_around(vmf)) {
		ret = do_fault_around(vmf);
		if (ret)
			return ret;
	}

	ret = __do_fault(vmf);
	if (unlikely(ret & (VM_FAULT_ERROR | VM_FAULT_NOPAGE | VM_FAULT_RETRY)))
		return ret;

	ret |= finish_fault(vmf);
	unlock_page(vmf->page);
	if (unlikely(ret & (VM_FAULT_ERROR | VM_FAULT_NOPAGE | VM_FAULT_RETRY)))
		put_page(vmf->page);
	return ret;
}

static vm_fault_t do_cow_fault(struct vm_fault *vmf)
{
	struct vm_area_struct *vma = vmf->vma;
	vm_fault_t ret;

	if (unlikely(anon_vma_prepare(vma)))
		return VM_FAULT_OOM;

	vmf->cow_page = alloc_page_vma(GFP_HIGHUSER_MOVABLE, vma, vmf->address);
	if (!vmf->cow_page)
		return VM_FAULT_OOM;

	if (mem_cgroup_charge(page_folio(vmf->cow_page), vma->vm_mm,
				GFP_KERNEL)) {
		put_page(vmf->cow_page);
		return VM_FAULT_OOM;
	}
	cgroup_throttle_swaprate(vmf->cow_page, GFP_KERNEL);

	ret = __do_fault(vmf);
	if (unlikely(ret & (VM_FAULT_ERROR | VM_FAULT_NOPAGE | VM_FAULT_RETRY)))
		goto uncharge_out;
	if (ret & VM_FAULT_DONE_COW)
		return ret;

	copy_user_highpage(vmf->cow_page, vmf->page, vmf->address, vma);
	__SetPageUptodate(vmf->cow_page);

	ret |= finish_fault(vmf);
	unlock_page(vmf->page);
	put_page(vmf->page);
	if (unlikely(ret & (VM_FAULT_ERROR | VM_FAULT_NOPAGE | VM_FAULT_RETRY)))
		goto uncharge_out;
	return ret;
uncharge_out:
	put_page(vmf->cow_page);
	return ret;
}

static vm_fault_t do_shared_fault(struct vm_fault *vmf)
{
	struct vm_area_struct *vma = vmf->vma;
	vm_fault_t ret, tmp;

	ret = __do_fault(vmf);
	if (unlikely(ret & (VM_FAULT_ERROR | VM_FAULT_NOPAGE | VM_FAULT_RETRY)))
		return ret;

	/*
	 * Check if the backing address space wants to know that the page is
	 * about to become writable
	 */
	if (vma->vm_ops->page_mkwrite) {
		unlock_page(vmf->page);
		tmp = do_page_mkwrite(vmf);
		if (unlikely(!tmp ||
				(tmp & (VM_FAULT_ERROR | VM_FAULT_NOPAGE)))) {
			put_page(vmf->page);
			return tmp;
		}
	}

	ret |= finish_fault(vmf);
	if (unlikely(ret & (VM_FAULT_ERROR | VM_FAULT_NOPAGE |
					VM_FAULT_RETRY))) {
		unlock_page(vmf->page);
		put_page(vmf->page);
		return ret;
	}

	ret |= fault_dirty_shared_page(vmf);
	return ret;
}

/*
 * We enter with non-exclusive mmap_lock (to exclude vma changes,
 * but allow concurrent faults).
 * The mmap_lock may have been released depending on flags and our
 * return value.  See filemap_fault() and __folio_lock_or_retry().
 * If mmap_lock is released, vma may become invalid (for example
 * by other thread calling munmap()).
 */
static vm_fault_t do_fault(struct vm_fault *vmf)
{
	struct vm_area_struct *vma = vmf->vma;
	struct mm_struct *vm_mm = vma->vm_mm;
	vm_fault_t ret;

	/*
	 * The VMA was not fully populated on mmap() or missing VM_DONTEXPAND
	 */
	if (!vma->vm_ops->fault) {
		/*
		 * If we find a migration pmd entry or a none pmd entry, which
		 * should never happen, return SIGBUS
		 */
		if (unlikely(!pmd_present(*vmf->pmd)))
			ret = VM_FAULT_SIGBUS;
		else {
			vmf->pte = pte_offset_map_lock(vmf->vma->vm_mm,
						       vmf->pmd,
						       vmf->address,
						       &vmf->ptl);
			/*
			 * Make sure this is not a temporary clearing of pte
			 * by holding ptl and checking again. A R/M/W update
			 * of pte involves: take ptl, clearing the pte so that
			 * we don't have concurrent modification by hardware
			 * followed by an update.
			 */
			if (unlikely(pte_none(*vmf->pte)))
				ret = VM_FAULT_SIGBUS;
			else
				ret = VM_FAULT_NOPAGE;

			pte_unmap_unlock(vmf->pte, vmf->ptl);
		}
	} else if (!(vmf->flags & FAULT_FLAG_WRITE))
		ret = do_read_fault(vmf);
	else if (!(vma->vm_flags & VM_SHARED))
		ret = do_cow_fault(vmf);
	else
		ret = do_shared_fault(vmf);

	/* preallocated pagetable is unused: free it */
	if (vmf->prealloc_pte) {
		pte_free(vm_mm, vmf->prealloc_pte);
		vmf->prealloc_pte = NULL;
	}
	return ret;
}

int numa_migrate_prep(struct page *page, struct vm_area_struct *vma,
		      unsigned long addr, int page_nid, int *flags)
{
	get_page(page);

	count_vm_numa_event(NUMA_HINT_FAULTS);
	if (page_nid == numa_node_id()) {
		count_vm_numa_event(NUMA_HINT_FAULTS_LOCAL);
		*flags |= TNF_FAULT_LOCAL;
	}

	return mpol_misplaced(page, vma, addr);
}

static vm_fault_t do_numa_page(struct vm_fault *vmf)
{
	struct vm_area_struct *vma = vmf->vma;
	struct page *page = NULL;
	int page_nid = NUMA_NO_NODE;
	int last_cpupid;
	int target_nid;
	pte_t pte, old_pte;
	bool was_writable = pte_savedwrite(vmf->orig_pte);
	int flags = 0;

	/*
	 * The "pte" at this point cannot be used safely without
	 * validation through pte_unmap_same(). It's of NUMA type but
	 * the pfn may be screwed if the read is non atomic.
	 */
	vmf->ptl = pte_lockptr(vma->vm_mm, vmf->pmd);
	spin_lock(vmf->ptl);
	if (unlikely(!pte_same(*vmf->pte, vmf->orig_pte))) {
		pte_unmap_unlock(vmf->pte, vmf->ptl);
		goto out;
	}

	/* Get the normal PTE  */
	old_pte = ptep_get(vmf->pte);
	pte = pte_modify(old_pte, vma->vm_page_prot);

	page = vm_normal_page(vma, vmf->address, pte);
	if (!page || is_zone_device_page(page))
		goto out_map;

	/* TODO: handle PTE-mapped THP */
	if (PageCompound(page))
		goto out_map;

	/*
	 * Avoid grouping on RO pages in general. RO pages shouldn't hurt as
	 * much anyway since they can be in shared cache state. This misses
	 * the case where a mapping is writable but the process never writes
	 * to it but pte_write gets cleared during protection updates and
	 * pte_dirty has unpredictable behaviour between PTE scan updates,
	 * background writeback, dirty balancing and application behaviour.
	 */
	if (!was_writable)
		flags |= TNF_NO_GROUP;

	/*
	 * Flag if the page is shared between multiple address spaces. This
	 * is later used when determining whether to group tasks together
	 */
	if (page_mapcount(page) > 1 && (vma->vm_flags & VM_SHARED))
		flags |= TNF_SHARED;

	last_cpupid = page_cpupid_last(page);
	page_nid = page_to_nid(page);
	target_nid = numa_migrate_prep(page, vma, vmf->address, page_nid,
			&flags);
	if (target_nid == NUMA_NO_NODE) {
		put_page(page);
		goto out_map;
	}
	pte_unmap_unlock(vmf->pte, vmf->ptl);

	/* Migrate to the requested node */
	if (migrate_misplaced_page(page, vma, target_nid)) {
		page_nid = target_nid;
		flags |= TNF_MIGRATED;
	} else {
		flags |= TNF_MIGRATE_FAIL;
		vmf->pte = pte_offset_map(vmf->pmd, vmf->address);
		spin_lock(vmf->ptl);
		if (unlikely(!pte_same(*vmf->pte, vmf->orig_pte))) {
			pte_unmap_unlock(vmf->pte, vmf->ptl);
			goto out;
		}
		goto out_map;
	}

out:
	if (page_nid != NUMA_NO_NODE)
		task_numa_fault(last_cpupid, page_nid, 1, flags);
	return 0;
out_map:
	/*
	 * Make it present again, depending on how arch implements
	 * non-accessible ptes, some can allow access by kernel mode.
	 */
	old_pte = ptep_modify_prot_start(vma, vmf->address, vmf->pte);
	pte = pte_modify(old_pte, vma->vm_page_prot);
	pte = pte_mkyoung(pte);
	if (was_writable)
		pte = pte_mkwrite(pte);
	ptep_modify_prot_commit(vma, vmf->address, vmf->pte, old_pte, pte);
	update_mmu_cache(vma, vmf->address, vmf->pte);
	pte_unmap_unlock(vmf->pte, vmf->ptl);
	goto out;
}

static inline vm_fault_t create_huge_pmd(struct vm_fault *vmf)
{
	if (vma_is_anonymous(vmf->vma))
		return do_huge_pmd_anonymous_page(vmf);
	if (vmf->vma->vm_ops->huge_fault)
		return vmf->vma->vm_ops->huge_fault(vmf, PE_SIZE_PMD);
	return VM_FAULT_FALLBACK;
}

/* `inline' is required to avoid gcc 4.1.2 build error */
static inline vm_fault_t wp_huge_pmd(struct vm_fault *vmf)
{
	const bool unshare = vmf->flags & FAULT_FLAG_UNSHARE;

	if (vma_is_anonymous(vmf->vma)) {
		if (likely(!unshare) &&
		    userfaultfd_huge_pmd_wp(vmf->vma, vmf->orig_pmd))
			return handle_userfault(vmf, VM_UFFD_WP);
		return do_huge_pmd_wp_page(vmf);
	}
	if (vmf->vma->vm_ops->huge_fault) {
		vm_fault_t ret = vmf->vma->vm_ops->huge_fault(vmf, PE_SIZE_PMD);

		if (!(ret & VM_FAULT_FALLBACK))
			return ret;
	}

	/* COW or write-notify handled on pte level: split pmd. */
	__split_huge_pmd(vmf->vma, vmf->pmd, vmf->address, false, NULL);

	return VM_FAULT_FALLBACK;
}

static vm_fault_t create_huge_pud(struct vm_fault *vmf)
{
#if defined(CONFIG_TRANSPARENT_HUGEPAGE) &&			\
	defined(CONFIG_HAVE_ARCH_TRANSPARENT_HUGEPAGE_PUD)
	/* No support for anonymous transparent PUD pages yet */
	if (vma_is_anonymous(vmf->vma))
		return VM_FAULT_FALLBACK;
	if (vmf->vma->vm_ops->huge_fault)
		return vmf->vma->vm_ops->huge_fault(vmf, PE_SIZE_PUD);
#endif /* CONFIG_TRANSPARENT_HUGEPAGE */
	return VM_FAULT_FALLBACK;
}

static vm_fault_t wp_huge_pud(struct vm_fault *vmf, pud_t orig_pud)
{
#if defined(CONFIG_TRANSPARENT_HUGEPAGE) &&			\
	defined(CONFIG_HAVE_ARCH_TRANSPARENT_HUGEPAGE_PUD)
	/* No support for anonymous transparent PUD pages yet */
	if (vma_is_anonymous(vmf->vma))
		goto split;
	if (vmf->vma->vm_ops->huge_fault) {
		vm_fault_t ret = vmf->vma->vm_ops->huge_fault(vmf, PE_SIZE_PUD);

		if (!(ret & VM_FAULT_FALLBACK))
			return ret;
	}
split:
	/* COW or write-notify not handled on PUD level: split pud.*/
	__split_huge_pud(vmf->vma, vmf->pud, vmf->address);
#endif /* CONFIG_TRANSPARENT_HUGEPAGE && CONFIG_HAVE_ARCH_TRANSPARENT_HUGEPAGE_PUD */
	return VM_FAULT_FALLBACK;
}

/*
 * These routines also need to handle stuff like marking pages dirty
 * and/or accessed for architectures that don't do it in hardware (most
 * RISC architectures).  The early dirtying is also good on the i386.
 *
 * There is also a hook called "update_mmu_cache()" that architectures
 * with external mmu caches can use to update those (ie the Sparc or
 * PowerPC hashed page tables that act as extended TLBs).
 *
 * We enter with non-exclusive mmap_lock (to exclude vma changes, but allow
 * concurrent faults).
 *
 * The mmap_lock may have been released depending on flags and our return value.
 * See filemap_fault() and __folio_lock_or_retry().
 */
static vm_fault_t handle_pte_fault(struct vm_fault *vmf)
{
	pte_t entry;

	if (unlikely(pmd_none(*vmf->pmd))) {
		/*
		 * Leave __pte_alloc() until later: because vm_ops->fault may
		 * want to allocate huge page, and if we expose page table
		 * for an instant, it will be difficult to retract from
		 * concurrent faults and from rmap lookups.
		 */
		vmf->pte = NULL;
		vmf->flags &= ~FAULT_FLAG_ORIG_PTE_VALID;
	} else {
		/*
		 * If a huge pmd materialized under us just retry later.  Use
		 * pmd_trans_unstable() via pmd_devmap_trans_unstable() instead
		 * of pmd_trans_huge() to ensure the pmd didn't become
		 * pmd_trans_huge under us and then back to pmd_none, as a
		 * result of MADV_DONTNEED running immediately after a huge pmd
		 * fault in a different thread of this mm, in turn leading to a
		 * misleading pmd_trans_huge() retval. All we have to ensure is
		 * that it is a regular pmd that we can walk with
		 * pte_offset_map() and we can do that through an atomic read
		 * in C, which is what pmd_trans_unstable() provides.
		 */
		if (pmd_devmap_trans_unstable(vmf->pmd))
			return 0;
		/*
		 * A regular pmd is established and it can't morph into a huge
		 * pmd from under us anymore at this point because we hold the
		 * mmap_lock read mode and khugepaged takes it in write mode.
		 * So now it's safe to run pte_offset_map().
		 */
		vmf->pte = pte_offset_map(vmf->pmd, vmf->address);
		vmf->orig_pte = *vmf->pte;
		vmf->flags |= FAULT_FLAG_ORIG_PTE_VALID;

		/*
		 * some architectures can have larger ptes than wordsize,
		 * e.g.ppc44x-defconfig has CONFIG_PTE_64BIT=y and
		 * CONFIG_32BIT=y, so READ_ONCE cannot guarantee atomic
		 * accesses.  The code below just needs a consistent view
		 * for the ifs and we later double check anyway with the
		 * ptl lock held. So here a barrier will do.
		 */
		barrier();
		if (pte_none(vmf->orig_pte)) {
			pte_unmap(vmf->pte);
			vmf->pte = NULL;
		}
	}

	if (!vmf->pte) {
		if (vma_is_anonymous(vmf->vma))
			return do_anonymous_page(vmf);
		else
			return do_fault(vmf);
	}

	if (!pte_present(vmf->orig_pte))
		return do_swap_page(vmf);

	if (pte_protnone(vmf->orig_pte) && vma_is_accessible(vmf->vma))
		return do_numa_page(vmf);

	vmf->ptl = pte_lockptr(vmf->vma->vm_mm, vmf->pmd);
	spin_lock(vmf->ptl);
	entry = vmf->orig_pte;
	if (unlikely(!pte_same(*vmf->pte, entry))) {
		update_mmu_tlb(vmf->vma, vmf->address, vmf->pte);
		goto unlock;
	}
	if (vmf->flags & (FAULT_FLAG_WRITE|FAULT_FLAG_UNSHARE)) {
		if (!pte_write(entry))
			return do_wp_page(vmf);
		else if (likely(vmf->flags & FAULT_FLAG_WRITE))
			entry = pte_mkdirty(entry);
	}
	entry = pte_mkyoung(entry);
	if (ptep_set_access_flags(vmf->vma, vmf->address, vmf->pte, entry,
				vmf->flags & FAULT_FLAG_WRITE)) {
		update_mmu_cache(vmf->vma, vmf->address, vmf->pte);
	} else {
		/* Skip spurious TLB flush for retried page fault */
		if (vmf->flags & FAULT_FLAG_TRIED)
			goto unlock;
		/*
		 * This is needed only for protection faults but the arch code
		 * is not yet telling us if this is a protection fault or not.
		 * This still avoids useless tlb flushes for .text page faults
		 * with threads.
		 */
		if (vmf->flags & FAULT_FLAG_WRITE)
			flush_tlb_fix_spurious_fault(vmf->vma, vmf->address);
	}
unlock:
	pte_unmap_unlock(vmf->pte, vmf->ptl);
	return 0;
}

/*
 * By the time we get here, we already hold the mm semaphore
 *
 * The mmap_lock may have been released depending on flags and our
 * return value.  See filemap_fault() and __folio_lock_or_retry().
 */
static vm_fault_t __handle_mm_fault(struct vm_area_struct *vma,
		unsigned long address, unsigned int flags)
{
	struct vm_fault vmf = {
		.vma = vma,
		.address = address & PAGE_MASK,
		.real_address = address,
		.flags = flags,
		.pgoff = linear_page_index(vma, address),
		.gfp_mask = __get_fault_gfp_mask(vma),
	};
	struct mm_struct *mm = vma->vm_mm;
	unsigned long vm_flags = vma->vm_flags;
	pgd_t *pgd;
	p4d_t *p4d;
	vm_fault_t ret;

	pgd = pgd_offset(mm, address);
	p4d = p4d_alloc(mm, pgd, address);
	if (!p4d)
		return VM_FAULT_OOM;

	vmf.pud = pud_alloc(mm, p4d, address);
	if (!vmf.pud)
		return VM_FAULT_OOM;
retry_pud:
	if (pud_none(*vmf.pud) &&
<<<<<<< HEAD
	    hugepage_vma_check(vma, vm_flags, false, true)) {
=======
	    hugepage_vma_check(vma, vm_flags, false, true, true)) {
>>>>>>> 4724a977
		ret = create_huge_pud(&vmf);
		if (!(ret & VM_FAULT_FALLBACK))
			return ret;
	} else {
		pud_t orig_pud = *vmf.pud;

		barrier();
		if (pud_trans_huge(orig_pud) || pud_devmap(orig_pud)) {

			/*
			 * TODO once we support anonymous PUDs: NUMA case and
			 * FAULT_FLAG_UNSHARE handling.
			 */
			if ((flags & FAULT_FLAG_WRITE) && !pud_write(orig_pud)) {
				ret = wp_huge_pud(&vmf, orig_pud);
				if (!(ret & VM_FAULT_FALLBACK))
					return ret;
			} else {
				huge_pud_set_accessed(&vmf, orig_pud);
				return 0;
			}
		}
	}

	vmf.pmd = pmd_alloc(mm, vmf.pud, address);
	if (!vmf.pmd)
		return VM_FAULT_OOM;

	/* Huge pud page fault raced with pmd_alloc? */
	if (pud_trans_unstable(vmf.pud))
		goto retry_pud;

	if (pmd_none(*vmf.pmd) &&
<<<<<<< HEAD
	    hugepage_vma_check(vma, vm_flags, false, true)) {
=======
	    hugepage_vma_check(vma, vm_flags, false, true, true)) {
>>>>>>> 4724a977
		ret = create_huge_pmd(&vmf);
		if (!(ret & VM_FAULT_FALLBACK))
			return ret;
	} else {
		vmf.orig_pmd = *vmf.pmd;

		barrier();
		if (unlikely(is_swap_pmd(vmf.orig_pmd))) {
			VM_BUG_ON(thp_migration_supported() &&
					  !is_pmd_migration_entry(vmf.orig_pmd));
			if (is_pmd_migration_entry(vmf.orig_pmd))
				pmd_migration_entry_wait(mm, vmf.pmd);
			return 0;
		}
		if (pmd_trans_huge(vmf.orig_pmd) || pmd_devmap(vmf.orig_pmd)) {
			if (pmd_protnone(vmf.orig_pmd) && vma_is_accessible(vma))
				return do_huge_pmd_numa_page(&vmf);

			if ((flags & (FAULT_FLAG_WRITE|FAULT_FLAG_UNSHARE)) &&
			    !pmd_write(vmf.orig_pmd)) {
				ret = wp_huge_pmd(&vmf);
				if (!(ret & VM_FAULT_FALLBACK))
					return ret;
			} else {
				huge_pmd_set_accessed(&vmf);
				return 0;
			}
		}
	}

	return handle_pte_fault(&vmf);
}

/**
 * mm_account_fault - Do page fault accounting
 *
 * @regs: the pt_regs struct pointer.  When set to NULL, will skip accounting
 *        of perf event counters, but we'll still do the per-task accounting to
 *        the task who triggered this page fault.
 * @address: the faulted address.
 * @flags: the fault flags.
 * @ret: the fault retcode.
 *
 * This will take care of most of the page fault accounting.  Meanwhile, it
 * will also include the PERF_COUNT_SW_PAGE_FAULTS_[MAJ|MIN] perf counter
 * updates.  However, note that the handling of PERF_COUNT_SW_PAGE_FAULTS should
 * still be in per-arch page fault handlers at the entry of page fault.
 */
static inline void mm_account_fault(struct pt_regs *regs,
				    unsigned long address, unsigned int flags,
				    vm_fault_t ret)
{
	bool major;

	/*
	 * We don't do accounting for some specific faults:
	 *
	 * - Unsuccessful faults (e.g. when the address wasn't valid).  That
	 *   includes arch_vma_access_permitted() failing before reaching here.
	 *   So this is not a "this many hardware page faults" counter.  We
	 *   should use the hw profiling for that.
	 *
	 * - Incomplete faults (VM_FAULT_RETRY).  They will only be counted
	 *   once they're completed.
	 */
	if (ret & (VM_FAULT_ERROR | VM_FAULT_RETRY))
		return;

	/*
	 * We define the fault as a major fault when the final successful fault
	 * is VM_FAULT_MAJOR, or if it retried (which implies that we couldn't
	 * handle it immediately previously).
	 */
	major = (ret & VM_FAULT_MAJOR) || (flags & FAULT_FLAG_TRIED);

	if (major)
		current->maj_flt++;
	else
		current->min_flt++;

	/*
	 * If the fault is done for GUP, regs will be NULL.  We only do the
	 * accounting for the per thread fault counters who triggered the
	 * fault, and we skip the perf event updates.
	 */
	if (!regs)
		return;

	if (major)
		perf_sw_event(PERF_COUNT_SW_PAGE_FAULTS_MAJ, 1, regs, address);
	else
		perf_sw_event(PERF_COUNT_SW_PAGE_FAULTS_MIN, 1, regs, address);
}

/*
 * By the time we get here, we already hold the mm semaphore
 *
 * The mmap_lock may have been released depending on flags and our
 * return value.  See filemap_fault() and __folio_lock_or_retry().
 */
vm_fault_t handle_mm_fault(struct vm_area_struct *vma, unsigned long address,
			   unsigned int flags, struct pt_regs *regs)
{
	vm_fault_t ret;

	__set_current_state(TASK_RUNNING);

	count_vm_event(PGFAULT);
	count_memcg_event_mm(vma->vm_mm, PGFAULT);

	/* do counter updates before entering really critical section. */
	check_sync_rss_stat(current);

	if (!arch_vma_access_permitted(vma, flags & FAULT_FLAG_WRITE,
					    flags & FAULT_FLAG_INSTRUCTION,
					    flags & FAULT_FLAG_REMOTE))
		return VM_FAULT_SIGSEGV;

	/*
	 * Enable the memcg OOM handling for faults triggered in user
	 * space.  Kernel faults are handled more gracefully.
	 */
	if (flags & FAULT_FLAG_USER)
		mem_cgroup_enter_user_fault();

	if (unlikely(is_vm_hugetlb_page(vma)))
		ret = hugetlb_fault(vma->vm_mm, vma, address, flags);
	else
		ret = __handle_mm_fault(vma, address, flags);

	if (flags & FAULT_FLAG_USER) {
		mem_cgroup_exit_user_fault();
		/*
		 * The task may have entered a memcg OOM situation but
		 * if the allocation error was handled gracefully (no
		 * VM_FAULT_OOM), there is no need to kill anything.
		 * Just clean up the OOM state peacefully.
		 */
		if (task_in_memcg_oom(current) && !(ret & VM_FAULT_OOM))
			mem_cgroup_oom_synchronize(false);
	}

	mm_account_fault(regs, address, flags, ret);

	return ret;
}
EXPORT_SYMBOL_GPL(handle_mm_fault);

#ifndef __PAGETABLE_P4D_FOLDED
/*
 * Allocate p4d page table.
 * We've already handled the fast-path in-line.
 */
int __p4d_alloc(struct mm_struct *mm, pgd_t *pgd, unsigned long address)
{
	p4d_t *new = p4d_alloc_one(mm, address);
	if (!new)
		return -ENOMEM;

	spin_lock(&mm->page_table_lock);
	if (pgd_present(*pgd)) {	/* Another has populated it */
		p4d_free(mm, new);
	} else {
		smp_wmb(); /* See comment in pmd_install() */
		pgd_populate(mm, pgd, new);
	}
	spin_unlock(&mm->page_table_lock);
	return 0;
}
#endif /* __PAGETABLE_P4D_FOLDED */

#ifndef __PAGETABLE_PUD_FOLDED
/*
 * Allocate page upper directory.
 * We've already handled the fast-path in-line.
 */
int __pud_alloc(struct mm_struct *mm, p4d_t *p4d, unsigned long address)
{
	pud_t *new = pud_alloc_one(mm, address);
	if (!new)
		return -ENOMEM;

	spin_lock(&mm->page_table_lock);
	if (!p4d_present(*p4d)) {
		mm_inc_nr_puds(mm);
		smp_wmb(); /* See comment in pmd_install() */
		p4d_populate(mm, p4d, new);
	} else	/* Another has populated it */
		pud_free(mm, new);
	spin_unlock(&mm->page_table_lock);
	return 0;
}
#endif /* __PAGETABLE_PUD_FOLDED */

#ifndef __PAGETABLE_PMD_FOLDED
/*
 * Allocate page middle directory.
 * We've already handled the fast-path in-line.
 */
int __pmd_alloc(struct mm_struct *mm, pud_t *pud, unsigned long address)
{
	spinlock_t *ptl;
	pmd_t *new = pmd_alloc_one(mm, address);
	if (!new)
		return -ENOMEM;

	ptl = pud_lock(mm, pud);
	if (!pud_present(*pud)) {
		mm_inc_nr_pmds(mm);
		smp_wmb(); /* See comment in pmd_install() */
		pud_populate(mm, pud, new);
	} else {	/* Another has populated it */
		pmd_free(mm, new);
	}
	spin_unlock(ptl);
	return 0;
}
#endif /* __PAGETABLE_PMD_FOLDED */

/**
 * follow_pte - look up PTE at a user virtual address
 * @mm: the mm_struct of the target address space
 * @address: user virtual address
 * @ptepp: location to store found PTE
 * @ptlp: location to store the lock for the PTE
 *
 * On a successful return, the pointer to the PTE is stored in @ptepp;
 * the corresponding lock is taken and its location is stored in @ptlp.
 * The contents of the PTE are only stable until @ptlp is released;
 * any further use, if any, must be protected against invalidation
 * with MMU notifiers.
 *
 * Only IO mappings and raw PFN mappings are allowed.  The mmap semaphore
 * should be taken for read.
 *
 * KVM uses this function.  While it is arguably less bad than ``follow_pfn``,
 * it is not a good general-purpose API.
 *
 * Return: zero on success, -ve otherwise.
 */
int follow_pte(struct mm_struct *mm, unsigned long address,
	       pte_t **ptepp, spinlock_t **ptlp)
{
	pgd_t *pgd;
	p4d_t *p4d;
	pud_t *pud;
	pmd_t *pmd;
	pte_t *ptep;

	pgd = pgd_offset(mm, address);
	if (pgd_none(*pgd) || unlikely(pgd_bad(*pgd)))
		goto out;

	p4d = p4d_offset(pgd, address);
	if (p4d_none(*p4d) || unlikely(p4d_bad(*p4d)))
		goto out;

	pud = pud_offset(p4d, address);
	if (pud_none(*pud) || unlikely(pud_bad(*pud)))
		goto out;

	pmd = pmd_offset(pud, address);
	VM_BUG_ON(pmd_trans_huge(*pmd));

	if (pmd_none(*pmd) || unlikely(pmd_bad(*pmd)))
		goto out;

	ptep = pte_offset_map_lock(mm, pmd, address, ptlp);
	if (!pte_present(*ptep))
		goto unlock;
	*ptepp = ptep;
	return 0;
unlock:
	pte_unmap_unlock(ptep, *ptlp);
out:
	return -EINVAL;
}
EXPORT_SYMBOL_GPL(follow_pte);

/**
 * follow_pfn - look up PFN at a user virtual address
 * @vma: memory mapping
 * @address: user virtual address
 * @pfn: location to store found PFN
 *
 * Only IO mappings and raw PFN mappings are allowed.
 *
 * This function does not allow the caller to read the permissions
 * of the PTE.  Do not use it.
 *
 * Return: zero and the pfn at @pfn on success, -ve otherwise.
 */
int follow_pfn(struct vm_area_struct *vma, unsigned long address,
	unsigned long *pfn)
{
	int ret = -EINVAL;
	spinlock_t *ptl;
	pte_t *ptep;

	if (!(vma->vm_flags & (VM_IO | VM_PFNMAP)))
		return ret;

	ret = follow_pte(vma->vm_mm, address, &ptep, &ptl);
	if (ret)
		return ret;
	*pfn = pte_pfn(*ptep);
	pte_unmap_unlock(ptep, ptl);
	return 0;
}
EXPORT_SYMBOL(follow_pfn);

#ifdef CONFIG_HAVE_IOREMAP_PROT
int follow_phys(struct vm_area_struct *vma,
		unsigned long address, unsigned int flags,
		unsigned long *prot, resource_size_t *phys)
{
	int ret = -EINVAL;
	pte_t *ptep, pte;
	spinlock_t *ptl;

	if (!(vma->vm_flags & (VM_IO | VM_PFNMAP)))
		goto out;

	if (follow_pte(vma->vm_mm, address, &ptep, &ptl))
		goto out;
	pte = *ptep;

	if ((flags & FOLL_WRITE) && !pte_write(pte))
		goto unlock;

	*prot = pgprot_val(pte_pgprot(pte));
	*phys = (resource_size_t)pte_pfn(pte) << PAGE_SHIFT;

	ret = 0;
unlock:
	pte_unmap_unlock(ptep, ptl);
out:
	return ret;
}

/**
 * generic_access_phys - generic implementation for iomem mmap access
 * @vma: the vma to access
 * @addr: userspace address, not relative offset within @vma
 * @buf: buffer to read/write
 * @len: length of transfer
 * @write: set to FOLL_WRITE when writing, otherwise reading
 *
 * This is a generic implementation for &vm_operations_struct.access for an
 * iomem mapping. This callback is used by access_process_vm() when the @vma is
 * not page based.
 */
int generic_access_phys(struct vm_area_struct *vma, unsigned long addr,
			void *buf, int len, int write)
{
	resource_size_t phys_addr;
	unsigned long prot = 0;
	void __iomem *maddr;
	pte_t *ptep, pte;
	spinlock_t *ptl;
	int offset = offset_in_page(addr);
	int ret = -EINVAL;

	if (!(vma->vm_flags & (VM_IO | VM_PFNMAP)))
		return -EINVAL;

retry:
	if (follow_pte(vma->vm_mm, addr, &ptep, &ptl))
		return -EINVAL;
	pte = *ptep;
	pte_unmap_unlock(ptep, ptl);

	prot = pgprot_val(pte_pgprot(pte));
	phys_addr = (resource_size_t)pte_pfn(pte) << PAGE_SHIFT;

	if ((write & FOLL_WRITE) && !pte_write(pte))
		return -EINVAL;

	maddr = ioremap_prot(phys_addr, PAGE_ALIGN(len + offset), prot);
	if (!maddr)
		return -ENOMEM;

	if (follow_pte(vma->vm_mm, addr, &ptep, &ptl))
		goto out_unmap;

	if (!pte_same(pte, *ptep)) {
		pte_unmap_unlock(ptep, ptl);
		iounmap(maddr);

		goto retry;
	}

	if (write)
		memcpy_toio(maddr + offset, buf, len);
	else
		memcpy_fromio(buf, maddr + offset, len);
	ret = len;
	pte_unmap_unlock(ptep, ptl);
out_unmap:
	iounmap(maddr);

	return ret;
}
EXPORT_SYMBOL_GPL(generic_access_phys);
#endif

/*
 * Access another process' address space as given in mm.
 */
int __access_remote_vm(struct mm_struct *mm, unsigned long addr, void *buf,
		       int len, unsigned int gup_flags)
{
	struct vm_area_struct *vma;
	void *old_buf = buf;
	int write = gup_flags & FOLL_WRITE;

	if (mmap_read_lock_killable(mm))
		return 0;

	/* ignore errors, just check how much was successfully transferred */
	while (len) {
		int bytes, ret, offset;
		void *maddr;
		struct page *page = NULL;

		ret = get_user_pages_remote(mm, addr, 1,
				gup_flags, &page, &vma, NULL);
		if (ret <= 0) {
#ifndef CONFIG_HAVE_IOREMAP_PROT
			break;
#else
			/*
			 * Check if this is a VM_IO | VM_PFNMAP VMA, which
			 * we can access using slightly different code.
			 */
			vma = vma_lookup(mm, addr);
			if (!vma)
				break;
			if (vma->vm_ops && vma->vm_ops->access)
				ret = vma->vm_ops->access(vma, addr, buf,
							  len, write);
			if (ret <= 0)
				break;
			bytes = ret;
#endif
		} else {
			bytes = len;
			offset = addr & (PAGE_SIZE-1);
			if (bytes > PAGE_SIZE-offset)
				bytes = PAGE_SIZE-offset;

			maddr = kmap(page);
			if (write) {
				copy_to_user_page(vma, page, addr,
						  maddr + offset, buf, bytes);
				set_page_dirty_lock(page);
			} else {
				copy_from_user_page(vma, page, addr,
						    buf, maddr + offset, bytes);
			}
			kunmap(page);
			put_page(page);
		}
		len -= bytes;
		buf += bytes;
		addr += bytes;
	}
	mmap_read_unlock(mm);

	return buf - old_buf;
}

/**
 * access_remote_vm - access another process' address space
 * @mm:		the mm_struct of the target address space
 * @addr:	start address to access
 * @buf:	source or destination buffer
 * @len:	number of bytes to transfer
 * @gup_flags:	flags modifying lookup behaviour
 *
 * The caller must hold a reference on @mm.
 *
 * Return: number of bytes copied from source to destination.
 */
int access_remote_vm(struct mm_struct *mm, unsigned long addr,
		void *buf, int len, unsigned int gup_flags)
{
	return __access_remote_vm(mm, addr, buf, len, gup_flags);
}

/*
 * Access another process' address space.
 * Source/target buffer must be kernel space,
 * Do not walk the page table directly, use get_user_pages
 */
int access_process_vm(struct task_struct *tsk, unsigned long addr,
		void *buf, int len, unsigned int gup_flags)
{
	struct mm_struct *mm;
	int ret;

	mm = get_task_mm(tsk);
	if (!mm)
		return 0;

	ret = __access_remote_vm(mm, addr, buf, len, gup_flags);

	mmput(mm);

	return ret;
}
EXPORT_SYMBOL_GPL(access_process_vm);

/*
 * Print the name of a VMA.
 */
void print_vma_addr(char *prefix, unsigned long ip)
{
	struct mm_struct *mm = current->mm;
	struct vm_area_struct *vma;

	/*
	 * we might be running from an atomic context so we cannot sleep
	 */
	if (!mmap_read_trylock(mm))
		return;

	vma = find_vma(mm, ip);
	if (vma && vma->vm_file) {
		struct file *f = vma->vm_file;
		char *buf = (char *)__get_free_page(GFP_NOWAIT);
		if (buf) {
			char *p;

			p = file_path(f, buf, PAGE_SIZE);
			if (IS_ERR(p))
				p = "?";
			printk("%s%s[%lx+%lx]", prefix, kbasename(p),
					vma->vm_start,
					vma->vm_end - vma->vm_start);
			free_page((unsigned long)buf);
		}
	}
	mmap_read_unlock(mm);
}

#if defined(CONFIG_PROVE_LOCKING) || defined(CONFIG_DEBUG_ATOMIC_SLEEP)
void __might_fault(const char *file, int line)
{
	if (pagefault_disabled())
		return;
	__might_sleep(file, line);
#if defined(CONFIG_DEBUG_ATOMIC_SLEEP)
	if (current->mm)
		might_lock_read(&current->mm->mmap_lock);
#endif
}
EXPORT_SYMBOL(__might_fault);
#endif

#if defined(CONFIG_TRANSPARENT_HUGEPAGE) || defined(CONFIG_HUGETLBFS)
/*
 * Process all subpages of the specified huge page with the specified
 * operation.  The target subpage will be processed last to keep its
 * cache lines hot.
 */
static inline void process_huge_page(
	unsigned long addr_hint, unsigned int pages_per_huge_page,
	void (*process_subpage)(unsigned long addr, int idx, void *arg),
	void *arg)
{
	int i, n, base, l;
	unsigned long addr = addr_hint &
		~(((unsigned long)pages_per_huge_page << PAGE_SHIFT) - 1);

	/* Process target subpage last to keep its cache lines hot */
	might_sleep();
	n = (addr_hint - addr) / PAGE_SIZE;
	if (2 * n <= pages_per_huge_page) {
		/* If target subpage in first half of huge page */
		base = 0;
		l = n;
		/* Process subpages at the end of huge page */
		for (i = pages_per_huge_page - 1; i >= 2 * n; i--) {
			cond_resched();
			process_subpage(addr + i * PAGE_SIZE, i, arg);
		}
	} else {
		/* If target subpage in second half of huge page */
		base = pages_per_huge_page - 2 * (pages_per_huge_page - n);
		l = pages_per_huge_page - n;
		/* Process subpages at the begin of huge page */
		for (i = 0; i < base; i++) {
			cond_resched();
			process_subpage(addr + i * PAGE_SIZE, i, arg);
		}
	}
	/*
	 * Process remaining subpages in left-right-left-right pattern
	 * towards the target subpage
	 */
	for (i = 0; i < l; i++) {
		int left_idx = base + i;
		int right_idx = base + 2 * l - 1 - i;

		cond_resched();
		process_subpage(addr + left_idx * PAGE_SIZE, left_idx, arg);
		cond_resched();
		process_subpage(addr + right_idx * PAGE_SIZE, right_idx, arg);
	}
}

static void clear_gigantic_page(struct page *page,
				unsigned long addr,
				unsigned int pages_per_huge_page)
{
	int i;
	struct page *p = page;

	might_sleep();
	for (i = 0; i < pages_per_huge_page;
	     i++, p = mem_map_next(p, page, i)) {
		cond_resched();
		clear_user_highpage(p, addr + i * PAGE_SIZE);
	}
}

static void clear_subpage(unsigned long addr, int idx, void *arg)
{
	struct page *page = arg;

	clear_user_highpage(page + idx, addr);
}

void clear_huge_page(struct page *page,
		     unsigned long addr_hint, unsigned int pages_per_huge_page)
{
	unsigned long addr = addr_hint &
		~(((unsigned long)pages_per_huge_page << PAGE_SHIFT) - 1);

	if (unlikely(pages_per_huge_page > MAX_ORDER_NR_PAGES)) {
		clear_gigantic_page(page, addr, pages_per_huge_page);
		return;
	}

	process_huge_page(addr_hint, pages_per_huge_page, clear_subpage, page);
}

static void copy_user_gigantic_page(struct page *dst, struct page *src,
				    unsigned long addr,
				    struct vm_area_struct *vma,
				    unsigned int pages_per_huge_page)
{
	int i;
	struct page *dst_base = dst;
	struct page *src_base = src;

	for (i = 0; i < pages_per_huge_page; ) {
		cond_resched();
		copy_user_highpage(dst, src, addr + i*PAGE_SIZE, vma);

		i++;
		dst = mem_map_next(dst, dst_base, i);
		src = mem_map_next(src, src_base, i);
	}
}

struct copy_subpage_arg {
	struct page *dst;
	struct page *src;
	struct vm_area_struct *vma;
};

static void copy_subpage(unsigned long addr, int idx, void *arg)
{
	struct copy_subpage_arg *copy_arg = arg;

	copy_user_highpage(copy_arg->dst + idx, copy_arg->src + idx,
			   addr, copy_arg->vma);
}

void copy_user_huge_page(struct page *dst, struct page *src,
			 unsigned long addr_hint, struct vm_area_struct *vma,
			 unsigned int pages_per_huge_page)
{
	unsigned long addr = addr_hint &
		~(((unsigned long)pages_per_huge_page << PAGE_SHIFT) - 1);
	struct copy_subpage_arg arg = {
		.dst = dst,
		.src = src,
		.vma = vma,
	};

	if (unlikely(pages_per_huge_page > MAX_ORDER_NR_PAGES)) {
		copy_user_gigantic_page(dst, src, addr, vma,
					pages_per_huge_page);
		return;
	}

	process_huge_page(addr_hint, pages_per_huge_page, copy_subpage, &arg);
}

long copy_huge_page_from_user(struct page *dst_page,
				const void __user *usr_src,
				unsigned int pages_per_huge_page,
				bool allow_pagefault)
{
	void *page_kaddr;
	unsigned long i, rc = 0;
	unsigned long ret_val = pages_per_huge_page * PAGE_SIZE;
	struct page *subpage = dst_page;

	for (i = 0; i < pages_per_huge_page;
	     i++, subpage = mem_map_next(subpage, dst_page, i)) {
		if (allow_pagefault)
			page_kaddr = kmap(subpage);
		else
			page_kaddr = kmap_atomic(subpage);
		rc = copy_from_user(page_kaddr,
				usr_src + i * PAGE_SIZE, PAGE_SIZE);
		if (allow_pagefault)
			kunmap(subpage);
		else
			kunmap_atomic(page_kaddr);

		ret_val -= (PAGE_SIZE - rc);
		if (rc)
			break;

		flush_dcache_page(subpage);

		cond_resched();
	}
	return ret_val;
}
#endif /* CONFIG_TRANSPARENT_HUGEPAGE || CONFIG_HUGETLBFS */

#if USE_SPLIT_PTE_PTLOCKS && ALLOC_SPLIT_PTLOCKS

static struct kmem_cache *page_ptl_cachep;

void __init ptlock_cache_init(void)
{
	page_ptl_cachep = kmem_cache_create("page->ptl", sizeof(spinlock_t), 0,
			SLAB_PANIC, NULL);
}

bool ptlock_alloc(struct page *page)
{
	spinlock_t *ptl;

	ptl = kmem_cache_alloc(page_ptl_cachep, GFP_KERNEL);
	if (!ptl)
		return false;
	page->ptl = ptl;
	return true;
}

void ptlock_free(struct page *page)
{
	kmem_cache_free(page_ptl_cachep, page->ptl);
}
#endif<|MERGE_RESOLUTION|>--- conflicted
+++ resolved
@@ -4985,11 +4985,7 @@
 		return VM_FAULT_OOM;
 retry_pud:
 	if (pud_none(*vmf.pud) &&
-<<<<<<< HEAD
-	    hugepage_vma_check(vma, vm_flags, false, true)) {
-=======
 	    hugepage_vma_check(vma, vm_flags, false, true, true)) {
->>>>>>> 4724a977
 		ret = create_huge_pud(&vmf);
 		if (!(ret & VM_FAULT_FALLBACK))
 			return ret;
@@ -5023,11 +5019,7 @@
 		goto retry_pud;
 
 	if (pmd_none(*vmf.pmd) &&
-<<<<<<< HEAD
-	    hugepage_vma_check(vma, vm_flags, false, true)) {
-=======
 	    hugepage_vma_check(vma, vm_flags, false, true, true)) {
->>>>>>> 4724a977
 		ret = create_huge_pmd(&vmf);
 		if (!(ret & VM_FAULT_FALLBACK))
 			return ret;
