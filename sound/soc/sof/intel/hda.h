--- conflicted
+++ resolved
@@ -731,15 +731,10 @@
 
 struct snd_sof_dai;
 struct sof_ipc_dai_config;
-<<<<<<< HEAD
-int hda_ctrl_dai_widget_setup(struct snd_soc_dapm_widget *w, unsigned int quirk_flags);
-int hda_ctrl_dai_widget_free(struct snd_soc_dapm_widget *w, unsigned int quirk_flags);
-=======
 int hda_ctrl_dai_widget_setup(struct snd_soc_dapm_widget *w, unsigned int quirk_flags,
 			      struct snd_sof_dai_config_data *data);
 int hda_ctrl_dai_widget_free(struct snd_soc_dapm_widget *w, unsigned int quirk_flags,
 			     struct snd_sof_dai_config_data *data);
->>>>>>> 95cd2cdc
 
 #define SOF_HDA_POSITION_QUIRK_USE_SKYLAKE_LEGACY	(0) /* previous implementation */
 #define SOF_HDA_POSITION_QUIRK_USE_DPIB_REGISTERS	(1) /* recommended if VC0 only */
