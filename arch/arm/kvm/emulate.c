/*
 * Copyright (C) 2012 - Virtual Open Systems and Columbia University
 * Author: Christoffer Dall <c.dall@virtualopensystems.com>
 *
 * This program is free software; you can redistribute it and/or modify
 * it under the terms of the GNU General Public License, version 2, as
 * published by the Free Software Foundation.
 *
 * This program is distributed in the hope that it will be useful,
 * but WITHOUT ANY WARRANTY; without even the implied warranty of
 * MERCHANTABILITY or FITNESS FOR A PARTICULAR PURPOSE.  See the
 * GNU General Public License for more details.
 *
 * You should have received a copy of the GNU General Public License
 * along with this program; if not, write to the Free Software
 * Foundation, 51 Franklin Street, Fifth Floor, Boston, MA  02110-1301, USA.
 */

#include <linux/mm.h>
#include <linux/kvm_host.h>
#include <asm/kvm_arm.h>
#include <asm/kvm_emulate.h>
#include <asm/opcodes.h>
#include <trace/events/kvm.h>

#include "trace.h"

#define VCPU_NR_MODES		6
#define VCPU_REG_OFFSET_USR	0
#define VCPU_REG_OFFSET_FIQ	1
#define VCPU_REG_OFFSET_IRQ	2
#define VCPU_REG_OFFSET_SVC	3
#define VCPU_REG_OFFSET_ABT	4
#define VCPU_REG_OFFSET_UND	5
#define REG_OFFSET(_reg) \
	(offsetof(struct kvm_regs, _reg) / sizeof(u32))

#define USR_REG_OFFSET(_num) REG_OFFSET(usr_regs.uregs[_num])

static const unsigned long vcpu_reg_offsets[VCPU_NR_MODES][15] = {
	/* USR/SYS Registers */
	[VCPU_REG_OFFSET_USR] = {
		USR_REG_OFFSET(0), USR_REG_OFFSET(1), USR_REG_OFFSET(2),
		USR_REG_OFFSET(3), USR_REG_OFFSET(4), USR_REG_OFFSET(5),
		USR_REG_OFFSET(6), USR_REG_OFFSET(7), USR_REG_OFFSET(8),
		USR_REG_OFFSET(9), USR_REG_OFFSET(10), USR_REG_OFFSET(11),
		USR_REG_OFFSET(12), USR_REG_OFFSET(13),	USR_REG_OFFSET(14),
	},

	/* FIQ Registers */
	[VCPU_REG_OFFSET_FIQ] = {
		USR_REG_OFFSET(0), USR_REG_OFFSET(1), USR_REG_OFFSET(2),
		USR_REG_OFFSET(3), USR_REG_OFFSET(4), USR_REG_OFFSET(5),
		USR_REG_OFFSET(6), USR_REG_OFFSET(7),
		REG_OFFSET(fiq_regs[0]), /* r8 */
		REG_OFFSET(fiq_regs[1]), /* r9 */
		REG_OFFSET(fiq_regs[2]), /* r10 */
		REG_OFFSET(fiq_regs[3]), /* r11 */
		REG_OFFSET(fiq_regs[4]), /* r12 */
		REG_OFFSET(fiq_regs[5]), /* r13 */
		REG_OFFSET(fiq_regs[6]), /* r14 */
	},

	/* IRQ Registers */
	[VCPU_REG_OFFSET_IRQ] = {
		USR_REG_OFFSET(0), USR_REG_OFFSET(1), USR_REG_OFFSET(2),
		USR_REG_OFFSET(3), USR_REG_OFFSET(4), USR_REG_OFFSET(5),
		USR_REG_OFFSET(6), USR_REG_OFFSET(7), USR_REG_OFFSET(8),
		USR_REG_OFFSET(9), USR_REG_OFFSET(10), USR_REG_OFFSET(11),
		USR_REG_OFFSET(12),
		REG_OFFSET(irq_regs[0]), /* r13 */
		REG_OFFSET(irq_regs[1]), /* r14 */
	},

	/* SVC Registers */
	[VCPU_REG_OFFSET_SVC] = {
		USR_REG_OFFSET(0), USR_REG_OFFSET(1), USR_REG_OFFSET(2),
		USR_REG_OFFSET(3), USR_REG_OFFSET(4), USR_REG_OFFSET(5),
		USR_REG_OFFSET(6), USR_REG_OFFSET(7), USR_REG_OFFSET(8),
		USR_REG_OFFSET(9), USR_REG_OFFSET(10), USR_REG_OFFSET(11),
		USR_REG_OFFSET(12),
		REG_OFFSET(svc_regs[0]), /* r13 */
		REG_OFFSET(svc_regs[1]), /* r14 */
	},

	/* ABT Registers */
	[VCPU_REG_OFFSET_ABT] = {
		USR_REG_OFFSET(0), USR_REG_OFFSET(1), USR_REG_OFFSET(2),
		USR_REG_OFFSET(3), USR_REG_OFFSET(4), USR_REG_OFFSET(5),
		USR_REG_OFFSET(6), USR_REG_OFFSET(7), USR_REG_OFFSET(8),
		USR_REG_OFFSET(9), USR_REG_OFFSET(10), USR_REG_OFFSET(11),
		USR_REG_OFFSET(12),
		REG_OFFSET(abt_regs[0]), /* r13 */
		REG_OFFSET(abt_regs[1]), /* r14 */
	},

	/* UND Registers */
	[VCPU_REG_OFFSET_UND] = {
		USR_REG_OFFSET(0), USR_REG_OFFSET(1), USR_REG_OFFSET(2),
		USR_REG_OFFSET(3), USR_REG_OFFSET(4), USR_REG_OFFSET(5),
		USR_REG_OFFSET(6), USR_REG_OFFSET(7), USR_REG_OFFSET(8),
		USR_REG_OFFSET(9), USR_REG_OFFSET(10), USR_REG_OFFSET(11),
		USR_REG_OFFSET(12),
		REG_OFFSET(und_regs[0]), /* r13 */
		REG_OFFSET(und_regs[1]), /* r14 */
	},
};

/*
 * Return a pointer to the register number valid in the current mode of
 * the virtual CPU.
 */
unsigned long *vcpu_reg(struct kvm_vcpu *vcpu, u8 reg_num)
{
	unsigned long *reg_array = (unsigned long *)&vcpu->arch.ctxt.gp_regs;
	unsigned long mode = *vcpu_cpsr(vcpu) & MODE_MASK;

	switch (mode) {
	case USR_MODE...SVC_MODE:
		mode &= ~MODE32_BIT; /* 0 ... 3 */
		break;

	case ABT_MODE:
		mode = VCPU_REG_OFFSET_ABT;
		break;

	case UND_MODE:
		mode = VCPU_REG_OFFSET_UND;
		break;

	case SYSTEM_MODE:
		mode = VCPU_REG_OFFSET_USR;
		break;

	default:
		BUG();
	}

	return reg_array + vcpu_reg_offsets[mode][reg_num];
}

/*
 * Return the SPSR for the current mode of the virtual CPU.
 */
unsigned long *vcpu_spsr(struct kvm_vcpu *vcpu)
{
	unsigned long mode = *vcpu_cpsr(vcpu) & MODE_MASK;
	switch (mode) {
	case SVC_MODE:
		return &vcpu->arch.ctxt.gp_regs.KVM_ARM_SVC_spsr;
	case ABT_MODE:
		return &vcpu->arch.ctxt.gp_regs.KVM_ARM_ABT_spsr;
	case UND_MODE:
		return &vcpu->arch.ctxt.gp_regs.KVM_ARM_UND_spsr;
	case IRQ_MODE:
		return &vcpu->arch.ctxt.gp_regs.KVM_ARM_IRQ_spsr;
	case FIQ_MODE:
		return &vcpu->arch.ctxt.gp_regs.KVM_ARM_FIQ_spsr;
	default:
		BUG();
	}
}

/******************************************************************************
 * Inject exceptions into the guest
 */

<<<<<<< HEAD
static u32 exc_vector_base(struct kvm_vcpu *vcpu)
{
	u32 sctlr = vcpu_cp15(vcpu, c1_SCTLR);
	u32 vbar = vcpu_cp15(vcpu, c12_VBAR);

	if (sctlr & SCTLR_V)
		return 0xffff0000;
	else /* always have security exceptions */
		return vbar;
}

/*
 * Switch to an exception mode, updating both CPSR and SPSR. Follow
 * the logic described in AArch32.EnterMode() from the ARMv8 ARM.
 */
static void kvm_update_psr(struct kvm_vcpu *vcpu, unsigned long mode)
{
	unsigned long cpsr = *vcpu_cpsr(vcpu);
	u32 sctlr = vcpu_cp15(vcpu, c1_SCTLR);

	*vcpu_cpsr(vcpu) = (cpsr & ~MODE_MASK) | mode;

	switch (mode) {
	case FIQ_MODE:
		*vcpu_cpsr(vcpu) |= PSR_F_BIT;
		/* Fall through */
	case ABT_MODE:
	case IRQ_MODE:
		*vcpu_cpsr(vcpu) |= PSR_A_BIT;
		/* Fall through */
	default:
		*vcpu_cpsr(vcpu) |= PSR_I_BIT;
	}

	*vcpu_cpsr(vcpu) &= ~(PSR_IT_MASK | PSR_J_BIT | PSR_E_BIT | PSR_T_BIT);

	if (sctlr & SCTLR_TE)
		*vcpu_cpsr(vcpu) |= PSR_T_BIT;
	if (sctlr & SCTLR_EE)
		*vcpu_cpsr(vcpu) |= PSR_E_BIT;

	/* Note: These now point to the mode banked copies */
	*vcpu_spsr(vcpu) = cpsr;
}

/**
 * kvm_inject_undefined - inject an undefined exception into the guest
 * @vcpu: The VCPU to receive the undefined exception
 *
 * It is assumed that this code is called from the VCPU thread and that the
 * VCPU therefore is not currently executing guest code.
 *
 * Modelled after TakeUndefInstrException() pseudocode.
 */
void kvm_inject_undefined(struct kvm_vcpu *vcpu)
{
	unsigned long cpsr = *vcpu_cpsr(vcpu);
	bool is_thumb = (cpsr & PSR_T_BIT);
	u32 vect_offset = 4;
	u32 return_offset = (is_thumb) ? 2 : 4;

	kvm_update_psr(vcpu, UND_MODE);
	*vcpu_reg(vcpu, 14) = *vcpu_pc(vcpu) + return_offset;

	/* Branch to exception vector */
	*vcpu_pc(vcpu) = exc_vector_base(vcpu) + vect_offset;
}

/*
 * Modelled after TakeDataAbortException() and TakePrefetchAbortException
 * pseudocode.
 */
static void inject_abt(struct kvm_vcpu *vcpu, bool is_pabt, unsigned long addr)
{
	u32 vect_offset;
	u32 return_offset = (is_pabt) ? 4 : 8;
	bool is_lpae;

	kvm_update_psr(vcpu, ABT_MODE);
	*vcpu_reg(vcpu, 14) = *vcpu_pc(vcpu) + return_offset;

	if (is_pabt)
		vect_offset = 12;
	else
		vect_offset = 16;

	/* Branch to exception vector */
	*vcpu_pc(vcpu) = exc_vector_base(vcpu) + vect_offset;

	if (is_pabt) {
		/* Set IFAR and IFSR */
		vcpu_cp15(vcpu, c6_IFAR) = addr;
		is_lpae = (vcpu_cp15(vcpu, c2_TTBCR) >> 31);
		/* Always give debug fault for now - should give guest a clue */
		if (is_lpae)
			vcpu_cp15(vcpu, c5_IFSR) = 1 << 9 | 0x22;
		else
			vcpu_cp15(vcpu, c5_IFSR) = 2;
	} else { /* !iabt */
		/* Set DFAR and DFSR */
		vcpu_cp15(vcpu, c6_DFAR) = addr;
		is_lpae = (vcpu_cp15(vcpu, c2_TTBCR) >> 31);
		/* Always give debug fault for now - should give guest a clue */
		if (is_lpae)
			vcpu_cp15(vcpu, c5_DFSR) = 1 << 9 | 0x22;
		else
			vcpu_cp15(vcpu, c5_DFSR) = 2;
	}

}

/**
 * kvm_inject_dabt - inject a data abort into the guest
 * @vcpu: The VCPU to receive the undefined exception
 * @addr: The address to report in the DFAR
 *
 * It is assumed that this code is called from the VCPU thread and that the
 * VCPU therefore is not currently executing guest code.
 */
void kvm_inject_dabt(struct kvm_vcpu *vcpu, unsigned long addr)
{
	inject_abt(vcpu, false, addr);
}

/**
 * kvm_inject_pabt - inject a prefetch abort into the guest
 * @vcpu: The VCPU to receive the undefined exception
 * @addr: The address to report in the DFAR
 *
 * It is assumed that this code is called from the VCPU thread and that the
 * VCPU therefore is not currently executing guest code.
 */
void kvm_inject_pabt(struct kvm_vcpu *vcpu, unsigned long addr)
{
	inject_abt(vcpu, true, addr);
}

=======
>>>>>>> a6014f1a
/**
 * kvm_inject_vabt - inject an async abort / SError into the guest
 * @vcpu: The VCPU to receive the exception
 *
 * It is assumed that this code is called from the VCPU thread and that the
 * VCPU therefore is not currently executing guest code.
 */
void kvm_inject_vabt(struct kvm_vcpu *vcpu)
{
	vcpu_set_hcr(vcpu, vcpu_get_hcr(vcpu) | HCR_VA);
}<|MERGE_RESOLUTION|>--- conflicted
+++ resolved
@@ -165,146 +165,6 @@
  * Inject exceptions into the guest
  */
 
-<<<<<<< HEAD
-static u32 exc_vector_base(struct kvm_vcpu *vcpu)
-{
-	u32 sctlr = vcpu_cp15(vcpu, c1_SCTLR);
-	u32 vbar = vcpu_cp15(vcpu, c12_VBAR);
-
-	if (sctlr & SCTLR_V)
-		return 0xffff0000;
-	else /* always have security exceptions */
-		return vbar;
-}
-
-/*
- * Switch to an exception mode, updating both CPSR and SPSR. Follow
- * the logic described in AArch32.EnterMode() from the ARMv8 ARM.
- */
-static void kvm_update_psr(struct kvm_vcpu *vcpu, unsigned long mode)
-{
-	unsigned long cpsr = *vcpu_cpsr(vcpu);
-	u32 sctlr = vcpu_cp15(vcpu, c1_SCTLR);
-
-	*vcpu_cpsr(vcpu) = (cpsr & ~MODE_MASK) | mode;
-
-	switch (mode) {
-	case FIQ_MODE:
-		*vcpu_cpsr(vcpu) |= PSR_F_BIT;
-		/* Fall through */
-	case ABT_MODE:
-	case IRQ_MODE:
-		*vcpu_cpsr(vcpu) |= PSR_A_BIT;
-		/* Fall through */
-	default:
-		*vcpu_cpsr(vcpu) |= PSR_I_BIT;
-	}
-
-	*vcpu_cpsr(vcpu) &= ~(PSR_IT_MASK | PSR_J_BIT | PSR_E_BIT | PSR_T_BIT);
-
-	if (sctlr & SCTLR_TE)
-		*vcpu_cpsr(vcpu) |= PSR_T_BIT;
-	if (sctlr & SCTLR_EE)
-		*vcpu_cpsr(vcpu) |= PSR_E_BIT;
-
-	/* Note: These now point to the mode banked copies */
-	*vcpu_spsr(vcpu) = cpsr;
-}
-
-/**
- * kvm_inject_undefined - inject an undefined exception into the guest
- * @vcpu: The VCPU to receive the undefined exception
- *
- * It is assumed that this code is called from the VCPU thread and that the
- * VCPU therefore is not currently executing guest code.
- *
- * Modelled after TakeUndefInstrException() pseudocode.
- */
-void kvm_inject_undefined(struct kvm_vcpu *vcpu)
-{
-	unsigned long cpsr = *vcpu_cpsr(vcpu);
-	bool is_thumb = (cpsr & PSR_T_BIT);
-	u32 vect_offset = 4;
-	u32 return_offset = (is_thumb) ? 2 : 4;
-
-	kvm_update_psr(vcpu, UND_MODE);
-	*vcpu_reg(vcpu, 14) = *vcpu_pc(vcpu) + return_offset;
-
-	/* Branch to exception vector */
-	*vcpu_pc(vcpu) = exc_vector_base(vcpu) + vect_offset;
-}
-
-/*
- * Modelled after TakeDataAbortException() and TakePrefetchAbortException
- * pseudocode.
- */
-static void inject_abt(struct kvm_vcpu *vcpu, bool is_pabt, unsigned long addr)
-{
-	u32 vect_offset;
-	u32 return_offset = (is_pabt) ? 4 : 8;
-	bool is_lpae;
-
-	kvm_update_psr(vcpu, ABT_MODE);
-	*vcpu_reg(vcpu, 14) = *vcpu_pc(vcpu) + return_offset;
-
-	if (is_pabt)
-		vect_offset = 12;
-	else
-		vect_offset = 16;
-
-	/* Branch to exception vector */
-	*vcpu_pc(vcpu) = exc_vector_base(vcpu) + vect_offset;
-
-	if (is_pabt) {
-		/* Set IFAR and IFSR */
-		vcpu_cp15(vcpu, c6_IFAR) = addr;
-		is_lpae = (vcpu_cp15(vcpu, c2_TTBCR) >> 31);
-		/* Always give debug fault for now - should give guest a clue */
-		if (is_lpae)
-			vcpu_cp15(vcpu, c5_IFSR) = 1 << 9 | 0x22;
-		else
-			vcpu_cp15(vcpu, c5_IFSR) = 2;
-	} else { /* !iabt */
-		/* Set DFAR and DFSR */
-		vcpu_cp15(vcpu, c6_DFAR) = addr;
-		is_lpae = (vcpu_cp15(vcpu, c2_TTBCR) >> 31);
-		/* Always give debug fault for now - should give guest a clue */
-		if (is_lpae)
-			vcpu_cp15(vcpu, c5_DFSR) = 1 << 9 | 0x22;
-		else
-			vcpu_cp15(vcpu, c5_DFSR) = 2;
-	}
-
-}
-
-/**
- * kvm_inject_dabt - inject a data abort into the guest
- * @vcpu: The VCPU to receive the undefined exception
- * @addr: The address to report in the DFAR
- *
- * It is assumed that this code is called from the VCPU thread and that the
- * VCPU therefore is not currently executing guest code.
- */
-void kvm_inject_dabt(struct kvm_vcpu *vcpu, unsigned long addr)
-{
-	inject_abt(vcpu, false, addr);
-}
-
-/**
- * kvm_inject_pabt - inject a prefetch abort into the guest
- * @vcpu: The VCPU to receive the undefined exception
- * @addr: The address to report in the DFAR
- *
- * It is assumed that this code is called from the VCPU thread and that the
- * VCPU therefore is not currently executing guest code.
- */
-void kvm_inject_pabt(struct kvm_vcpu *vcpu, unsigned long addr)
-{
-	inject_abt(vcpu, true, addr);
-}
-
-=======
->>>>>>> a6014f1a
 /**
  * kvm_inject_vabt - inject an async abort / SError into the guest
  * @vcpu: The VCPU to receive the exception
