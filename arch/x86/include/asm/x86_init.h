--- conflicted
+++ resolved
@@ -302,10 +302,7 @@
 	struct x86_legacy_features legacy;
 	void (*set_legacy_features)(void);
 	struct x86_hyper_runtime hyper;
-<<<<<<< HEAD
-=======
 	struct x86_guest guest;
->>>>>>> 95cd2cdc
 };
 
 struct x86_apic_ops {
