--- conflicted
+++ resolved
@@ -252,17 +252,8 @@
 #define for_each_valid_tdp_mmu_root_yield_safe(_kvm, _root, _as_id, _shared)	\
 	__for_each_tdp_mmu_root_yield_safe(_kvm, _root, _as_id, _shared, true)
 
-<<<<<<< HEAD
-	role = vcpu->arch.mmu->mmu_role.base;
-	role.level = level;
-	role.direct = true;
-	role.has_4_byte_gpte = false;
-	role.access = ACC_ALL;
-	role.ad_disabled = !shadow_accessed_mask;
-=======
 #define for_each_tdp_mmu_root_yield_safe(_kvm, _root, _as_id)			\
 	__for_each_tdp_mmu_root_yield_safe(_kvm, _root, _as_id, false, false)
->>>>>>> 95cd2cdc
 
 /*
  * Iterate over all TDP MMU roots.  Requires that mmu_lock be held for write,
