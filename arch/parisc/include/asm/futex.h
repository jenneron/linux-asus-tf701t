/* SPDX-License-Identifier: GPL-2.0 */
#ifndef _ASM_PARISC_FUTEX_H
#define _ASM_PARISC_FUTEX_H

#include <linux/futex.h>
#include <linux/uaccess.h>
#include <asm/atomic.h>
#include <asm/errno.h>

/* The following has to match the LWS code in syscall.S.  We have
 * 256 four-word locks. We use bits 20-27 of the futex virtual
 * address for the hash index.
 */

static inline unsigned long _futex_hash_index(unsigned long ua)
{
	return (ua >> 2) & 0x3fc;
}

static inline void
_futex_spin_lock_irqsave(arch_spinlock_t *s, unsigned long *flags)
{
	local_irq_save(*flags);
	arch_spin_lock(s);
}

static inline void
_futex_spin_unlock_irqrestore(arch_spinlock_t *s, unsigned long *flags)
{
	arch_spin_unlock(s);
	local_irq_restore(*flags);
}

static inline int
arch_futex_atomic_op_inuser(int op, int oparg, int *oval, u32 __user *uaddr)
{
	extern u32 lws_lock_start[];
	unsigned long ua = (unsigned long)uaddr;
	arch_spinlock_t *s;
	unsigned long flags;
	int oldval, ret;
	u32 tmp;

	s = (arch_spinlock_t *)&lws_lock_start[_futex_hash_index(ua)];
	_futex_spin_lock_irqsave(s, &flags);

	/* Return -EFAULT if we encounter a page fault or COW break */
	if (unlikely(get_user(oldval, uaddr) != 0)) {
		ret = -EFAULT;
		goto out_pagefault_enable;
	}

	ret = 0;
	tmp = oldval;

	switch (op) {
	case FUTEX_OP_SET:
		tmp = oparg;
		break;
	case FUTEX_OP_ADD:
		tmp += oparg;
		break;
	case FUTEX_OP_OR:
		tmp |= oparg;
		break;
	case FUTEX_OP_ANDN:
		tmp &= ~oparg;
		break;
	case FUTEX_OP_XOR:
		tmp ^= oparg;
		break;
	default:
		ret = -ENOSYS;
		goto out_pagefault_enable;
	}

	if (unlikely(put_user(tmp, uaddr) != 0))
		ret = -EFAULT;

out_pagefault_enable:
	_futex_spin_unlock_irqrestore(s, &flags);

	if (!ret)
		*oval = oldval;

	return ret;
}

static inline int
futex_atomic_cmpxchg_inatomic(u32 *uval, u32 __user *uaddr,
			      u32 oldval, u32 newval)
{
	extern u32 lws_lock_start[];
	unsigned long ua = (unsigned long)uaddr;
	arch_spinlock_t *s;
	u32 val;
	unsigned long flags;
<<<<<<< HEAD

	/* futex.c wants to do a cmpxchg_inatomic on kernel NULL, which is
	 * our gateway page, and causes no end of trouble...
	 */
	if (uaccess_kernel() && !uaddr)
		return -EFAULT;
=======
>>>>>>> 95cd2cdc

	if (!access_ok(uaddr, sizeof(u32)))
		return -EFAULT;

	/* HPPA has no cmpxchg in hardware and therefore the
	 * best we can do here is use an array of locks. The
	 * lock selected is based on a hash of the virtual
	 * address of the futex. This should scale to a couple
	 * of CPUs.
	 */

	s = (arch_spinlock_t *)&lws_lock_start[_futex_hash_index(ua)];
	_futex_spin_lock_irqsave(s, &flags);
	if (unlikely(get_user(val, uaddr) != 0)) {
		_futex_spin_unlock_irqrestore(s, &flags);
		return -EFAULT;
	}

	if (val == oldval && unlikely(put_user(newval, uaddr) != 0)) {
		_futex_spin_unlock_irqrestore(s, &flags);
		return -EFAULT;
	}

	*uval = val;
	_futex_spin_unlock_irqrestore(s, &flags);

	return 0;
}

#endif /*_ASM_PARISC_FUTEX_H*/<|MERGE_RESOLUTION|>--- conflicted
+++ resolved
@@ -95,15 +95,6 @@
 	arch_spinlock_t *s;
 	u32 val;
 	unsigned long flags;
-<<<<<<< HEAD
-
-	/* futex.c wants to do a cmpxchg_inatomic on kernel NULL, which is
-	 * our gateway page, and causes no end of trouble...
-	 */
-	if (uaccess_kernel() && !uaddr)
-		return -EFAULT;
-=======
->>>>>>> 95cd2cdc
 
 	if (!access_ok(uaddr, sizeof(u32)))
 		return -EFAULT;
