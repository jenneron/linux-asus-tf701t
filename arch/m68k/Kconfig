--- conflicted
+++ resolved
@@ -30,13 +30,9 @@
 	select MODULES_USE_ELF_RELA
 	select NO_DMA if !MMU && !COLDFIRE
 	select OLD_SIGACTION
-<<<<<<< HEAD
 	select OLD_SIGSUSPEND3
+	select SET_FS
 	select VIRT_TO_BUS
-=======
-	select MMU_GATHER_NO_RANGE if MMU
-	select SET_FS
->>>>>>> d0da22c9
 
 config CPU_BIG_ENDIAN
 	def_bool y
