# SPDX-License-Identifier: GPL-2.0
#
# General architecture dependent options
#

#
# Note: arch/$(SRCARCH)/Kconfig needs to be included first so that it can
# override the default values in this file.
#
source "arch/$(SRCARCH)/Kconfig"

menu "General architecture-dependent options"

config CRASH_CORE
	bool

config KEXEC_CORE
	select CRASH_CORE
	bool

config KEXEC_ELF
	bool

config HAVE_IMA_KEXEC
	bool

config SET_FS
	bool

config HOTPLUG_SMT
	bool

config GENERIC_ENTRY
       bool

config KPROBES
	bool "Kprobes"
	depends on MODULES
	depends on HAVE_KPROBES
	select KALLSYMS
	help
	  Kprobes allows you to trap at almost any kernel address and
	  execute a callback function.  register_kprobe() establishes
	  a probepoint and specifies the callback.  Kprobes is useful
	  for kernel debugging, non-intrusive instrumentation and testing.
	  If in doubt, say "N".

config JUMP_LABEL
	bool "Optimize very unlikely/likely branches"
	depends on HAVE_ARCH_JUMP_LABEL
	depends on CC_HAS_ASM_GOTO
	help
	 This option enables a transparent branch optimization that
	 makes certain almost-always-true or almost-always-false branch
	 conditions even cheaper to execute within the kernel.

	 Certain performance-sensitive kernel code, such as trace points,
	 scheduler functionality, networking code and KVM have such
	 branches and include support for this optimization technique.

	 If it is detected that the compiler has support for "asm goto",
	 the kernel will compile such branches with just a nop
	 instruction. When the condition flag is toggled to true, the
	 nop will be converted to a jump instruction to execute the
	 conditional block of instructions.

	 This technique lowers overhead and stress on the branch prediction
	 of the processor and generally makes the kernel faster. The update
	 of the condition is slower, but those are always very rare.

	 ( On 32-bit x86, the necessary options added to the compiler
	   flags may increase the size of the kernel slightly. )

config STATIC_KEYS_SELFTEST
	bool "Static key selftest"
	depends on JUMP_LABEL
	help
	  Boot time self-test of the branch patching code.

config STATIC_CALL_SELFTEST
	bool "Static call selftest"
	depends on HAVE_STATIC_CALL
	help
	  Boot time self-test of the call patching code.

config OPTPROBES
	def_bool y
	depends on KPROBES && HAVE_OPTPROBES
	select TASKS_RCU if PREEMPTION

config KPROBES_ON_FTRACE
	def_bool y
	depends on KPROBES && HAVE_KPROBES_ON_FTRACE
	depends on DYNAMIC_FTRACE_WITH_REGS
	help
	 If function tracer is enabled and the arch supports full
	 passing of pt_regs to function tracing, then kprobes can
	 optimize on top of function tracing.

config UPROBES
	def_bool n
	depends on ARCH_SUPPORTS_UPROBES
	help
	  Uprobes is the user-space counterpart to kprobes: they
	  enable instrumentation applications (such as 'perf probe')
	  to establish unintrusive probes in user-space binaries and
	  libraries, by executing handler functions when the probes
	  are hit by user-space applications.

	  ( These probes come in the form of single-byte breakpoints,
	    managed by the kernel and kept transparent to the probed
	    application. )

config HAVE_64BIT_ALIGNED_ACCESS
	def_bool 64BIT && !HAVE_EFFICIENT_UNALIGNED_ACCESS
	help
	  Some architectures require 64 bit accesses to be 64 bit
	  aligned, which also requires structs containing 64 bit values
	  to be 64 bit aligned too. This includes some 32 bit
	  architectures which can do 64 bit accesses, as well as 64 bit
	  architectures without unaligned access.

	  This symbol should be selected by an architecture if 64 bit
	  accesses are required to be 64 bit aligned in this way even
	  though it is not a 64 bit architecture.

	  See Documentation/core-api/unaligned-memory-access.rst for
	  more information on the topic of unaligned memory accesses.

config HAVE_EFFICIENT_UNALIGNED_ACCESS
	bool
	help
	  Some architectures are unable to perform unaligned accesses
	  without the use of get_unaligned/put_unaligned. Others are
	  unable to perform such accesses efficiently (e.g. trap on
	  unaligned access and require fixing it up in the exception
	  handler.)

	  This symbol should be selected by an architecture if it can
	  perform unaligned accesses efficiently to allow different
	  code paths to be selected for these cases. Some network
	  drivers, for example, could opt to not fix up alignment
	  problems with received packets if doing so would not help
	  much.

	  See Documentation/core-api/unaligned-memory-access.rst for more
	  information on the topic of unaligned memory accesses.

config ARCH_USE_BUILTIN_BSWAP
	bool
	help
	 Modern versions of GCC (since 4.4) have builtin functions
	 for handling byte-swapping. Using these, instead of the old
	 inline assembler that the architecture code provides in the
	 __arch_bswapXX() macros, allows the compiler to see what's
	 happening and offers more opportunity for optimisation. In
	 particular, the compiler will be able to combine the byteswap
	 with a nearby load or store and use load-and-swap or
	 store-and-swap instructions if the architecture has them. It
	 should almost *never* result in code which is worse than the
	 hand-coded assembler in <asm/swab.h>.  But just in case it
	 does, the use of the builtins is optional.

	 Any architecture with load-and-swap or store-and-swap
	 instructions should set this. And it shouldn't hurt to set it
	 on architectures that don't have such instructions.

config KRETPROBES
	def_bool y
	depends on KPROBES && HAVE_KRETPROBES

config USER_RETURN_NOTIFIER
	bool
	depends on HAVE_USER_RETURN_NOTIFIER
	help
	  Provide a kernel-internal notification when a cpu is about to
	  switch to user mode.

config HAVE_IOREMAP_PROT
	bool

config HAVE_KPROBES
	bool

config HAVE_KRETPROBES
	bool

config HAVE_OPTPROBES
	bool

config HAVE_KPROBES_ON_FTRACE
	bool

config HAVE_FUNCTION_ERROR_INJECTION
	bool

config HAVE_NMI
	bool

#
# An arch should select this if it provides all these things:
#
#	task_pt_regs()		in asm/processor.h or asm/ptrace.h
#	arch_has_single_step()	if there is hardware single-step support
#	arch_has_block_step()	if there is hardware block-step support
#	asm/syscall.h		supplying asm-generic/syscall.h interface
#	linux/regset.h		user_regset interfaces
#	CORE_DUMP_USE_REGSET	#define'd in linux/elf.h
#	TIF_SYSCALL_TRACE	calls tracehook_report_syscall_{entry,exit}
#	TIF_NOTIFY_RESUME	calls tracehook_notify_resume()
#	signal delivery		calls tracehook_signal_handler()
#
config HAVE_ARCH_TRACEHOOK
	bool

config HAVE_DMA_CONTIGUOUS
	bool

config GENERIC_SMP_IDLE_THREAD
	bool

config GENERIC_IDLE_POLL_SETUP
	bool

config ARCH_HAS_FORTIFY_SOURCE
	bool
	help
	  An architecture should select this when it can successfully
	  build and run with CONFIG_FORTIFY_SOURCE.

#
# Select if the arch provides a historic keepinit alias for the retain_initrd
# command line option
#
config ARCH_HAS_KEEPINITRD
	bool

# Select if arch has all set_memory_ro/rw/x/nx() functions in asm/cacheflush.h
config ARCH_HAS_SET_MEMORY
	bool

# Select if arch has all set_direct_map_invalid/default() functions
config ARCH_HAS_SET_DIRECT_MAP
	bool

#
# Select if the architecture provides the arch_dma_set_uncached symbol to
# either provide an uncached segment alias for a DMA allocation, or
# to remap the page tables in place.
#
config ARCH_HAS_DMA_SET_UNCACHED
	bool

#
# Select if the architectures provides the arch_dma_clear_uncached symbol
# to undo an in-place page table remap for uncached access.
#
config ARCH_HAS_DMA_CLEAR_UNCACHED
	bool

# Select if arch init_task must go in the __init_task_data section
config ARCH_TASK_STRUCT_ON_STACK
	bool

# Select if arch has its private alloc_task_struct() function
config ARCH_TASK_STRUCT_ALLOCATOR
	bool

config HAVE_ARCH_THREAD_STRUCT_WHITELIST
	bool
	depends on !ARCH_TASK_STRUCT_ALLOCATOR
	help
	  An architecture should select this to provide hardened usercopy
	  knowledge about what region of the thread_struct should be
	  whitelisted for copying to userspace. Normally this is only the
	  FPU registers. Specifically, arch_thread_struct_whitelist()
	  should be implemented. Without this, the entire thread_struct
	  field in task_struct will be left whitelisted.

# Select if arch has its private alloc_thread_stack() function
config ARCH_THREAD_STACK_ALLOCATOR
	bool

# Select if arch wants to size task_struct dynamically via arch_task_struct_size:
config ARCH_WANTS_DYNAMIC_TASK_STRUCT
	bool

config ARCH_32BIT_OFF_T
	bool
	depends on !64BIT
	help
	  All new 32-bit architectures should have 64-bit off_t type on
	  userspace side which corresponds to the loff_t kernel type. This
	  is the requirement for modern ABIs. Some existing architectures
	  still support 32-bit off_t. This option is enabled for all such
	  architectures explicitly.

# Selected by 64 bit architectures which have a 32 bit f_tinode in struct ustat
config ARCH_32BIT_USTAT_F_TINODE
	bool

config HAVE_ASM_MODVERSIONS
	bool
	help
	  This symbol should be selected by an architecture if it provides
	  <asm/asm-prototypes.h> to support the module versioning for symbols
	  exported from assembly code.

config HAVE_REGS_AND_STACK_ACCESS_API
	bool
	help
	  This symbol should be selected by an architecture if it supports
	  the API needed to access registers and stack entries from pt_regs,
	  declared in asm/ptrace.h
	  For example the kprobes-based event tracer needs this API.

config HAVE_RSEQ
	bool
	depends on HAVE_REGS_AND_STACK_ACCESS_API
	help
	  This symbol should be selected by an architecture if it
	  supports an implementation of restartable sequences.

config HAVE_FUNCTION_ARG_ACCESS_API
	bool
	help
	  This symbol should be selected by an architecture if it supports
	  the API needed to access function arguments from pt_regs,
	  declared in asm/ptrace.h

config HAVE_HW_BREAKPOINT
	bool
	depends on PERF_EVENTS

config HAVE_MIXED_BREAKPOINTS_REGS
	bool
	depends on HAVE_HW_BREAKPOINT
	help
	  Depending on the arch implementation of hardware breakpoints,
	  some of them have separate registers for data and instruction
	  breakpoints addresses, others have mixed registers to store
	  them but define the access type in a control register.
	  Select this option if your arch implements breakpoints under the
	  latter fashion.

config HAVE_USER_RETURN_NOTIFIER
	bool

config HAVE_PERF_EVENTS_NMI
	bool
	help
	  System hardware can generate an NMI using the perf event
	  subsystem.  Also has support for calculating CPU cycle events
	  to determine how many clock cycles in a given period.

config HAVE_HARDLOCKUP_DETECTOR_PERF
	bool
	depends on HAVE_PERF_EVENTS_NMI
	help
	  The arch chooses to use the generic perf-NMI-based hardlockup
	  detector. Must define HAVE_PERF_EVENTS_NMI.

config HAVE_NMI_WATCHDOG
	depends on HAVE_NMI
	bool
	help
	  The arch provides a low level NMI watchdog. It provides
	  asm/nmi.h, and defines its own arch_touch_nmi_watchdog().

config HAVE_HARDLOCKUP_DETECTOR_ARCH
	bool
	select HAVE_NMI_WATCHDOG
	help
	  The arch chooses to provide its own hardlockup detector, which is
	  a superset of the HAVE_NMI_WATCHDOG. It also conforms to config
	  interfaces and parameters provided by hardlockup detector subsystem.

config HAVE_PERF_REGS
	bool
	help
	  Support selective register dumps for perf events. This includes
	  bit-mapping of each registers and a unique architecture id.

config HAVE_PERF_USER_STACK_DUMP
	bool
	help
	  Support user stack dumps for perf event samples. This needs
	  access to the user stack pointer which is not unified across
	  architectures.

config HAVE_ARCH_JUMP_LABEL
	bool

config HAVE_ARCH_JUMP_LABEL_RELATIVE
	bool

config MMU_GATHER_TABLE_FREE
	bool

config MMU_GATHER_RCU_TABLE_FREE
	bool
	select MMU_GATHER_TABLE_FREE

config MMU_GATHER_PAGE_SIZE
	bool

config MMU_GATHER_NO_RANGE
	bool

config MMU_GATHER_NO_GATHER
	bool
	depends on MMU_GATHER_TABLE_FREE

config ARCH_WANT_IRQS_OFF_ACTIVATE_MM
	bool
	help
	  Temporary select until all architectures can be converted to have
	  irqs disabled over activate_mm. Architectures that do IPI based TLB
	  shootdowns should enable this.

config ARCH_HAVE_NMI_SAFE_CMPXCHG
	bool

config HAVE_ALIGNED_STRUCT_PAGE
	bool
	help
	  This makes sure that struct pages are double word aligned and that
	  e.g. the SLUB allocator can perform double word atomic operations
	  on a struct page for better performance. However selecting this
	  might increase the size of a struct page by a word.

config HAVE_CMPXCHG_LOCAL
	bool

config HAVE_CMPXCHG_DOUBLE
	bool

config ARCH_WEAK_RELEASE_ACQUIRE
	bool

config ARCH_WANT_IPC_PARSE_VERSION
	bool

config ARCH_WANT_COMPAT_IPC_PARSE_VERSION
	bool

config ARCH_WANT_OLD_COMPAT_IPC
	select ARCH_WANT_COMPAT_IPC_PARSE_VERSION
	bool

config HAVE_ARCH_SECCOMP
	bool
	help
	  An arch should select this symbol to support seccomp mode 1 (the fixed
	  syscall policy), and must provide an overrides for __NR_seccomp_sigreturn,
	  and compat syscalls if the asm-generic/seccomp.h defaults need adjustment:
	  - __NR_seccomp_read_32
	  - __NR_seccomp_write_32
	  - __NR_seccomp_exit_32
	  - __NR_seccomp_sigreturn_32

config HAVE_ARCH_SECCOMP_FILTER
	bool
	select HAVE_ARCH_SECCOMP
	help
	  An arch should select this symbol if it provides all of these things:
	  - all the requirements for HAVE_ARCH_SECCOMP
	  - syscall_get_arch()
	  - syscall_get_arguments()
	  - syscall_rollback()
	  - syscall_set_return_value()
	  - SIGSYS siginfo_t support
	  - secure_computing is called from a ptrace_event()-safe context
	  - secure_computing return value is checked and a return value of -1
	    results in the system call being skipped immediately.
	  - seccomp syscall wired up
	  - if !HAVE_SPARSE_SYSCALL_NR, have SECCOMP_ARCH_NATIVE,
	    SECCOMP_ARCH_NATIVE_NR, SECCOMP_ARCH_NATIVE_NAME defined. If
	    COMPAT is supported, have the SECCOMP_ARCH_COMPAT* defines too.

config SECCOMP
	prompt "Enable seccomp to safely execute untrusted bytecode"
	def_bool y
	depends on HAVE_ARCH_SECCOMP
	help
	  This kernel feature is useful for number crunching applications
	  that may need to handle untrusted bytecode during their
	  execution. By using pipes or other transports made available
	  to the process as file descriptors supporting the read/write
	  syscalls, it's possible to isolate those applications in their
	  own address space using seccomp. Once seccomp is enabled via
	  prctl(PR_SET_SECCOMP) or the seccomp() syscall, it cannot be
	  disabled and the task is only allowed to execute a few safe
	  syscalls defined by each seccomp mode.

	  If unsure, say Y.

config SECCOMP_FILTER
	def_bool y
	depends on HAVE_ARCH_SECCOMP_FILTER && SECCOMP && NET
	help
	  Enable tasks to build secure computing environments defined
	  in terms of Berkeley Packet Filter programs which implement
	  task-defined system call filtering polices.

	  See Documentation/userspace-api/seccomp_filter.rst for details.

config SECCOMP_CACHE_DEBUG
	bool "Show seccomp filter cache status in /proc/pid/seccomp_cache"
	depends on SECCOMP_FILTER && !HAVE_SPARSE_SYSCALL_NR
	depends on PROC_FS
	help
	  This enables the /proc/pid/seccomp_cache interface to monitor
	  seccomp cache data. The file format is subject to change. Reading
	  the file requires CAP_SYS_ADMIN.

	  This option is for debugging only. Enabling presents the risk that
	  an adversary may be able to infer the seccomp filter logic.

	  If unsure, say N.

config HAVE_ARCH_STACKLEAK
	bool
	help
	  An architecture should select this if it has the code which
	  fills the used part of the kernel stack with the STACKLEAK_POISON
	  value before returning from system calls.

config HAVE_STACKPROTECTOR
	bool
	help
	  An arch should select this symbol if:
	  - it has implemented a stack canary (e.g. __stack_chk_guard)

config STACKPROTECTOR
	bool "Stack Protector buffer overflow detection"
	depends on HAVE_STACKPROTECTOR
	depends on $(cc-option,-fstack-protector)
	default y
	help
	  This option turns on the "stack-protector" GCC feature. This
	  feature puts, at the beginning of functions, a canary value on
	  the stack just before the return address, and validates
	  the value just before actually returning.  Stack based buffer
	  overflows (that need to overwrite this return address) now also
	  overwrite the canary, which gets detected and the attack is then
	  neutralized via a kernel panic.

	  Functions will have the stack-protector canary logic added if they
	  have an 8-byte or larger character array on the stack.

	  This feature requires gcc version 4.2 or above, or a distribution
	  gcc with the feature backported ("-fstack-protector").

	  On an x86 "defconfig" build, this feature adds canary checks to
	  about 3% of all kernel functions, which increases kernel code size
	  by about 0.3%.

config STACKPROTECTOR_STRONG
	bool "Strong Stack Protector"
	depends on STACKPROTECTOR
	depends on $(cc-option,-fstack-protector-strong)
	default y
	help
	  Functions will have the stack-protector canary logic added in any
	  of the following conditions:

	  - local variable's address used as part of the right hand side of an
	    assignment or function argument
	  - local variable is an array (or union containing an array),
	    regardless of array type or length
	  - uses register local variables

	  This feature requires gcc version 4.9 or above, or a distribution
	  gcc with the feature backported ("-fstack-protector-strong").

	  On an x86 "defconfig" build, this feature adds canary checks to
	  about 20% of all kernel functions, which increases the kernel code
	  size by about 2%.

config ARCH_SUPPORTS_SHADOW_CALL_STACK
	bool
	help
	  An architecture should select this if it supports Clang's Shadow
	  Call Stack and implements runtime support for shadow stack
	  switching.

config SHADOW_CALL_STACK
	bool "Clang Shadow Call Stack"
	depends on CC_IS_CLANG && ARCH_SUPPORTS_SHADOW_CALL_STACK
	depends on DYNAMIC_FTRACE_WITH_REGS || !FUNCTION_GRAPH_TRACER
	help
	  This option enables Clang's Shadow Call Stack, which uses a
	  shadow stack to protect function return addresses from being
	  overwritten by an attacker. More information can be found in
	  Clang's documentation:

	    https://clang.llvm.org/docs/ShadowCallStack.html

	  Note that security guarantees in the kernel differ from the
	  ones documented for user space. The kernel must store addresses
	  of shadow stacks in memory, which means an attacker capable of
	  reading and writing arbitrary memory may be able to locate them
	  and hijack control flow by modifying the stacks.

config LTO
	bool
	help
	  Selected if the kernel will be built using the compiler's LTO feature.

config LTO_CLANG
	bool
	select LTO
	help
	  Selected if the kernel will be built using Clang's LTO feature.

config ARCH_SUPPORTS_LTO_CLANG
	bool
	help
	  An architecture should select this option if it supports:
	  - compiling with Clang,
	  - compiling inline assembly with Clang's integrated assembler,
	  - and linking with LLD.

config ARCH_SUPPORTS_LTO_CLANG_THIN
	bool
	help
	  An architecture should select this option if it can support Clang's
	  ThinLTO mode.

config HAS_LTO_CLANG
	def_bool y
	# Clang >= 11: https://github.com/ClangBuiltLinux/linux/issues/510
<<<<<<< HEAD
	depends on CC_IS_CLANG && CLANG_VERSION >= 110000 && LD_IS_LLD
	depends on $(success,test $(LLVM_IAS) -eq 1)
=======
	depends on CC_IS_CLANG && CLANG_VERSION >= 110000 && LD_IS_LLD && AS_IS_LLVM
>>>>>>> 11e4b63a
	depends on $(success,$(NM) --help | head -n 1 | grep -qi llvm)
	depends on $(success,$(AR) --help | head -n 1 | grep -qi llvm)
	depends on ARCH_SUPPORTS_LTO_CLANG
	depends on !FTRACE_MCOUNT_USE_RECORDMCOUNT
	depends on !KASAN || KASAN_HW_TAGS
	depends on !GCOV_KERNEL
	help
	  The compiler and Kconfig options support building with Clang's
	  LTO.

choice
	prompt "Link Time Optimization (LTO)"
	default LTO_NONE
	help
	  This option enables Link Time Optimization (LTO), which allows the
	  compiler to optimize binaries globally.

	  If unsure, select LTO_NONE. Note that LTO is very resource-intensive
	  so it's disabled by default.

config LTO_NONE
	bool "None"
	help
	  Build the kernel normally, without Link Time Optimization (LTO).

config LTO_CLANG_FULL
	bool "Clang Full LTO (EXPERIMENTAL)"
	depends on HAS_LTO_CLANG
	depends on !COMPILE_TEST
	select LTO_CLANG
	help
          This option enables Clang's full Link Time Optimization (LTO), which
          allows the compiler to optimize the kernel globally. If you enable
          this option, the compiler generates LLVM bitcode instead of ELF
          object files, and the actual compilation from bitcode happens at
          the LTO link step, which may take several minutes depending on the
          kernel configuration. More information can be found from LLVM's
          documentation:

	    https://llvm.org/docs/LinkTimeOptimization.html

	  During link time, this option can use a large amount of RAM, and
	  may take much longer than the ThinLTO option.

config LTO_CLANG_THIN
	bool "Clang ThinLTO (EXPERIMENTAL)"
	depends on HAS_LTO_CLANG && ARCH_SUPPORTS_LTO_CLANG_THIN
	select LTO_CLANG
	help
	  This option enables Clang's ThinLTO, which allows for parallel
	  optimization and faster incremental compiles compared to the
	  CONFIG_LTO_CLANG_FULL option. More information can be found
	  from Clang's documentation:

	    https://clang.llvm.org/docs/ThinLTO.html

	  If unsure, say Y.
endchoice

config ARCH_SUPPORTS_CFI_CLANG
	bool
	help
	  An architecture should select this option if it can support Clang's
	  Control-Flow Integrity (CFI) checking.

config CFI_CLANG
	bool "Use Clang's Control Flow Integrity (CFI)"
	depends on LTO_CLANG && ARCH_SUPPORTS_CFI_CLANG
	# Clang >= 12:
	# - https://bugs.llvm.org/show_bug.cgi?id=46258
	# - https://bugs.llvm.org/show_bug.cgi?id=47479
	depends on CLANG_VERSION >= 120000
	select KALLSYMS
	help
	  This option enables Clang’s forward-edge Control Flow Integrity
	  (CFI) checking, where the compiler injects a runtime check to each
	  indirect function call to ensure the target is a valid function with
	  the correct static type. This restricts possible call targets and
	  makes it more difficult for an attacker to exploit bugs that allow
	  the modification of stored function pointers. More information can be
	  found from Clang's documentation:

	    https://clang.llvm.org/docs/ControlFlowIntegrity.html

config CFI_CLANG_SHADOW
	bool "Use CFI shadow to speed up cross-module checks"
	default y
	depends on CFI_CLANG && MODULES
	help
	  If you select this option, the kernel builds a fast look-up table of
	  CFI check functions in loaded modules to reduce performance overhead.

	  If unsure, say Y.

config CFI_PERMISSIVE
	bool "Use CFI in permissive mode"
	depends on CFI_CLANG
	help
	  When selected, Control Flow Integrity (CFI) violations result in a
	  warning instead of a kernel panic. This option should only be used
	  for finding indirect call type mismatches during development.

	  If unsure, say N.

config HAVE_ARCH_WITHIN_STACK_FRAMES
	bool
	help
	  An architecture should select this if it can walk the kernel stack
	  frames to determine if an object is part of either the arguments
	  or local variables (i.e. that it excludes saved return addresses,
	  and similar) by implementing an inline arch_within_stack_frames(),
	  which is used by CONFIG_HARDENED_USERCOPY.

config HAVE_CONTEXT_TRACKING
	bool
	help
	  Provide kernel/user boundaries probes necessary for subsystems
	  that need it, such as userspace RCU extended quiescent state.
	  Syscalls need to be wrapped inside user_exit()-user_enter(), either
	  optimized behind static key or through the slow path using TIF_NOHZ
	  flag. Exceptions handlers must be wrapped as well. Irqs are already
	  protected inside rcu_irq_enter/rcu_irq_exit() but preemption or signal
	  handling on irq exit still need to be protected.

config HAVE_CONTEXT_TRACKING_OFFSTACK
	bool
	help
	  Architecture neither relies on exception_enter()/exception_exit()
	  nor on schedule_user(). Also preempt_schedule_notrace() and
	  preempt_schedule_irq() can't be called in a preemptible section
	  while context tracking is CONTEXT_USER. This feature reflects a sane
	  entry implementation where the following requirements are met on
	  critical entry code, ie: before user_exit() or after user_enter():

	  - Critical entry code isn't preemptible (or better yet:
	    not interruptible).
	  - No use of RCU read side critical sections, unless rcu_nmi_enter()
	    got called.
	  - No use of instrumentation, unless instrumentation_begin() got
	    called.

config HAVE_TIF_NOHZ
	bool
	help
	  Arch relies on TIF_NOHZ and syscall slow path to implement context
	  tracking calls to user_enter()/user_exit().

config HAVE_VIRT_CPU_ACCOUNTING
	bool

config HAVE_VIRT_CPU_ACCOUNTING_IDLE
	bool
	help
	  Architecture has its own way to account idle CPU time and therefore
	  doesn't implement vtime_account_idle().

config ARCH_HAS_SCALED_CPUTIME
	bool

config HAVE_VIRT_CPU_ACCOUNTING_GEN
	bool
	default y if 64BIT
	help
	  With VIRT_CPU_ACCOUNTING_GEN, cputime_t becomes 64-bit.
	  Before enabling this option, arch code must be audited
	  to ensure there are no races in concurrent read/write of
	  cputime_t. For example, reading/writing 64-bit cputime_t on
	  some 32-bit arches may require multiple accesses, so proper
	  locking is needed to protect against concurrent accesses.

config HAVE_IRQ_TIME_ACCOUNTING
	bool
	help
	  Archs need to ensure they use a high enough resolution clock to
	  support irq time accounting and then call enable_sched_clock_irqtime().

config HAVE_MOVE_PUD
	bool
	help
	  Architectures that select this are able to move page tables at the
	  PUD level. If there are only 3 page table levels, the move effectively
	  happens at the PGD level.

config HAVE_MOVE_PMD
	bool
	help
	  Archs that select this are able to move page tables at the PMD level.

config HAVE_ARCH_TRANSPARENT_HUGEPAGE
	bool

config HAVE_ARCH_TRANSPARENT_HUGEPAGE_PUD
	bool

config HAVE_ARCH_HUGE_VMAP
	bool

#
#  Archs that select this would be capable of PMD-sized vmaps (i.e.,
#  arch_vmap_pmd_supported() returns true), and they must make no assumptions
#  that vmalloc memory is mapped with PAGE_SIZE ptes. The VM_NO_HUGE_VMAP flag
#  can be used to prohibit arch-specific allocations from using hugepages to
#  help with this (e.g., modules may require it).
#
config HAVE_ARCH_HUGE_VMALLOC
	depends on HAVE_ARCH_HUGE_VMAP
	bool

config ARCH_WANT_HUGE_PMD_SHARE
	bool

config HAVE_ARCH_SOFT_DIRTY
	bool

config HAVE_MOD_ARCH_SPECIFIC
	bool
	help
	  The arch uses struct mod_arch_specific to store data.  Many arches
	  just need a simple module loader without arch specific data - those
	  should not enable this.

config MODULES_USE_ELF_RELA
	bool
	help
	  Modules only use ELF RELA relocations.  Modules with ELF REL
	  relocations will give an error.

config MODULES_USE_ELF_REL
	bool
	help
	  Modules only use ELF REL relocations.  Modules with ELF RELA
	  relocations will give an error.

config HAVE_IRQ_EXIT_ON_IRQ_STACK
	bool
	help
	  Architecture doesn't only execute the irq handler on the irq stack
	  but also irq_exit(). This way we can process softirqs on this irq
	  stack instead of switching to a new one when we call __do_softirq()
	  in the end of an hardirq.
	  This spares a stack switch and improves cache usage on softirq
	  processing.

config HAVE_SOFTIRQ_ON_OWN_STACK
	bool
	help
	  Architecture provides a function to run __do_softirq() on a
	  seperate stack.

config PGTABLE_LEVELS
	int
	default 2

config ARCH_HAS_ELF_RANDOMIZE
	bool
	help
	  An architecture supports choosing randomized locations for
	  stack, mmap, brk, and ET_DYN. Defined functions:
	  - arch_mmap_rnd()
	  - arch_randomize_brk()

config HAVE_ARCH_MMAP_RND_BITS
	bool
	help
	  An arch should select this symbol if it supports setting a variable
	  number of bits for use in establishing the base address for mmap
	  allocations, has MMU enabled and provides values for both:
	  - ARCH_MMAP_RND_BITS_MIN
	  - ARCH_MMAP_RND_BITS_MAX

config HAVE_EXIT_THREAD
	bool
	help
	  An architecture implements exit_thread.

config ARCH_MMAP_RND_BITS_MIN
	int

config ARCH_MMAP_RND_BITS_MAX
	int

config ARCH_MMAP_RND_BITS_DEFAULT
	int

config ARCH_MMAP_RND_BITS
	int "Number of bits to use for ASLR of mmap base address" if EXPERT
	range ARCH_MMAP_RND_BITS_MIN ARCH_MMAP_RND_BITS_MAX
	default ARCH_MMAP_RND_BITS_DEFAULT if ARCH_MMAP_RND_BITS_DEFAULT
	default ARCH_MMAP_RND_BITS_MIN
	depends on HAVE_ARCH_MMAP_RND_BITS
	help
	  This value can be used to select the number of bits to use to
	  determine the random offset to the base address of vma regions
	  resulting from mmap allocations. This value will be bounded
	  by the architecture's minimum and maximum supported values.

	  This value can be changed after boot using the
	  /proc/sys/vm/mmap_rnd_bits tunable

config HAVE_ARCH_MMAP_RND_COMPAT_BITS
	bool
	help
	  An arch should select this symbol if it supports running applications
	  in compatibility mode, supports setting a variable number of bits for
	  use in establishing the base address for mmap allocations, has MMU
	  enabled and provides values for both:
	  - ARCH_MMAP_RND_COMPAT_BITS_MIN
	  - ARCH_MMAP_RND_COMPAT_BITS_MAX

config ARCH_MMAP_RND_COMPAT_BITS_MIN
	int

config ARCH_MMAP_RND_COMPAT_BITS_MAX
	int

config ARCH_MMAP_RND_COMPAT_BITS_DEFAULT
	int

config ARCH_MMAP_RND_COMPAT_BITS
	int "Number of bits to use for ASLR of mmap base address for compatible applications" if EXPERT
	range ARCH_MMAP_RND_COMPAT_BITS_MIN ARCH_MMAP_RND_COMPAT_BITS_MAX
	default ARCH_MMAP_RND_COMPAT_BITS_DEFAULT if ARCH_MMAP_RND_COMPAT_BITS_DEFAULT
	default ARCH_MMAP_RND_COMPAT_BITS_MIN
	depends on HAVE_ARCH_MMAP_RND_COMPAT_BITS
	help
	  This value can be used to select the number of bits to use to
	  determine the random offset to the base address of vma regions
	  resulting from mmap allocations for compatible applications This
	  value will be bounded by the architecture's minimum and maximum
	  supported values.

	  This value can be changed after boot using the
	  /proc/sys/vm/mmap_rnd_compat_bits tunable

config HAVE_ARCH_COMPAT_MMAP_BASES
	bool
	help
	  This allows 64bit applications to invoke 32-bit mmap() syscall
	  and vice-versa 32-bit applications to call 64-bit mmap().
	  Required for applications doing different bitness syscalls.

# This allows to use a set of generic functions to determine mmap base
# address by giving priority to top-down scheme only if the process
# is not in legacy mode (compat task, unlimited stack size or
# sysctl_legacy_va_layout).
# Architecture that selects this option can provide its own version of:
# - STACK_RND_MASK
config ARCH_WANT_DEFAULT_TOPDOWN_MMAP_LAYOUT
	bool
	depends on MMU
	select ARCH_HAS_ELF_RANDOMIZE

config HAVE_STACK_VALIDATION
	bool
	help
	  Architecture supports the 'objtool check' host tool command, which
	  performs compile-time stack metadata validation.

config HAVE_RELIABLE_STACKTRACE
	bool
	help
	  Architecture has either save_stack_trace_tsk_reliable() or
	  arch_stack_walk_reliable() function which only returns a stack trace
	  if it can guarantee the trace is reliable.

config HAVE_ARCH_HASH
	bool
	default n
	help
	  If this is set, the architecture provides an <asm/hash.h>
	  file which provides platform-specific implementations of some
	  functions in <linux/hash.h> or fs/namei.c.

config HAVE_ARCH_NVRAM_OPS
	bool

config ISA_BUS_API
	def_bool ISA

#
# ABI hall of shame
#
config CLONE_BACKWARDS
	bool
	help
	  Architecture has tls passed as the 4th argument of clone(2),
	  not the 5th one.

config CLONE_BACKWARDS2
	bool
	help
	  Architecture has the first two arguments of clone(2) swapped.

config CLONE_BACKWARDS3
	bool
	help
	  Architecture has tls passed as the 3rd argument of clone(2),
	  not the 5th one.

config ODD_RT_SIGACTION
	bool
	help
	  Architecture has unusual rt_sigaction(2) arguments

config OLD_SIGSUSPEND
	bool
	help
	  Architecture has old sigsuspend(2) syscall, of one-argument variety

config OLD_SIGSUSPEND3
	bool
	help
	  Even weirder antique ABI - three-argument sigsuspend(2)

config OLD_SIGACTION
	bool
	help
	  Architecture has old sigaction(2) syscall.  Nope, not the same
	  as OLD_SIGSUSPEND | OLD_SIGSUSPEND3 - alpha has sigsuspend(2),
	  but fairly different variant of sigaction(2), thanks to OSF/1
	  compatibility...

config COMPAT_OLD_SIGACTION
	bool

config COMPAT_32BIT_TIME
	bool "Provide system calls for 32-bit time_t"
	default !64BIT || COMPAT
	help
	  This enables 32 bit time_t support in addition to 64 bit time_t support.
	  This is relevant on all 32-bit architectures, and 64-bit architectures
	  as part of compat syscall handling.

config ARCH_NO_PREEMPT
	bool

config ARCH_EPHEMERAL_INODES
	def_bool n
	help
	  An arch should select this symbol if it doesn't keep track of inode
	  instances on its own, but instead relies on something else (e.g. the
	  host kernel for an UML kernel).

config ARCH_SUPPORTS_RT
	bool

config CPU_NO_EFFICIENT_FFS
	def_bool n

config HAVE_ARCH_VMAP_STACK
	def_bool n
	help
	  An arch should select this symbol if it can support kernel stacks
	  in vmalloc space.  This means:

	  - vmalloc space must be large enough to hold many kernel stacks.
	    This may rule out many 32-bit architectures.

	  - Stacks in vmalloc space need to work reliably.  For example, if
	    vmap page tables are created on demand, either this mechanism
	    needs to work while the stack points to a virtual address with
	    unpopulated page tables or arch code (switch_to() and switch_mm(),
	    most likely) needs to ensure that the stack's page table entries
	    are populated before running on a possibly unpopulated stack.

	  - If the stack overflows into a guard page, something reasonable
	    should happen.  The definition of "reasonable" is flexible, but
	    instantly rebooting without logging anything would be unfriendly.

config VMAP_STACK
	default y
	bool "Use a virtually-mapped stack"
	depends on HAVE_ARCH_VMAP_STACK
	depends on !KASAN || KASAN_HW_TAGS || KASAN_VMALLOC
	help
	  Enable this if you want the use virtually-mapped kernel stacks
	  with guard pages.  This causes kernel stack overflows to be
	  caught immediately rather than causing difficult-to-diagnose
	  corruption.

	  To use this with software KASAN modes, the architecture must support
	  backing virtual mappings with real shadow memory, and KASAN_VMALLOC
	  must be enabled.

config HAVE_ARCH_RANDOMIZE_KSTACK_OFFSET
	def_bool n
	help
	  An arch should select this symbol if it can support kernel stack
	  offset randomization with calls to add_random_kstack_offset()
	  during syscall entry and choose_random_kstack_offset() during
	  syscall exit. Careful removal of -fstack-protector-strong and
	  -fstack-protector should also be applied to the entry code and
	  closely examined, as the artificial stack bump looks like an array
	  to the compiler, so it will attempt to add canary checks regardless
	  of the static branch state.

config RANDOMIZE_KSTACK_OFFSET_DEFAULT
	bool "Randomize kernel stack offset on syscall entry"
	depends on HAVE_ARCH_RANDOMIZE_KSTACK_OFFSET
	help
	  The kernel stack offset can be randomized (after pt_regs) by
	  roughly 5 bits of entropy, frustrating memory corruption
	  attacks that depend on stack address determinism or
	  cross-syscall address exposures. This feature is controlled
	  by kernel boot param "randomize_kstack_offset=on/off", and this
	  config chooses the default boot state.

config ARCH_OPTIONAL_KERNEL_RWX
	def_bool n

config ARCH_OPTIONAL_KERNEL_RWX_DEFAULT
	def_bool n

config ARCH_HAS_STRICT_KERNEL_RWX
	def_bool n

config STRICT_KERNEL_RWX
	bool "Make kernel text and rodata read-only" if ARCH_OPTIONAL_KERNEL_RWX
	depends on ARCH_HAS_STRICT_KERNEL_RWX
	default !ARCH_OPTIONAL_KERNEL_RWX || ARCH_OPTIONAL_KERNEL_RWX_DEFAULT
	help
	  If this is set, kernel text and rodata memory will be made read-only,
	  and non-text memory will be made non-executable. This provides
	  protection against certain security exploits (e.g. executing the heap
	  or modifying text)

	  These features are considered standard security practice these days.
	  You should say Y here in almost all cases.

config ARCH_HAS_STRICT_MODULE_RWX
	def_bool n

config STRICT_MODULE_RWX
	bool "Set loadable kernel module data as NX and text as RO" if ARCH_OPTIONAL_KERNEL_RWX
	depends on ARCH_HAS_STRICT_MODULE_RWX && MODULES
	default !ARCH_OPTIONAL_KERNEL_RWX || ARCH_OPTIONAL_KERNEL_RWX_DEFAULT
	help
	  If this is set, module text and rodata memory will be made read-only,
	  and non-text memory will be made non-executable. This provides
	  protection against certain security exploits (e.g. writing to text)

# select if the architecture provides an asm/dma-direct.h header
config ARCH_HAS_PHYS_TO_DMA
	bool

config HAVE_ARCH_COMPILER_H
	bool
	help
	  An architecture can select this if it provides an
	  asm/compiler.h header that should be included after
	  linux/compiler-*.h in order to override macro definitions that those
	  headers generally provide.

config HAVE_ARCH_PREL32_RELOCATIONS
	bool
	help
	  May be selected by an architecture if it supports place-relative
	  32-bit relocations, both in the toolchain and in the module loader,
	  in which case relative references can be used in special sections
	  for PCI fixup, initcalls etc which are only half the size on 64 bit
	  architectures, and don't require runtime relocation on relocatable
	  kernels.

config ARCH_USE_MEMREMAP_PROT
	bool

config LOCK_EVENT_COUNTS
	bool "Locking event counts collection"
	depends on DEBUG_FS
	help
	  Enable light-weight counting of various locking related events
	  in the system with minimal performance impact. This reduces
	  the chance of application behavior change because of timing
	  differences. The counts are reported via debugfs.

# Select if the architecture has support for applying RELR relocations.
config ARCH_HAS_RELR
	bool

config RELR
	bool "Use RELR relocation packing"
	depends on ARCH_HAS_RELR && TOOLS_SUPPORT_RELR
	default y
	help
	  Store the kernel's dynamic relocations in the RELR relocation packing
	  format. Requires a compatible linker (LLD supports this feature), as
	  well as compatible NM and OBJCOPY utilities (llvm-nm and llvm-objcopy
	  are compatible).

config ARCH_HAS_MEM_ENCRYPT
	bool

config HAVE_SPARSE_SYSCALL_NR
       bool
       help
          An architecture should select this if its syscall numbering is sparse
	  to save space. For example, MIPS architecture has a syscall array with
	  entries at 4000, 5000 and 6000 locations. This option turns on syscall
	  related optimizations for a given architecture.

config ARCH_HAS_VDSO_DATA
	bool

config HAVE_STATIC_CALL
	bool

config HAVE_STATIC_CALL_INLINE
	bool
	depends on HAVE_STATIC_CALL

config HAVE_PREEMPT_DYNAMIC
	bool
	depends on HAVE_STATIC_CALL
	depends on GENERIC_ENTRY
	help
	   Select this if the architecture support boot time preempt setting
	   on top of static calls. It is strongly advised to support inline
	   static call to avoid any overhead.

config ARCH_WANT_LD_ORPHAN_WARN
	bool
	help
	  An arch should select this symbol once all linker sections are explicitly
	  included, size-asserted, or discarded in the linker scripts. This is
	  important because we never want expected sections to be placed heuristically
	  by the linker, since the locations of such sections can change between linker
	  versions.

config HAVE_ARCH_PFN_VALID
	bool

config ARCH_SUPPORTS_DEBUG_PAGEALLOC
	bool

config ARCH_SPLIT_ARG64
	bool
	help
	   If a 32-bit architecture requires 64-bit arguments to be split into
	   pairs of 32-bit arguments, select this option.

config ARCH_HAS_ELFCORE_COMPAT
	bool

source "kernel/gcov/Kconfig"

source "scripts/gcc-plugins/Kconfig"

endmenu<|MERGE_RESOLUTION|>--- conflicted
+++ resolved
@@ -631,12 +631,7 @@
 config HAS_LTO_CLANG
 	def_bool y
 	# Clang >= 11: https://github.com/ClangBuiltLinux/linux/issues/510
-<<<<<<< HEAD
-	depends on CC_IS_CLANG && CLANG_VERSION >= 110000 && LD_IS_LLD
-	depends on $(success,test $(LLVM_IAS) -eq 1)
-=======
 	depends on CC_IS_CLANG && CLANG_VERSION >= 110000 && LD_IS_LLD && AS_IS_LLVM
->>>>>>> 11e4b63a
 	depends on $(success,$(NM) --help | head -n 1 | grep -qi llvm)
 	depends on $(success,$(AR) --help | head -n 1 | grep -qi llvm)
 	depends on ARCH_SUPPORTS_LTO_CLANG
