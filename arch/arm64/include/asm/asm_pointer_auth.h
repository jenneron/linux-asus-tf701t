--- conflicted
+++ resolved
@@ -7,23 +7,7 @@
 #include <asm/cpufeature.h>
 #include <asm/sysreg.h>
 
-<<<<<<< HEAD
-#ifdef CONFIG_ARM64_PTR_AUTH
-/*
- * thread.keys_user.ap* as offset exceeds the #imm offset range
- * so use the base value of ldp as thread.keys_user and offset as
- * thread.keys_user.ap*.
- */
-	.macro __ptrauth_keys_install_user tsk, tmp1, tmp2, tmp3
-	mov	\tmp1, #THREAD_KEYS_USER
-	add	\tmp1, \tsk, \tmp1
-	ldp	\tmp2, \tmp3, [\tmp1, #PTRAUTH_USER_KEY_APIA]
-	msr_s	SYS_APIAKEYLO_EL1, \tmp2
-	msr_s	SYS_APIAKEYHI_EL1, \tmp3
-	.endm
-=======
 #ifdef CONFIG_ARM64_PTR_AUTH_KERNEL
->>>>>>> 11e4b63a
 
 	.macro __ptrauth_keys_install_kernel_nosync tsk, tmp1, tmp2, tmp3
 	mov	\tmp1, #THREAD_KEYS_KERNEL
