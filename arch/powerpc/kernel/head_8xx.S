--- conflicted
+++ resolved
@@ -338,11 +338,7 @@
 	cmpli	cr0, r10, PAGE_OFFSET@h
 #ifndef CONFIG_PIN_TLB_TEXT
 	/* It is assumed that kernel code fits into the first 8M page */
-<<<<<<< HEAD
-0:	cmpli	cr7, r11, (PAGE_OFFSET + 0x0800000)@h
-=======
 0:	cmpli	cr7, r10, (PAGE_OFFSET + 0x0800000)@h
->>>>>>> cf26057a
 	patch_site	0b, patch__itlbmiss_linmem_top
 #endif
 #endif
@@ -370,21 +366,11 @@
 #ifdef ITLB_MISS_KERNEL
 	mtcr	r11
 #endif
-<<<<<<< HEAD
-	/* Load the MI_TWC with the attributes for this "segment." */
-	mtspr	SPRN_MI_TWC, r11	/* Set segment attributes */
-
-=======
->>>>>>> cf26057a
 #ifdef CONFIG_SWAP
 	rlwinm	r11, r10, 32-5, _PAGE_PRESENT
 	and	r11, r11, r10
 	rlwimi	r10, r11, 0, _PAGE_PRESENT
 #endif
-<<<<<<< HEAD
-	li	r11, RPN_PATTERN | 0x200
-=======
->>>>>>> cf26057a
 	/* The Linux PTE won't go exactly into the MMU TLB.
 	 * Software indicator bits 20 and 23 must be clear.
 	 * Software indicator bits 22, 24, 25, 26, and 27 must be
@@ -398,10 +384,7 @@
 
 	/* Restore registers */
 0:	mfspr	r10, SPRN_SPRG_SCRATCH0
-<<<<<<< HEAD
-=======
 #if defined(ITLB_MISS_KERNEL) || defined(CONFIG_SWAP)
->>>>>>> cf26057a
 	mfspr	r11, SPRN_SPRG_SCRATCH1
 #endif
 	rfi
@@ -409,17 +392,9 @@
 
 #ifdef CONFIG_PERF_EVENTS
 	patch_site	0f, patch__itlbmiss_perf
-<<<<<<< HEAD
-0:	lis	r10, (itlb_miss_counter - PAGE_OFFSET)@ha
-	lwz	r11, (itlb_miss_counter - PAGE_OFFSET)@l(r10)
-	addi	r11, r11, 1
-	stw	r11, (itlb_miss_counter - PAGE_OFFSET)@l(r10)
-#endif
-=======
 0:	lwz	r10, (itlb_miss_counter - PAGE_OFFSET)@l(0)
 	addi	r10, r10, 1
 	stw	r10, (itlb_miss_counter - PAGE_OFFSET)@l(0)
->>>>>>> cf26057a
 	mfspr	r10, SPRN_SPRG_SCRATCH0
 #if defined(ITLB_MISS_KERNEL) || defined(CONFIG_SWAP)
 	mfspr	r11, SPRN_SPRG_SCRATCH1
@@ -459,12 +434,6 @@
 #ifndef CONFIG_PIN_TLB_IMMR
 	cmpli	cr6, r10, VIRT_IMMR_BASE@h
 #endif
-<<<<<<< HEAD
-0:	cmpli	cr7, r11, (PAGE_OFFSET + 0x1800000)@h
-	patch_site	0b, patch__dtlbmiss_linmem_top
-#ifndef CONFIG_PIN_TLB_IMMR
-0:	beq-	DTLBMissIMMR
-=======
 0:	cmpli	cr7, r10, (PAGE_OFFSET + 0x1800000)@h
 	patch_site	0b, patch__dtlbmiss_linmem_top
 
@@ -472,7 +441,6 @@
 	blt+	3f
 #ifndef CONFIG_PIN_TLB_IMMR
 0:	beq-	cr6, DTLBMissIMMR
->>>>>>> cf26057a
 	patch_site	0b, patch__dtlbmiss_immr_jmp
 #endif
 	blt	cr7, DTLBMissLinear
@@ -528,17 +496,9 @@
 
 #ifdef CONFIG_PERF_EVENTS
 	patch_site	0f, patch__dtlbmiss_perf
-<<<<<<< HEAD
-0:	lis	r10, (dtlb_miss_counter - PAGE_OFFSET)@ha
-	lwz	r11, (dtlb_miss_counter - PAGE_OFFSET)@l(r10)
-	addi	r11, r11, 1
-	stw	r11, (dtlb_miss_counter - PAGE_OFFSET)@l(r10)
-#endif
-=======
 0:	lwz	r10, (dtlb_miss_counter - PAGE_OFFSET)@l(0)
 	addi	r10, r10, 1
 	stw	r10, (dtlb_miss_counter - PAGE_OFFSET)@l(0)
->>>>>>> cf26057a
 	mfspr	r10, SPRN_SPRG_SCRATCH0
 	mfspr	r11, SPRN_SPRG_SCRATCH1
 	rfi
@@ -680,70 +640,6 @@
 
 	. = 0x2000
 
-<<<<<<< HEAD
-/*
- * Bottom part of DataStoreTLBMiss handlers for IMMR area and linear RAM.
- * not enough space in the DataStoreTLBMiss area.
- */
-DTLBMissIMMR:
-	mtcr	r12
-	/* Set 512k byte guarded page and mark it valid */
-	li	r10, MD_PS512K | MD_GUARDED | MD_SVALID
-	mtspr	SPRN_MD_TWC, r10
-	mfspr	r10, SPRN_IMMR			/* Get current IMMR */
-	rlwinm	r10, r10, 0, 0xfff80000		/* Get 512 kbytes boundary */
-	ori	r10, r10, 0xf0 | MD_SPS16K | _PAGE_SH | _PAGE_DIRTY | \
-			  _PAGE_PRESENT | _PAGE_NO_CACHE
-	mtspr	SPRN_MD_RPN, r10	/* Update TLB entry */
-
-	li	r11, RPN_PATTERN
-	mtspr	SPRN_DAR, r11	/* Tag DAR */
-
-0:	mfspr	r10, SPRN_SPRG_SCRATCH0
-	mfspr	r11, SPRN_SPRG_SCRATCH1
-	mfspr	r12, SPRN_SPRG_SCRATCH2
-	rfi
-	patch_site	0b, patch__dtlbmiss_exit_2
-
-DTLBMissLinear:
-	mtcr	r12
-	/* Set 8M byte page and mark it valid */
-	li	r11, MD_PS8MEG | MD_SVALID
-	mtspr	SPRN_MD_TWC, r11
-	rlwinm	r10, r10, 0, 0x0f800000	/* 8xx supports max 256Mb RAM */
-	ori	r10, r10, 0xf0 | MD_SPS16K | _PAGE_SH | _PAGE_DIRTY | \
-			  _PAGE_PRESENT
-	mtspr	SPRN_MD_RPN, r10	/* Update TLB entry */
-
-	li	r11, RPN_PATTERN
-	mtspr	SPRN_DAR, r11	/* Tag DAR */
-
-0:	mfspr	r10, SPRN_SPRG_SCRATCH0
-	mfspr	r11, SPRN_SPRG_SCRATCH1
-	mfspr	r12, SPRN_SPRG_SCRATCH2
-	rfi
-	patch_site	0b, patch__dtlbmiss_exit_3
-
-#ifndef CONFIG_PIN_TLB_TEXT
-ITLBMissLinear:
-	mtcr	r12
-	/* Set 8M byte page and mark it valid */
-	li	r11, MI_PS8MEG | MI_SVALID
-	mtspr	SPRN_MI_TWC, r11
-	rlwinm	r10, r10, 0, 0x0f800000	/* 8xx supports max 256Mb RAM */
-	ori	r10, r10, 0xf0 | MI_SPS16K | _PAGE_SH | _PAGE_DIRTY | \
-			  _PAGE_PRESENT
-	mtspr	SPRN_MI_RPN, r10	/* Update TLB entry */
-
-0:	mfspr	r10, SPRN_SPRG_SCRATCH0
-	mfspr	r11, SPRN_SPRG_SCRATCH1
-	mfspr	r12, SPRN_SPRG_SCRATCH2
-	rfi
-	patch_site	0b, patch__itlbmiss_exit_2
-#endif
-
-=======
->>>>>>> cf26057a
 /* This is the procedure to calculate the data EA for buggy dcbx,dcbi instructions
  * by decoding the registers used by the dcbx instruction and adding them.
  * DAR is set to the calculated address.
