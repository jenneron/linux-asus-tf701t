--- conflicted
+++ resolved
@@ -38,8 +38,6 @@
 		perf_evlist__next;
 		perf_evlist__set_maps;
 		perf_evlist__poll;
-<<<<<<< HEAD
-=======
 		perf_evlist__mmap;
 		perf_evlist__munmap;
 		perf_evlist__filter_pollfd;
@@ -48,7 +46,6 @@
 		perf_mmap__read_init;
 		perf_mmap__read_done;
 		perf_mmap__read_event;
->>>>>>> 348b80b2
 	local:
 		*;
 };