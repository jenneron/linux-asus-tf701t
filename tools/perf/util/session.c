--- conflicted
+++ resolved
@@ -1326,15 +1326,10 @@
 
 	if (sample_type & PERF_SAMPLE_WEIGHT_TYPE) {
 		printf("... weight: %" PRIu64 "", sample->weight);
-<<<<<<< HEAD
-			if (sample_type & PERF_SAMPLE_WEIGHT_STRUCT)
-				printf(",0x%"PRIx16"", sample->ins_lat);
-=======
 			if (sample_type & PERF_SAMPLE_WEIGHT_STRUCT) {
 				printf(",0x%"PRIx16"", sample->ins_lat);
 				printf(",0x%"PRIx16"", sample->p_stage_cyc);
 			}
->>>>>>> 11e4b63a
 		printf("\n");
 	}
 
