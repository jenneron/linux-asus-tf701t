/*
 * trace-event-python.  Feed trace events to an embedded Python interpreter.
 *
 * Copyright (C) 2010 Tom Zanussi <tzanussi@gmail.com>
 *
 *  This program is free software; you can redistribute it and/or modify
 *  it under the terms of the GNU General Public License as published by
 *  the Free Software Foundation; either version 2 of the License, or
 *  (at your option) any later version.
 *
 *  This program is distributed in the hope that it will be useful,
 *  but WITHOUT ANY WARRANTY; without even the implied warranty of
 *  MERCHANTABILITY or FITNESS FOR A PARTICULAR PURPOSE.  See the
 *  GNU General Public License for more details.
 *
 *  You should have received a copy of the GNU General Public License
 *  along with this program; if not, write to the Free Software
 *  Foundation, Inc., 59 Temple Place, Suite 330, Boston, MA  02111-1307  USA
 *
 */

#include <Python.h>

#include <inttypes.h>
#include <stdio.h>
#include <stdlib.h>
#include <string.h>
#include <stdbool.h>
#include <errno.h>
#include <linux/bitmap.h>
#include <linux/compiler.h>
#include <linux/time64.h>

#include "../../perf.h"
#include "../debug.h"
#include "../callchain.h"
#include "../evsel.h"
#include "../util.h"
#include "../event.h"
#include "../thread.h"
#include "../comm.h"
#include "../machine.h"
#include "../db-export.h"
#include "../thread-stack.h"
#include "../trace-event.h"
#include "../call-path.h"
#include "thread_map.h"
#include "cpumap.h"
#include "print_binary.h"
#include "stat.h"
#include "mem-events.h"

#if PY_MAJOR_VERSION < 3
#define _PyUnicode_FromString(arg) \
  PyString_FromString(arg)
#define _PyUnicode_FromStringAndSize(arg1, arg2) \
  PyString_FromStringAndSize((arg1), (arg2))
#define _PyBytes_FromStringAndSize(arg1, arg2) \
  PyString_FromStringAndSize((arg1), (arg2))
#define _PyLong_FromLong(arg) \
  PyInt_FromLong(arg)
#define _PyLong_AsLong(arg) \
  PyInt_AsLong(arg)
#define _PyCapsule_New(arg1, arg2, arg3) \
  PyCObject_FromVoidPtr((arg1), (arg2))

PyMODINIT_FUNC initperf_trace_context(void);
#else
#define _PyUnicode_FromString(arg) \
  PyUnicode_FromString(arg)
#define _PyUnicode_FromStringAndSize(arg1, arg2) \
  PyUnicode_FromStringAndSize((arg1), (arg2))
#define _PyBytes_FromStringAndSize(arg1, arg2) \
  PyBytes_FromStringAndSize((arg1), (arg2))
#define _PyLong_FromLong(arg) \
  PyLong_FromLong(arg)
#define _PyLong_AsLong(arg) \
  PyLong_AsLong(arg)
#define _PyCapsule_New(arg1, arg2, arg3) \
  PyCapsule_New((arg1), (arg2), (arg3))

PyMODINIT_FUNC PyInit_perf_trace_context(void);
#endif

#define TRACE_EVENT_TYPE_MAX				\
	((1 << (sizeof(unsigned short) * 8)) - 1)

static DECLARE_BITMAP(events_defined, TRACE_EVENT_TYPE_MAX);

#define MAX_FIELDS	64
#define N_COMMON_FIELDS	7

extern struct scripting_context *scripting_context;

static char *cur_field_name;
static int zero_flag_atom;

static PyObject *main_module, *main_dict;

struct tables {
	struct db_export	dbe;
	PyObject		*evsel_handler;
	PyObject		*machine_handler;
	PyObject		*thread_handler;
	PyObject		*comm_handler;
	PyObject		*comm_thread_handler;
	PyObject		*dso_handler;
	PyObject		*symbol_handler;
	PyObject		*branch_type_handler;
	PyObject		*sample_handler;
	PyObject		*call_path_handler;
	PyObject		*call_return_handler;
	bool			db_export_mode;
};

static struct tables tables_global;

static void handler_call_die(const char *handler_name) __noreturn;
static void handler_call_die(const char *handler_name)
{
	PyErr_Print();
	Py_FatalError("problem in Python trace event handler");
	// Py_FatalError does not return
	// but we have to make the compiler happy
	abort();
}

/*
 * Insert val into into the dictionary and decrement the reference counter.
 * This is necessary for dictionaries since PyDict_SetItemString() does not
 * steal a reference, as opposed to PyTuple_SetItem().
 */
static void pydict_set_item_string_decref(PyObject *dict, const char *key, PyObject *val)
{
	PyDict_SetItemString(dict, key, val);
	Py_DECREF(val);
}

static PyObject *get_handler(const char *handler_name)
{
	PyObject *handler;

	handler = PyDict_GetItemString(main_dict, handler_name);
	if (handler && !PyCallable_Check(handler))
		return NULL;
	return handler;
}

static int get_argument_count(PyObject *handler)
{
	int arg_count = 0;

	/*
	 * The attribute for the code object is func_code in Python 2,
	 * whereas it is __code__ in Python 3.0+.
	 */
	PyObject *code_obj = PyObject_GetAttrString(handler,
		"func_code");
	if (PyErr_Occurred()) {
		PyErr_Clear();
		code_obj = PyObject_GetAttrString(handler,
			"__code__");
	}
	PyErr_Clear();
	if (code_obj) {
		PyObject *arg_count_obj = PyObject_GetAttrString(code_obj,
			"co_argcount");
		if (arg_count_obj) {
			arg_count = (int) _PyLong_AsLong(arg_count_obj);
			Py_DECREF(arg_count_obj);
		}
		Py_DECREF(code_obj);
	}
	return arg_count;
}

static void call_object(PyObject *handler, PyObject *args, const char *die_msg)
{
	PyObject *retval;

	retval = PyObject_CallObject(handler, args);
	if (retval == NULL)
		handler_call_die(die_msg);
	Py_DECREF(retval);
}

static void try_call_object(const char *handler_name, PyObject *args)
{
	PyObject *handler;

	handler = get_handler(handler_name);
	if (handler)
		call_object(handler, args, handler_name);
}

static void define_value(enum tep_print_arg_type field_type,
			 const char *ev_name,
			 const char *field_name,
			 const char *field_value,
			 const char *field_str)
{
	const char *handler_name = "define_flag_value";
	PyObject *t;
	unsigned long long value;
	unsigned n = 0;

	if (field_type == TEP_PRINT_SYMBOL)
		handler_name = "define_symbolic_value";

	t = PyTuple_New(4);
	if (!t)
		Py_FatalError("couldn't create Python tuple");

	value = eval_flag(field_value);

	PyTuple_SetItem(t, n++, _PyUnicode_FromString(ev_name));
	PyTuple_SetItem(t, n++, _PyUnicode_FromString(field_name));
	PyTuple_SetItem(t, n++, _PyLong_FromLong(value));
	PyTuple_SetItem(t, n++, _PyUnicode_FromString(field_str));

	try_call_object(handler_name, t);

	Py_DECREF(t);
}

static void define_values(enum tep_print_arg_type field_type,
			  struct tep_print_flag_sym *field,
			  const char *ev_name,
			  const char *field_name)
{
	define_value(field_type, ev_name, field_name, field->value,
		     field->str);

	if (field->next)
		define_values(field_type, field->next, ev_name, field_name);
}

static void define_field(enum tep_print_arg_type field_type,
			 const char *ev_name,
			 const char *field_name,
			 const char *delim)
{
	const char *handler_name = "define_flag_field";
	PyObject *t;
	unsigned n = 0;

	if (field_type == TEP_PRINT_SYMBOL)
		handler_name = "define_symbolic_field";

	if (field_type == TEP_PRINT_FLAGS)
		t = PyTuple_New(3);
	else
		t = PyTuple_New(2);
	if (!t)
		Py_FatalError("couldn't create Python tuple");

	PyTuple_SetItem(t, n++, _PyUnicode_FromString(ev_name));
	PyTuple_SetItem(t, n++, _PyUnicode_FromString(field_name));
	if (field_type == TEP_PRINT_FLAGS)
		PyTuple_SetItem(t, n++, _PyUnicode_FromString(delim));

	try_call_object(handler_name, t);

	Py_DECREF(t);
}

static void define_event_symbols(struct tep_event_format *event,
				 const char *ev_name,
				 struct tep_print_arg *args)
{
	if (args == NULL)
		return;

	switch (args->type) {
	case TEP_PRINT_NULL:
		break;
	case TEP_PRINT_ATOM:
		define_value(TEP_PRINT_FLAGS, ev_name, cur_field_name, "0",
			     args->atom.atom);
		zero_flag_atom = 0;
		break;
	case TEP_PRINT_FIELD:
		free(cur_field_name);
		cur_field_name = strdup(args->field.name);
		break;
	case TEP_PRINT_FLAGS:
		define_event_symbols(event, ev_name, args->flags.field);
		define_field(TEP_PRINT_FLAGS, ev_name, cur_field_name,
			     args->flags.delim);
		define_values(TEP_PRINT_FLAGS, args->flags.flags, ev_name,
			      cur_field_name);
		break;
	case TEP_PRINT_SYMBOL:
		define_event_symbols(event, ev_name, args->symbol.field);
		define_field(TEP_PRINT_SYMBOL, ev_name, cur_field_name, NULL);
		define_values(TEP_PRINT_SYMBOL, args->symbol.symbols, ev_name,
			      cur_field_name);
		break;
	case TEP_PRINT_HEX:
	case TEP_PRINT_HEX_STR:
		define_event_symbols(event, ev_name, args->hex.field);
		define_event_symbols(event, ev_name, args->hex.size);
		break;
	case TEP_PRINT_INT_ARRAY:
		define_event_symbols(event, ev_name, args->int_array.field);
		define_event_symbols(event, ev_name, args->int_array.count);
		define_event_symbols(event, ev_name, args->int_array.el_size);
		break;
	case TEP_PRINT_STRING:
		break;
	case TEP_PRINT_TYPE:
		define_event_symbols(event, ev_name, args->typecast.item);
		break;
	case TEP_PRINT_OP:
		if (strcmp(args->op.op, ":") == 0)
			zero_flag_atom = 1;
		define_event_symbols(event, ev_name, args->op.left);
		define_event_symbols(event, ev_name, args->op.right);
		break;
	default:
		/* gcc warns for these? */
	case TEP_PRINT_BSTRING:
	case TEP_PRINT_DYNAMIC_ARRAY:
	case TEP_PRINT_DYNAMIC_ARRAY_LEN:
	case TEP_PRINT_FUNC:
	case TEP_PRINT_BITMASK:
		/* we should warn... */
		return;
	}

	if (args->next)
		define_event_symbols(event, ev_name, args->next);
}

static PyObject *get_field_numeric_entry(struct tep_event_format *event,
		struct tep_format_field *field, void *data)
{
	bool is_array = field->flags & TEP_FIELD_IS_ARRAY;
	PyObject *obj = NULL, *list = NULL;
	unsigned long long val;
	unsigned int item_size, n_items, i;

	if (is_array) {
		list = PyList_New(field->arraylen);
		item_size = field->size / field->arraylen;
		n_items = field->arraylen;
	} else {
		item_size = field->size;
		n_items = 1;
	}

	for (i = 0; i < n_items; i++) {

		val = read_size(event, data + field->offset + i * item_size,
				item_size);
		if (field->flags & TEP_FIELD_IS_SIGNED) {
			if ((long long)val >= LONG_MIN &&
					(long long)val <= LONG_MAX)
				obj = _PyLong_FromLong(val);
			else
				obj = PyLong_FromLongLong(val);
		} else {
			if (val <= LONG_MAX)
				obj = _PyLong_FromLong(val);
			else
				obj = PyLong_FromUnsignedLongLong(val);
		}
		if (is_array)
			PyList_SET_ITEM(list, i, obj);
	}
	if (is_array)
		obj = list;
	return obj;
}

static const char *get_dsoname(struct map *map)
{
	const char *dsoname = "[unknown]";

	if (map && map->dso) {
		if (symbol_conf.show_kernel_path && map->dso->long_name)
			dsoname = map->dso->long_name;
		else
			dsoname = map->dso->name;
	}

	return dsoname;
}

static PyObject *python_process_callchain(struct perf_sample *sample,
					 struct perf_evsel *evsel,
					 struct addr_location *al)
{
	PyObject *pylist;

	pylist = PyList_New(0);
	if (!pylist)
		Py_FatalError("couldn't create Python list");

	if (!symbol_conf.use_callchain || !sample->callchain)
		goto exit;

	if (thread__resolve_callchain(al->thread, &callchain_cursor, evsel,
				      sample, NULL, NULL,
				      scripting_max_stack) != 0) {
		pr_err("Failed to resolve callchain. Skipping\n");
		goto exit;
	}
	callchain_cursor_commit(&callchain_cursor);


	while (1) {
		PyObject *pyelem;
		struct callchain_cursor_node *node;
		node = callchain_cursor_current(&callchain_cursor);
		if (!node)
			break;

		pyelem = PyDict_New();
		if (!pyelem)
			Py_FatalError("couldn't create Python dictionary");


		pydict_set_item_string_decref(pyelem, "ip",
				PyLong_FromUnsignedLongLong(node->ip));

		if (node->sym) {
			PyObject *pysym  = PyDict_New();
			if (!pysym)
				Py_FatalError("couldn't create Python dictionary");
			pydict_set_item_string_decref(pysym, "start",
					PyLong_FromUnsignedLongLong(node->sym->start));
			pydict_set_item_string_decref(pysym, "end",
					PyLong_FromUnsignedLongLong(node->sym->end));
			pydict_set_item_string_decref(pysym, "binding",
					_PyLong_FromLong(node->sym->binding));
			pydict_set_item_string_decref(pysym, "name",
					_PyUnicode_FromStringAndSize(node->sym->name,
							node->sym->namelen));
			pydict_set_item_string_decref(pyelem, "sym", pysym);
		}

		if (node->map) {
			const char *dsoname = get_dsoname(node->map);

			pydict_set_item_string_decref(pyelem, "dso",
					_PyUnicode_FromString(dsoname));
		}

		callchain_cursor_advance(&callchain_cursor);
		PyList_Append(pylist, pyelem);
		Py_DECREF(pyelem);
	}

exit:
	return pylist;
}

static PyObject *python_process_brstack(struct perf_sample *sample,
					struct thread *thread)
{
	struct branch_stack *br = sample->branch_stack;
	PyObject *pylist;
	u64 i;

	pylist = PyList_New(0);
	if (!pylist)
		Py_FatalError("couldn't create Python list");

	if (!(br && br->nr))
		goto exit;

	for (i = 0; i < br->nr; i++) {
		PyObject *pyelem;
		struct addr_location al;
		const char *dsoname;

		pyelem = PyDict_New();
		if (!pyelem)
			Py_FatalError("couldn't create Python dictionary");

		pydict_set_item_string_decref(pyelem, "from",
		    PyLong_FromUnsignedLongLong(br->entries[i].from));
		pydict_set_item_string_decref(pyelem, "to",
		    PyLong_FromUnsignedLongLong(br->entries[i].to));
		pydict_set_item_string_decref(pyelem, "mispred",
		    PyBool_FromLong(br->entries[i].flags.mispred));
		pydict_set_item_string_decref(pyelem, "predicted",
		    PyBool_FromLong(br->entries[i].flags.predicted));
		pydict_set_item_string_decref(pyelem, "in_tx",
		    PyBool_FromLong(br->entries[i].flags.in_tx));
		pydict_set_item_string_decref(pyelem, "abort",
		    PyBool_FromLong(br->entries[i].flags.abort));
		pydict_set_item_string_decref(pyelem, "cycles",
		    PyLong_FromUnsignedLongLong(br->entries[i].flags.cycles));

		thread__find_map(thread, sample->cpumode,
				 br->entries[i].from, &al);
		dsoname = get_dsoname(al.map);
		pydict_set_item_string_decref(pyelem, "from_dsoname",
					      _PyUnicode_FromString(dsoname));

		thread__find_map(thread, sample->cpumode,
				 br->entries[i].to, &al);
		dsoname = get_dsoname(al.map);
		pydict_set_item_string_decref(pyelem, "to_dsoname",
					      _PyUnicode_FromString(dsoname));

		PyList_Append(pylist, pyelem);
		Py_DECREF(pyelem);
	}

exit:
	return pylist;
}

static unsigned long get_offset(struct symbol *sym, struct addr_location *al)
{
	unsigned long offset;

	if (al->addr < sym->end)
		offset = al->addr - sym->start;
	else
		offset = al->addr - al->map->start - sym->start;

	return offset;
}

static int get_symoff(struct symbol *sym, struct addr_location *al,
		      bool print_off, char *bf, int size)
{
	unsigned long offset;

	if (!sym || !sym->name[0])
		return scnprintf(bf, size, "%s", "[unknown]");

	if (!print_off)
		return scnprintf(bf, size, "%s", sym->name);

	offset = get_offset(sym, al);

	return scnprintf(bf, size, "%s+0x%x", sym->name, offset);
}

static int get_br_mspred(struct branch_flags *flags, char *bf, int size)
{
	if (!flags->mispred  && !flags->predicted)
		return scnprintf(bf, size, "%s", "-");

	if (flags->mispred)
		return scnprintf(bf, size, "%s", "M");

	return scnprintf(bf, size, "%s", "P");
}

static PyObject *python_process_brstacksym(struct perf_sample *sample,
					   struct thread *thread)
{
	struct branch_stack *br = sample->branch_stack;
	PyObject *pylist;
	u64 i;
	char bf[512];
	struct addr_location al;

	pylist = PyList_New(0);
	if (!pylist)
		Py_FatalError("couldn't create Python list");

	if (!(br && br->nr))
		goto exit;

	for (i = 0; i < br->nr; i++) {
		PyObject *pyelem;

		pyelem = PyDict_New();
		if (!pyelem)
			Py_FatalError("couldn't create Python dictionary");

		thread__find_symbol(thread, sample->cpumode,
				    br->entries[i].from, &al);
		get_symoff(al.sym, &al, true, bf, sizeof(bf));
		pydict_set_item_string_decref(pyelem, "from",
					      _PyUnicode_FromString(bf));

		thread__find_symbol(thread, sample->cpumode,
				    br->entries[i].to, &al);
		get_symoff(al.sym, &al, true, bf, sizeof(bf));
		pydict_set_item_string_decref(pyelem, "to",
					      _PyUnicode_FromString(bf));

		get_br_mspred(&br->entries[i].flags, bf, sizeof(bf));
		pydict_set_item_string_decref(pyelem, "pred",
					      _PyUnicode_FromString(bf));

		if (br->entries[i].flags.in_tx) {
			pydict_set_item_string_decref(pyelem, "in_tx",
					      _PyUnicode_FromString("X"));
		} else {
			pydict_set_item_string_decref(pyelem, "in_tx",
					      _PyUnicode_FromString("-"));
		}

		if (br->entries[i].flags.abort) {
			pydict_set_item_string_decref(pyelem, "abort",
					      _PyUnicode_FromString("A"));
		} else {
			pydict_set_item_string_decref(pyelem, "abort",
					      _PyUnicode_FromString("-"));
		}

		PyList_Append(pylist, pyelem);
		Py_DECREF(pyelem);
	}

exit:
	return pylist;
}

static PyObject *get_sample_value_as_tuple(struct sample_read_value *value)
{
	PyObject *t;

	t = PyTuple_New(2);
	if (!t)
		Py_FatalError("couldn't create Python tuple");
	PyTuple_SetItem(t, 0, PyLong_FromUnsignedLongLong(value->id));
	PyTuple_SetItem(t, 1, PyLong_FromUnsignedLongLong(value->value));
	return t;
}

static void set_sample_read_in_dict(PyObject *dict_sample,
					 struct perf_sample *sample,
					 struct perf_evsel *evsel)
{
	u64 read_format = evsel->attr.read_format;
	PyObject *values;
	unsigned int i;

	if (read_format & PERF_FORMAT_TOTAL_TIME_ENABLED) {
		pydict_set_item_string_decref(dict_sample, "time_enabled",
			PyLong_FromUnsignedLongLong(sample->read.time_enabled));
	}

	if (read_format & PERF_FORMAT_TOTAL_TIME_RUNNING) {
		pydict_set_item_string_decref(dict_sample, "time_running",
			PyLong_FromUnsignedLongLong(sample->read.time_running));
	}

	if (read_format & PERF_FORMAT_GROUP)
		values = PyList_New(sample->read.group.nr);
	else
		values = PyList_New(1);

	if (!values)
		Py_FatalError("couldn't create Python list");

	if (read_format & PERF_FORMAT_GROUP) {
		for (i = 0; i < sample->read.group.nr; i++) {
			PyObject *t = get_sample_value_as_tuple(&sample->read.group.values[i]);
			PyList_SET_ITEM(values, i, t);
		}
	} else {
		PyObject *t = get_sample_value_as_tuple(&sample->read.one);
		PyList_SET_ITEM(values, 0, t);
	}
	pydict_set_item_string_decref(dict_sample, "values", values);
}

static void set_sample_datasrc_in_dict(PyObject *dict,
				       struct perf_sample *sample)
{
	struct mem_info mi = { .data_src.val = sample->data_src };
	char decode[100];

	pydict_set_item_string_decref(dict, "datasrc",
			PyLong_FromUnsignedLongLong(sample->data_src));

	perf_script__meminfo_scnprintf(decode, 100, &mi);

	pydict_set_item_string_decref(dict, "datasrc_decode",
			_PyUnicode_FromString(decode));
}

static int regs_map(struct regs_dump *regs, uint64_t mask, char *bf, int size)
{
	unsigned int i = 0, r;
	int printed = 0;

	bf[0] = 0;

	for_each_set_bit(r, (unsigned long *) &mask, sizeof(mask) * 8) {
		u64 val = regs->regs[i++];

		printed += scnprintf(bf + printed, size - printed,
				     "%5s:0x%" PRIx64 " ",
				     perf_reg_name(r), val);
	}

	return printed;
}

static void set_regs_in_dict(PyObject *dict,
			     struct perf_sample *sample,
			     struct perf_evsel *evsel)
{
	struct perf_event_attr *attr = &evsel->attr;
	char bf[512];

	regs_map(&sample->intr_regs, attr->sample_regs_intr, bf, sizeof(bf));

	pydict_set_item_string_decref(dict, "iregs",
			_PyUnicode_FromString(bf));

	regs_map(&sample->user_regs, attr->sample_regs_user, bf, sizeof(bf));

	pydict_set_item_string_decref(dict, "uregs",
			_PyUnicode_FromString(bf));
}

static PyObject *get_perf_sample_dict(struct perf_sample *sample,
					 struct perf_evsel *evsel,
					 struct addr_location *al,
					 PyObject *callchain)
{
	PyObject *dict, *dict_sample, *brstack, *brstacksym;

	dict = PyDict_New();
	if (!dict)
		Py_FatalError("couldn't create Python dictionary");

	dict_sample = PyDict_New();
	if (!dict_sample)
		Py_FatalError("couldn't create Python dictionary");

	pydict_set_item_string_decref(dict, "ev_name", _PyUnicode_FromString(perf_evsel__name(evsel)));
	pydict_set_item_string_decref(dict, "attr", _PyUnicode_FromStringAndSize(
			(const char *)&evsel->attr, sizeof(evsel->attr)));

	pydict_set_item_string_decref(dict_sample, "pid",
			_PyLong_FromLong(sample->pid));
	pydict_set_item_string_decref(dict_sample, "tid",
			_PyLong_FromLong(sample->tid));
	pydict_set_item_string_decref(dict_sample, "cpu",
			_PyLong_FromLong(sample->cpu));
	pydict_set_item_string_decref(dict_sample, "ip",
			PyLong_FromUnsignedLongLong(sample->ip));
	pydict_set_item_string_decref(dict_sample, "time",
			PyLong_FromUnsignedLongLong(sample->time));
	pydict_set_item_string_decref(dict_sample, "period",
			PyLong_FromUnsignedLongLong(sample->period));
	pydict_set_item_string_decref(dict_sample, "phys_addr",
			PyLong_FromUnsignedLongLong(sample->phys_addr));
	pydict_set_item_string_decref(dict_sample, "addr",
			PyLong_FromUnsignedLongLong(sample->addr));
	set_sample_read_in_dict(dict_sample, sample, evsel);
	pydict_set_item_string_decref(dict_sample, "weight",
			PyLong_FromUnsignedLongLong(sample->weight));
	pydict_set_item_string_decref(dict_sample, "transaction",
			PyLong_FromUnsignedLongLong(sample->transaction));
	set_sample_datasrc_in_dict(dict_sample, sample);
	pydict_set_item_string_decref(dict, "sample", dict_sample);

	pydict_set_item_string_decref(dict, "raw_buf", _PyBytes_FromStringAndSize(
			(const char *)sample->raw_data, sample->raw_size));
	pydict_set_item_string_decref(dict, "comm",
			_PyUnicode_FromString(thread__comm_str(al->thread)));
	if (al->map) {
		pydict_set_item_string_decref(dict, "dso",
			_PyUnicode_FromString(al->map->dso->name));
	}
	if (al->sym) {
		pydict_set_item_string_decref(dict, "symbol",
			_PyUnicode_FromString(al->sym->name));
	}

	pydict_set_item_string_decref(dict, "callchain", callchain);

	brstack = python_process_brstack(sample, al->thread);
	pydict_set_item_string_decref(dict, "brstack", brstack);

	brstacksym = python_process_brstacksym(sample, al->thread);
	pydict_set_item_string_decref(dict, "brstacksym", brstacksym);

	set_regs_in_dict(dict, sample, evsel);

	return dict;
}

static void python_process_tracepoint(struct perf_sample *sample,
				      struct perf_evsel *evsel,
				      struct addr_location *al)
{
	struct tep_event_format *event = evsel->tp_format;
	PyObject *handler, *context, *t, *obj = NULL, *callchain;
	PyObject *dict = NULL, *all_entries_dict = NULL;
	static char handler_name[256];
	struct tep_format_field *field;
	unsigned long s, ns;
	unsigned n = 0;
	int pid;
	int cpu = sample->cpu;
	void *data = sample->raw_data;
	unsigned long long nsecs = sample->time;
	const char *comm = thread__comm_str(al->thread);
	const char *default_handler_name = "trace_unhandled";

	if (!event) {
		snprintf(handler_name, sizeof(handler_name),
			 "ug! no event found for type %" PRIu64, (u64)evsel->attr.config);
		Py_FatalError(handler_name);
	}

	pid = raw_field_value(event, "common_pid", data);

	sprintf(handler_name, "%s__%s", event->system, event->name);

	if (!test_and_set_bit(event->id, events_defined))
		define_event_symbols(event, handler_name, event->print_fmt.args);

	handler = get_handler(handler_name);
	if (!handler) {
		handler = get_handler(default_handler_name);
		if (!handler)
			return;
		dict = PyDict_New();
		if (!dict)
			Py_FatalError("couldn't create Python dict");
	}

	t = PyTuple_New(MAX_FIELDS);
	if (!t)
		Py_FatalError("couldn't create Python tuple");


	s = nsecs / NSEC_PER_SEC;
	ns = nsecs - s * NSEC_PER_SEC;

	scripting_context->event_data = data;
	scripting_context->pevent = evsel->tp_format->pevent;

	context = _PyCapsule_New(scripting_context, NULL, NULL);

	PyTuple_SetItem(t, n++, _PyUnicode_FromString(handler_name));
	PyTuple_SetItem(t, n++, context);

	/* ip unwinding */
	callchain = python_process_callchain(sample, evsel, al);
	/* Need an additional reference for the perf_sample dict */
	Py_INCREF(callchain);

	if (!dict) {
		PyTuple_SetItem(t, n++, _PyLong_FromLong(cpu));
		PyTuple_SetItem(t, n++, _PyLong_FromLong(s));
		PyTuple_SetItem(t, n++, _PyLong_FromLong(ns));
		PyTuple_SetItem(t, n++, _PyLong_FromLong(pid));
		PyTuple_SetItem(t, n++, _PyUnicode_FromString(comm));
		PyTuple_SetItem(t, n++, callchain);
	} else {
		pydict_set_item_string_decref(dict, "common_cpu", _PyLong_FromLong(cpu));
		pydict_set_item_string_decref(dict, "common_s", _PyLong_FromLong(s));
		pydict_set_item_string_decref(dict, "common_ns", _PyLong_FromLong(ns));
		pydict_set_item_string_decref(dict, "common_pid", _PyLong_FromLong(pid));
		pydict_set_item_string_decref(dict, "common_comm", _PyUnicode_FromString(comm));
		pydict_set_item_string_decref(dict, "common_callchain", callchain);
	}
	for (field = event->format.fields; field; field = field->next) {
		unsigned int offset, len;
		unsigned long long val;

		if (field->flags & TEP_FIELD_IS_ARRAY) {
			offset = field->offset;
			len    = field->size;
<<<<<<< HEAD
			if (field->flags & FIELD_IS_DYNAMIC) {
=======
			if (field->flags & TEP_FIELD_IS_DYNAMIC) {
>>>>>>> 0fd79184
				val     = tep_read_number(scripting_context->pevent,
							  data + offset, len);
				offset  = val;
				len     = offset >> 16;
				offset &= 0xffff;
			}
			if (field->flags & TEP_FIELD_IS_STRING &&
			    is_printable_array(data + offset, len)) {
				obj = _PyUnicode_FromString((char *) data + offset);
			} else {
				obj = PyByteArray_FromStringAndSize((const char *) data + offset, len);
				field->flags &= ~TEP_FIELD_IS_STRING;
			}
		} else { /* FIELD_IS_NUMERIC */
			obj = get_field_numeric_entry(event, field, data);
		}
		if (!dict)
			PyTuple_SetItem(t, n++, obj);
		else
			pydict_set_item_string_decref(dict, field->name, obj);

	}

	if (dict)
		PyTuple_SetItem(t, n++, dict);

	if (get_argument_count(handler) == (int) n + 1) {
		all_entries_dict = get_perf_sample_dict(sample, evsel, al,
			callchain);
		PyTuple_SetItem(t, n++,	all_entries_dict);
	} else {
		Py_DECREF(callchain);
	}

	if (_PyTuple_Resize(&t, n) == -1)
		Py_FatalError("error resizing Python tuple");

	if (!dict)
		call_object(handler, t, handler_name);
	else
		call_object(handler, t, default_handler_name);

	Py_DECREF(t);
}

static PyObject *tuple_new(unsigned int sz)
{
	PyObject *t;

	t = PyTuple_New(sz);
	if (!t)
		Py_FatalError("couldn't create Python tuple");
	return t;
}

static int tuple_set_u64(PyObject *t, unsigned int pos, u64 val)
{
#if BITS_PER_LONG == 64
	return PyTuple_SetItem(t, pos, _PyLong_FromLong(val));
#endif
#if BITS_PER_LONG == 32
	return PyTuple_SetItem(t, pos, PyLong_FromLongLong(val));
#endif
}

static int tuple_set_s32(PyObject *t, unsigned int pos, s32 val)
{
	return PyTuple_SetItem(t, pos, _PyLong_FromLong(val));
}

static int tuple_set_string(PyObject *t, unsigned int pos, const char *s)
{
	return PyTuple_SetItem(t, pos, _PyUnicode_FromString(s));
}

static int python_export_evsel(struct db_export *dbe, struct perf_evsel *evsel)
{
	struct tables *tables = container_of(dbe, struct tables, dbe);
	PyObject *t;

	t = tuple_new(2);

	tuple_set_u64(t, 0, evsel->db_id);
	tuple_set_string(t, 1, perf_evsel__name(evsel));

	call_object(tables->evsel_handler, t, "evsel_table");

	Py_DECREF(t);

	return 0;
}

static int python_export_machine(struct db_export *dbe,
				 struct machine *machine)
{
	struct tables *tables = container_of(dbe, struct tables, dbe);
	PyObject *t;

	t = tuple_new(3);

	tuple_set_u64(t, 0, machine->db_id);
	tuple_set_s32(t, 1, machine->pid);
	tuple_set_string(t, 2, machine->root_dir ? machine->root_dir : "");

	call_object(tables->machine_handler, t, "machine_table");

	Py_DECREF(t);

	return 0;
}

static int python_export_thread(struct db_export *dbe, struct thread *thread,
				u64 main_thread_db_id, struct machine *machine)
{
	struct tables *tables = container_of(dbe, struct tables, dbe);
	PyObject *t;

	t = tuple_new(5);

	tuple_set_u64(t, 0, thread->db_id);
	tuple_set_u64(t, 1, machine->db_id);
	tuple_set_u64(t, 2, main_thread_db_id);
	tuple_set_s32(t, 3, thread->pid_);
	tuple_set_s32(t, 4, thread->tid);

	call_object(tables->thread_handler, t, "thread_table");

	Py_DECREF(t);

	return 0;
}

static int python_export_comm(struct db_export *dbe, struct comm *comm)
{
	struct tables *tables = container_of(dbe, struct tables, dbe);
	PyObject *t;

	t = tuple_new(2);

	tuple_set_u64(t, 0, comm->db_id);
	tuple_set_string(t, 1, comm__str(comm));

	call_object(tables->comm_handler, t, "comm_table");

	Py_DECREF(t);

	return 0;
}

static int python_export_comm_thread(struct db_export *dbe, u64 db_id,
				     struct comm *comm, struct thread *thread)
{
	struct tables *tables = container_of(dbe, struct tables, dbe);
	PyObject *t;

	t = tuple_new(3);

	tuple_set_u64(t, 0, db_id);
	tuple_set_u64(t, 1, comm->db_id);
	tuple_set_u64(t, 2, thread->db_id);

	call_object(tables->comm_thread_handler, t, "comm_thread_table");

	Py_DECREF(t);

	return 0;
}

static int python_export_dso(struct db_export *dbe, struct dso *dso,
			     struct machine *machine)
{
	struct tables *tables = container_of(dbe, struct tables, dbe);
	char sbuild_id[SBUILD_ID_SIZE];
	PyObject *t;

	build_id__sprintf(dso->build_id, sizeof(dso->build_id), sbuild_id);

	t = tuple_new(5);

	tuple_set_u64(t, 0, dso->db_id);
	tuple_set_u64(t, 1, machine->db_id);
	tuple_set_string(t, 2, dso->short_name);
	tuple_set_string(t, 3, dso->long_name);
	tuple_set_string(t, 4, sbuild_id);

	call_object(tables->dso_handler, t, "dso_table");

	Py_DECREF(t);

	return 0;
}

static int python_export_symbol(struct db_export *dbe, struct symbol *sym,
				struct dso *dso)
{
	struct tables *tables = container_of(dbe, struct tables, dbe);
	u64 *sym_db_id = symbol__priv(sym);
	PyObject *t;

	t = tuple_new(6);

	tuple_set_u64(t, 0, *sym_db_id);
	tuple_set_u64(t, 1, dso->db_id);
	tuple_set_u64(t, 2, sym->start);
	tuple_set_u64(t, 3, sym->end);
	tuple_set_s32(t, 4, sym->binding);
	tuple_set_string(t, 5, sym->name);

	call_object(tables->symbol_handler, t, "symbol_table");

	Py_DECREF(t);

	return 0;
}

static int python_export_branch_type(struct db_export *dbe, u32 branch_type,
				     const char *name)
{
	struct tables *tables = container_of(dbe, struct tables, dbe);
	PyObject *t;

	t = tuple_new(2);

	tuple_set_s32(t, 0, branch_type);
	tuple_set_string(t, 1, name);

	call_object(tables->branch_type_handler, t, "branch_type_table");

	Py_DECREF(t);

	return 0;
}

static int python_export_sample(struct db_export *dbe,
				struct export_sample *es)
{
	struct tables *tables = container_of(dbe, struct tables, dbe);
	PyObject *t;

	t = tuple_new(22);

	tuple_set_u64(t, 0, es->db_id);
	tuple_set_u64(t, 1, es->evsel->db_id);
	tuple_set_u64(t, 2, es->al->machine->db_id);
	tuple_set_u64(t, 3, es->al->thread->db_id);
	tuple_set_u64(t, 4, es->comm_db_id);
	tuple_set_u64(t, 5, es->dso_db_id);
	tuple_set_u64(t, 6, es->sym_db_id);
	tuple_set_u64(t, 7, es->offset);
	tuple_set_u64(t, 8, es->sample->ip);
	tuple_set_u64(t, 9, es->sample->time);
	tuple_set_s32(t, 10, es->sample->cpu);
	tuple_set_u64(t, 11, es->addr_dso_db_id);
	tuple_set_u64(t, 12, es->addr_sym_db_id);
	tuple_set_u64(t, 13, es->addr_offset);
	tuple_set_u64(t, 14, es->sample->addr);
	tuple_set_u64(t, 15, es->sample->period);
	tuple_set_u64(t, 16, es->sample->weight);
	tuple_set_u64(t, 17, es->sample->transaction);
	tuple_set_u64(t, 18, es->sample->data_src);
	tuple_set_s32(t, 19, es->sample->flags & PERF_BRANCH_MASK);
	tuple_set_s32(t, 20, !!(es->sample->flags & PERF_IP_FLAG_IN_TX));
	tuple_set_u64(t, 21, es->call_path_id);

	call_object(tables->sample_handler, t, "sample_table");

	Py_DECREF(t);

	return 0;
}

static int python_export_call_path(struct db_export *dbe, struct call_path *cp)
{
	struct tables *tables = container_of(dbe, struct tables, dbe);
	PyObject *t;
	u64 parent_db_id, sym_db_id;

	parent_db_id = cp->parent ? cp->parent->db_id : 0;
	sym_db_id = cp->sym ? *(u64 *)symbol__priv(cp->sym) : 0;

	t = tuple_new(4);

	tuple_set_u64(t, 0, cp->db_id);
	tuple_set_u64(t, 1, parent_db_id);
	tuple_set_u64(t, 2, sym_db_id);
	tuple_set_u64(t, 3, cp->ip);

	call_object(tables->call_path_handler, t, "call_path_table");

	Py_DECREF(t);

	return 0;
}

static int python_export_call_return(struct db_export *dbe,
				     struct call_return *cr)
{
	struct tables *tables = container_of(dbe, struct tables, dbe);
	u64 comm_db_id = cr->comm ? cr->comm->db_id : 0;
	PyObject *t;

	t = tuple_new(11);

	tuple_set_u64(t, 0, cr->db_id);
	tuple_set_u64(t, 1, cr->thread->db_id);
	tuple_set_u64(t, 2, comm_db_id);
	tuple_set_u64(t, 3, cr->cp->db_id);
	tuple_set_u64(t, 4, cr->call_time);
	tuple_set_u64(t, 5, cr->return_time);
	tuple_set_u64(t, 6, cr->branch_count);
	tuple_set_u64(t, 7, cr->call_ref);
	tuple_set_u64(t, 8, cr->return_ref);
	tuple_set_u64(t, 9, cr->cp->parent->db_id);
	tuple_set_s32(t, 10, cr->flags);

	call_object(tables->call_return_handler, t, "call_return_table");

	Py_DECREF(t);

	return 0;
}

static int python_process_call_return(struct call_return *cr, void *data)
{
	struct db_export *dbe = data;

	return db_export__call_return(dbe, cr);
}

static void python_process_general_event(struct perf_sample *sample,
					 struct perf_evsel *evsel,
					 struct addr_location *al)
{
	PyObject *handler, *t, *dict, *callchain;
	static char handler_name[64];
	unsigned n = 0;

	snprintf(handler_name, sizeof(handler_name), "%s", "process_event");

	handler = get_handler(handler_name);
	if (!handler)
		return;

	/*
	 * Use the MAX_FIELDS to make the function expandable, though
	 * currently there is only one item for the tuple.
	 */
	t = PyTuple_New(MAX_FIELDS);
	if (!t)
		Py_FatalError("couldn't create Python tuple");

	/* ip unwinding */
	callchain = python_process_callchain(sample, evsel, al);
	dict = get_perf_sample_dict(sample, evsel, al, callchain);

	PyTuple_SetItem(t, n++, dict);
	if (_PyTuple_Resize(&t, n) == -1)
		Py_FatalError("error resizing Python tuple");

	call_object(handler, t, handler_name);

	Py_DECREF(t);
}

static void python_process_event(union perf_event *event,
				 struct perf_sample *sample,
				 struct perf_evsel *evsel,
				 struct addr_location *al)
{
	struct tables *tables = &tables_global;

	switch (evsel->attr.type) {
	case PERF_TYPE_TRACEPOINT:
		python_process_tracepoint(sample, evsel, al);
		break;
	/* Reserve for future process_hw/sw/raw APIs */
	default:
		if (tables->db_export_mode)
			db_export__sample(&tables->dbe, event, sample, evsel, al);
		else
			python_process_general_event(sample, evsel, al);
	}
}

static void get_handler_name(char *str, size_t size,
			     struct perf_evsel *evsel)
{
	char *p = str;

	scnprintf(str, size, "stat__%s", perf_evsel__name(evsel));

	while ((p = strchr(p, ':'))) {
		*p = '_';
		p++;
	}
}

static void
process_stat(struct perf_evsel *counter, int cpu, int thread, u64 tstamp,
	     struct perf_counts_values *count)
{
	PyObject *handler, *t;
	static char handler_name[256];
	int n = 0;

	t = PyTuple_New(MAX_FIELDS);
	if (!t)
		Py_FatalError("couldn't create Python tuple");

	get_handler_name(handler_name, sizeof(handler_name),
			 counter);

	handler = get_handler(handler_name);
	if (!handler) {
		pr_debug("can't find python handler %s\n", handler_name);
		return;
	}

	PyTuple_SetItem(t, n++, _PyLong_FromLong(cpu));
	PyTuple_SetItem(t, n++, _PyLong_FromLong(thread));

	tuple_set_u64(t, n++, tstamp);
	tuple_set_u64(t, n++, count->val);
	tuple_set_u64(t, n++, count->ena);
	tuple_set_u64(t, n++, count->run);

	if (_PyTuple_Resize(&t, n) == -1)
		Py_FatalError("error resizing Python tuple");

	call_object(handler, t, handler_name);

	Py_DECREF(t);
}

static void python_process_stat(struct perf_stat_config *config,
				struct perf_evsel *counter, u64 tstamp)
{
	struct thread_map *threads = counter->threads;
	struct cpu_map *cpus = counter->cpus;
	int cpu, thread;

	if (config->aggr_mode == AGGR_GLOBAL) {
		process_stat(counter, -1, -1, tstamp,
			     &counter->counts->aggr);
		return;
	}

	for (thread = 0; thread < threads->nr; thread++) {
		for (cpu = 0; cpu < cpus->nr; cpu++) {
			process_stat(counter, cpus->map[cpu],
				     thread_map__pid(threads, thread), tstamp,
				     perf_counts(counter->counts, cpu, thread));
		}
	}
}

static void python_process_stat_interval(u64 tstamp)
{
	PyObject *handler, *t;
	static const char handler_name[] = "stat__interval";
	int n = 0;

	t = PyTuple_New(MAX_FIELDS);
	if (!t)
		Py_FatalError("couldn't create Python tuple");

	handler = get_handler(handler_name);
	if (!handler) {
		pr_debug("can't find python handler %s\n", handler_name);
		return;
	}

	tuple_set_u64(t, n++, tstamp);

	if (_PyTuple_Resize(&t, n) == -1)
		Py_FatalError("error resizing Python tuple");

	call_object(handler, t, handler_name);

	Py_DECREF(t);
}

static int run_start_sub(void)
{
	main_module = PyImport_AddModule("__main__");
	if (main_module == NULL)
		return -1;
	Py_INCREF(main_module);

	main_dict = PyModule_GetDict(main_module);
	if (main_dict == NULL)
		goto error;
	Py_INCREF(main_dict);

	try_call_object("trace_begin", NULL);

	return 0;

error:
	Py_XDECREF(main_dict);
	Py_XDECREF(main_module);
	return -1;
}

#define SET_TABLE_HANDLER_(name, handler_name, table_name) do {		\
	tables->handler_name = get_handler(#table_name);		\
	if (tables->handler_name)					\
		tables->dbe.export_ ## name = python_export_ ## name;	\
} while (0)

#define SET_TABLE_HANDLER(name) \
	SET_TABLE_HANDLER_(name, name ## _handler, name ## _table)

static void set_table_handlers(struct tables *tables)
{
	const char *perf_db_export_mode = "perf_db_export_mode";
	const char *perf_db_export_calls = "perf_db_export_calls";
	const char *perf_db_export_callchains = "perf_db_export_callchains";
	PyObject *db_export_mode, *db_export_calls, *db_export_callchains;
	bool export_calls = false;
	bool export_callchains = false;
	int ret;

	memset(tables, 0, sizeof(struct tables));
	if (db_export__init(&tables->dbe))
		Py_FatalError("failed to initialize export");

	db_export_mode = PyDict_GetItemString(main_dict, perf_db_export_mode);
	if (!db_export_mode)
		return;

	ret = PyObject_IsTrue(db_export_mode);
	if (ret == -1)
		handler_call_die(perf_db_export_mode);
	if (!ret)
		return;

	/* handle export calls */
	tables->dbe.crp = NULL;
	db_export_calls = PyDict_GetItemString(main_dict, perf_db_export_calls);
	if (db_export_calls) {
		ret = PyObject_IsTrue(db_export_calls);
		if (ret == -1)
			handler_call_die(perf_db_export_calls);
		export_calls = !!ret;
	}

	if (export_calls) {
		tables->dbe.crp =
			call_return_processor__new(python_process_call_return,
						   &tables->dbe);
		if (!tables->dbe.crp)
			Py_FatalError("failed to create calls processor");
	}

	/* handle export callchains */
	tables->dbe.cpr = NULL;
	db_export_callchains = PyDict_GetItemString(main_dict,
						    perf_db_export_callchains);
	if (db_export_callchains) {
		ret = PyObject_IsTrue(db_export_callchains);
		if (ret == -1)
			handler_call_die(perf_db_export_callchains);
		export_callchains = !!ret;
	}

	if (export_callchains) {
		/*
		 * Attempt to use the call path root from the call return
		 * processor, if the call return processor is in use. Otherwise,
		 * we allocate a new call path root. This prevents exporting
		 * duplicate call path ids when both are in use simultaniously.
		 */
		if (tables->dbe.crp)
			tables->dbe.cpr = tables->dbe.crp->cpr;
		else
			tables->dbe.cpr = call_path_root__new();

		if (!tables->dbe.cpr)
			Py_FatalError("failed to create call path root");
	}

	tables->db_export_mode = true;
	/*
	 * Reserve per symbol space for symbol->db_id via symbol__priv()
	 */
	symbol_conf.priv_size = sizeof(u64);

	SET_TABLE_HANDLER(evsel);
	SET_TABLE_HANDLER(machine);
	SET_TABLE_HANDLER(thread);
	SET_TABLE_HANDLER(comm);
	SET_TABLE_HANDLER(comm_thread);
	SET_TABLE_HANDLER(dso);
	SET_TABLE_HANDLER(symbol);
	SET_TABLE_HANDLER(branch_type);
	SET_TABLE_HANDLER(sample);
	SET_TABLE_HANDLER(call_path);
	SET_TABLE_HANDLER(call_return);
}

#if PY_MAJOR_VERSION < 3
static void _free_command_line(const char **command_line, int num)
{
	free(command_line);
}
#else
static void _free_command_line(wchar_t **command_line, int num)
{
	int i;
	for (i = 0; i < num; i++)
		PyMem_RawFree(command_line[i]);
	free(command_line);
}
#endif


/*
 * Start trace script
 */
static int python_start_script(const char *script, int argc, const char **argv)
{
	struct tables *tables = &tables_global;
#if PY_MAJOR_VERSION < 3
	const char **command_line;
#else
	wchar_t **command_line;
#endif
	char buf[PATH_MAX];
	int i, err = 0;
	FILE *fp;

#if PY_MAJOR_VERSION < 3
	command_line = malloc((argc + 1) * sizeof(const char *));
	command_line[0] = script;
	for (i = 1; i < argc + 1; i++)
		command_line[i] = argv[i - 1];
#else
	command_line = malloc((argc + 1) * sizeof(wchar_t *));
	command_line[0] = Py_DecodeLocale(script, NULL);
	for (i = 1; i < argc + 1; i++)
		command_line[i] = Py_DecodeLocale(argv[i - 1], NULL);
#endif

	Py_Initialize();

#if PY_MAJOR_VERSION < 3
	initperf_trace_context();
	PySys_SetArgv(argc + 1, (char **)command_line);
#else
	PyInit_perf_trace_context();
	PySys_SetArgv(argc + 1, command_line);
#endif

	fp = fopen(script, "r");
	if (!fp) {
		sprintf(buf, "Can't open python script \"%s\"", script);
		perror(buf);
		err = -1;
		goto error;
	}

	err = PyRun_SimpleFile(fp, script);
	if (err) {
		fprintf(stderr, "Error running python script %s\n", script);
		goto error;
	}

	err = run_start_sub();
	if (err) {
		fprintf(stderr, "Error starting python script %s\n", script);
		goto error;
	}

	set_table_handlers(tables);

	if (tables->db_export_mode) {
		err = db_export__branch_types(&tables->dbe);
		if (err)
			goto error;
	}

	_free_command_line(command_line, argc + 1);

	return err;
error:
	Py_Finalize();
	_free_command_line(command_line, argc + 1);

	return err;
}

static int python_flush_script(void)
{
	struct tables *tables = &tables_global;

	return db_export__flush(&tables->dbe);
}

/*
 * Stop trace script
 */
static int python_stop_script(void)
{
	struct tables *tables = &tables_global;

	try_call_object("trace_end", NULL);

	db_export__exit(&tables->dbe);

	Py_XDECREF(main_dict);
	Py_XDECREF(main_module);
	Py_Finalize();

	return 0;
}

static int python_generate_script(struct tep_handle *pevent, const char *outfile)
{
	struct tep_event_format *event = NULL;
	struct tep_format_field *f;
	char fname[PATH_MAX];
	int not_first, count;
	FILE *ofp;

	sprintf(fname, "%s.py", outfile);
	ofp = fopen(fname, "w");
	if (ofp == NULL) {
		fprintf(stderr, "couldn't open %s\n", fname);
		return -1;
	}
	fprintf(ofp, "# perf script event handlers, "
		"generated by perf script -g python\n");

	fprintf(ofp, "# Licensed under the terms of the GNU GPL"
		" License version 2\n\n");

	fprintf(ofp, "# The common_* event handler fields are the most useful "
		"fields common to\n");

	fprintf(ofp, "# all events.  They don't necessarily correspond to "
		"the 'common_*' fields\n");

	fprintf(ofp, "# in the format files.  Those fields not available as "
		"handler params can\n");

	fprintf(ofp, "# be retrieved using Python functions of the form "
		"common_*(context).\n");

	fprintf(ofp, "# See the perf-script-python Documentation for the list "
		"of available functions.\n\n");

	fprintf(ofp, "from __future__ import print_function\n\n");
	fprintf(ofp, "import os\n");
	fprintf(ofp, "import sys\n\n");

	fprintf(ofp, "sys.path.append(os.environ['PERF_EXEC_PATH'] + \\\n");
	fprintf(ofp, "\t'/scripts/python/Perf-Trace-Util/lib/Perf/Trace')\n");
	fprintf(ofp, "\nfrom perf_trace_context import *\n");
	fprintf(ofp, "from Core import *\n\n\n");

	fprintf(ofp, "def trace_begin():\n");
	fprintf(ofp, "\tprint(\"in trace_begin\")\n\n");

	fprintf(ofp, "def trace_end():\n");
	fprintf(ofp, "\tprint(\"in trace_end\")\n\n");

	while ((event = trace_find_next_event(pevent, event))) {
		fprintf(ofp, "def %s__%s(", event->system, event->name);
		fprintf(ofp, "event_name, ");
		fprintf(ofp, "context, ");
		fprintf(ofp, "common_cpu,\n");
		fprintf(ofp, "\tcommon_secs, ");
		fprintf(ofp, "common_nsecs, ");
		fprintf(ofp, "common_pid, ");
		fprintf(ofp, "common_comm,\n\t");
		fprintf(ofp, "common_callchain, ");

		not_first = 0;
		count = 0;

		for (f = event->format.fields; f; f = f->next) {
			if (not_first++)
				fprintf(ofp, ", ");
			if (++count % 5 == 0)
				fprintf(ofp, "\n\t");

			fprintf(ofp, "%s", f->name);
		}
		if (not_first++)
			fprintf(ofp, ", ");
		if (++count % 5 == 0)
			fprintf(ofp, "\n\t\t");
		fprintf(ofp, "perf_sample_dict");

		fprintf(ofp, "):\n");

		fprintf(ofp, "\t\tprint_header(event_name, common_cpu, "
			"common_secs, common_nsecs,\n\t\t\t"
			"common_pid, common_comm)\n\n");

		fprintf(ofp, "\t\tprint(\"");

		not_first = 0;
		count = 0;

		for (f = event->format.fields; f; f = f->next) {
			if (not_first++)
				fprintf(ofp, ", ");
			if (count && count % 3 == 0) {
				fprintf(ofp, "\" \\\n\t\t\"");
			}
			count++;

			fprintf(ofp, "%s=", f->name);
			if (f->flags & TEP_FIELD_IS_STRING ||
			    f->flags & TEP_FIELD_IS_FLAG ||
			    f->flags & TEP_FIELD_IS_ARRAY ||
			    f->flags & TEP_FIELD_IS_SYMBOLIC)
				fprintf(ofp, "%%s");
			else if (f->flags & TEP_FIELD_IS_SIGNED)
				fprintf(ofp, "%%d");
			else
				fprintf(ofp, "%%u");
		}

		fprintf(ofp, "\" %% \\\n\t\t(");

		not_first = 0;
		count = 0;

		for (f = event->format.fields; f; f = f->next) {
			if (not_first++)
				fprintf(ofp, ", ");

			if (++count % 5 == 0)
				fprintf(ofp, "\n\t\t");

			if (f->flags & TEP_FIELD_IS_FLAG) {
				if ((count - 1) % 5 != 0) {
					fprintf(ofp, "\n\t\t");
					count = 4;
				}
				fprintf(ofp, "flag_str(\"");
				fprintf(ofp, "%s__%s\", ", event->system,
					event->name);
				fprintf(ofp, "\"%s\", %s)", f->name,
					f->name);
			} else if (f->flags & TEP_FIELD_IS_SYMBOLIC) {
				if ((count - 1) % 5 != 0) {
					fprintf(ofp, "\n\t\t");
					count = 4;
				}
				fprintf(ofp, "symbol_str(\"");
				fprintf(ofp, "%s__%s\", ", event->system,
					event->name);
				fprintf(ofp, "\"%s\", %s)", f->name,
					f->name);
			} else
				fprintf(ofp, "%s", f->name);
		}

		fprintf(ofp, "))\n\n");

		fprintf(ofp, "\t\tprint('Sample: {'+"
			"get_dict_as_string(perf_sample_dict['sample'], ', ')+'}')\n\n");

		fprintf(ofp, "\t\tfor node in common_callchain:");
		fprintf(ofp, "\n\t\t\tif 'sym' in node:");
		fprintf(ofp, "\n\t\t\t\tprint(\"\\t[%%x] %%s\" %% (node['ip'], node['sym']['name']))");
		fprintf(ofp, "\n\t\t\telse:");
		fprintf(ofp, "\n\t\t\t\tprint(\"\t[%%x]\" %% (node['ip']))\n\n");
		fprintf(ofp, "\t\tprint()\n\n");

	}

	fprintf(ofp, "def trace_unhandled(event_name, context, "
		"event_fields_dict, perf_sample_dict):\n");

	fprintf(ofp, "\t\tprint(get_dict_as_string(event_fields_dict))\n");
	fprintf(ofp, "\t\tprint('Sample: {'+"
		"get_dict_as_string(perf_sample_dict['sample'], ', ')+'}')\n\n");

	fprintf(ofp, "def print_header("
		"event_name, cpu, secs, nsecs, pid, comm):\n"
		"\tprint(\"%%-20s %%5u %%05u.%%09u %%8u %%-20s \" %% \\\n\t"
		"(event_name, cpu, secs, nsecs, pid, comm), end=\"\")\n\n");

	fprintf(ofp, "def get_dict_as_string(a_dict, delimiter=' '):\n"
		"\treturn delimiter.join"
		"(['%%s=%%s'%%(k,str(v))for k,v in sorted(a_dict.items())])\n");

	fclose(ofp);

	fprintf(stderr, "generated Python script: %s\n", fname);

	return 0;
}

struct scripting_ops python_scripting_ops = {
	.name			= "Python",
	.start_script		= python_start_script,
	.flush_script		= python_flush_script,
	.stop_script		= python_stop_script,
	.process_event		= python_process_event,
	.process_stat		= python_process_stat,
	.process_stat_interval	= python_process_stat_interval,
	.generate_script	= python_generate_script,
};<|MERGE_RESOLUTION|>--- conflicted
+++ resolved
@@ -870,11 +870,7 @@
 		if (field->flags & TEP_FIELD_IS_ARRAY) {
 			offset = field->offset;
 			len    = field->size;
-<<<<<<< HEAD
-			if (field->flags & FIELD_IS_DYNAMIC) {
-=======
 			if (field->flags & TEP_FIELD_IS_DYNAMIC) {
->>>>>>> 0fd79184
 				val     = tep_read_number(scripting_context->pevent,
 							  data + offset, len);
 				offset  = val;
