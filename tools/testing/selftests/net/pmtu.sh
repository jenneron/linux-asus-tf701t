--- conflicted
+++ resolved
@@ -304,14 +304,9 @@
 	tcpdump_pids=
 
 	[ ${cleanup_done} -eq 1 ] && return
-<<<<<<< HEAD
-	ip netns del ${NS_A} 2> /dev/null
-	ip netns del ${NS_B} 2> /dev/null
-=======
 	for n in ${NS_A} ${NS_B} ${NS_R1} ${NS_R2}; do
 		ip netns del ${n} 2> /dev/null
 	done
->>>>>>> 0fd79184
 	cleanup_done=1
 }
 
