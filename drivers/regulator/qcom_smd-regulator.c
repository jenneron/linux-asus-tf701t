// SPDX-License-Identifier: GPL-2.0-only
/*
 * Copyright (c) 2015, Sony Mobile Communications AB.
 * Copyright (c) 2012-2013, The Linux Foundation. All rights reserved.
 */

#include <linux/module.h>
#include <linux/of.h>
#include <linux/of_device.h>
#include <linux/platform_device.h>
#include <linux/regulator/driver.h>
#include <linux/regulator/of_regulator.h>
#include <linux/soc/qcom/smd-rpm.h>

struct qcom_rpm_reg {
	struct device *dev;

	struct qcom_smd_rpm *rpm;

	u32 type;
	u32 id;

	struct regulator_desc desc;

	int is_enabled;
	int uV;
	u32 load;

	unsigned int enabled_updated:1;
	unsigned int uv_updated:1;
	unsigned int load_updated:1;
};

struct rpm_regulator_req {
	__le32 key;
	__le32 nbytes;
	__le32 value;
};

#define RPM_KEY_SWEN	0x6e657773 /* "swen" */
#define RPM_KEY_UV	0x00007675 /* "uv" */
#define RPM_KEY_MA	0x0000616d /* "ma" */

static int rpm_reg_write_active(struct qcom_rpm_reg *vreg)
{
	struct rpm_regulator_req req[3];
	int reqlen = 0;
	int ret;

	if (vreg->enabled_updated) {
		req[reqlen].key = cpu_to_le32(RPM_KEY_SWEN);
		req[reqlen].nbytes = cpu_to_le32(sizeof(u32));
		req[reqlen].value = cpu_to_le32(vreg->is_enabled);
		reqlen++;
	}

	if (vreg->uv_updated && vreg->is_enabled) {
		req[reqlen].key = cpu_to_le32(RPM_KEY_UV);
		req[reqlen].nbytes = cpu_to_le32(sizeof(u32));
		req[reqlen].value = cpu_to_le32(vreg->uV);
		reqlen++;
	}

	if (vreg->load_updated && vreg->is_enabled) {
		req[reqlen].key = cpu_to_le32(RPM_KEY_MA);
		req[reqlen].nbytes = cpu_to_le32(sizeof(u32));
		req[reqlen].value = cpu_to_le32(vreg->load / 1000);
		reqlen++;
	}

	if (!reqlen)
		return 0;

	ret = qcom_rpm_smd_write(vreg->rpm, QCOM_SMD_RPM_ACTIVE_STATE,
				 vreg->type, vreg->id,
				 req, sizeof(req[0]) * reqlen);
	if (!ret) {
		vreg->enabled_updated = 0;
		vreg->uv_updated = 0;
		vreg->load_updated = 0;
	}

	return ret;
}

static int rpm_reg_enable(struct regulator_dev *rdev)
{
	struct qcom_rpm_reg *vreg = rdev_get_drvdata(rdev);
	int ret;

	vreg->is_enabled = 1;
	vreg->enabled_updated = 1;

	ret = rpm_reg_write_active(vreg);
	if (ret)
		vreg->is_enabled = 0;

	return ret;
}

static int rpm_reg_is_enabled(struct regulator_dev *rdev)
{
	struct qcom_rpm_reg *vreg = rdev_get_drvdata(rdev);

	return vreg->is_enabled;
}

static int rpm_reg_disable(struct regulator_dev *rdev)
{
	struct qcom_rpm_reg *vreg = rdev_get_drvdata(rdev);
	int ret;

	vreg->is_enabled = 0;
	vreg->enabled_updated = 1;

	ret = rpm_reg_write_active(vreg);
	if (ret)
		vreg->is_enabled = 1;

	return ret;
}

static int rpm_reg_get_voltage(struct regulator_dev *rdev)
{
	struct qcom_rpm_reg *vreg = rdev_get_drvdata(rdev);

	return vreg->uV;
}

static int rpm_reg_set_voltage(struct regulator_dev *rdev,
			       int min_uV,
			       int max_uV,
			       unsigned *selector)
{
	struct qcom_rpm_reg *vreg = rdev_get_drvdata(rdev);
	int ret;
	int old_uV = vreg->uV;

	vreg->uV = min_uV;
	vreg->uv_updated = 1;

	ret = rpm_reg_write_active(vreg);
	if (ret)
		vreg->uV = old_uV;

	return ret;
}

static int rpm_reg_set_load(struct regulator_dev *rdev, int load_uA)
{
	struct qcom_rpm_reg *vreg = rdev_get_drvdata(rdev);
	u32 old_load = vreg->load;
	int ret;

	vreg->load = load_uA;
	vreg->load_updated = 1;
	ret = rpm_reg_write_active(vreg);
	if (ret)
		vreg->load = old_load;

	return ret;
}

static const struct regulator_ops rpm_smps_ldo_ops = {
	.enable = rpm_reg_enable,
	.disable = rpm_reg_disable,
	.is_enabled = rpm_reg_is_enabled,
	.list_voltage = regulator_list_voltage_linear_range,

	.get_voltage = rpm_reg_get_voltage,
	.set_voltage = rpm_reg_set_voltage,

	.set_load = rpm_reg_set_load,
};

static const struct regulator_ops rpm_smps_ldo_ops_fixed = {
	.enable = rpm_reg_enable,
	.disable = rpm_reg_disable,
	.is_enabled = rpm_reg_is_enabled,

	.get_voltage = rpm_reg_get_voltage,
	.set_voltage = rpm_reg_set_voltage,

	.set_load = rpm_reg_set_load,
};

static const struct regulator_ops rpm_switch_ops = {
	.enable = rpm_reg_enable,
	.disable = rpm_reg_disable,
	.is_enabled = rpm_reg_is_enabled,
};

static const struct regulator_ops rpm_bob_ops = {
	.enable = rpm_reg_enable,
	.disable = rpm_reg_disable,
	.is_enabled = rpm_reg_is_enabled,

	.get_voltage = rpm_reg_get_voltage,
	.set_voltage = rpm_reg_set_voltage,
};

static const struct regulator_ops rpm_mp5496_ops = {
	.enable = rpm_reg_enable,
	.disable = rpm_reg_disable,
	.is_enabled = rpm_reg_is_enabled,
	.list_voltage = regulator_list_voltage_linear_range,

	.set_voltage = rpm_reg_set_voltage,
};

static const struct regulator_desc pma8084_hfsmps = {
	.linear_ranges = (struct linear_range[]) {
		REGULATOR_LINEAR_RANGE(375000,  0,  95, 12500),
		REGULATOR_LINEAR_RANGE(1550000, 96, 158, 25000),
	},
	.n_linear_ranges = 2,
	.n_voltages = 159,
	.ops = &rpm_smps_ldo_ops,
};

static const struct regulator_desc pma8084_ftsmps = {
	.linear_ranges = (struct linear_range[]) {
		REGULATOR_LINEAR_RANGE(350000,  0, 184, 5000),
		REGULATOR_LINEAR_RANGE(1280000, 185, 261, 10000),
	},
	.n_linear_ranges = 2,
	.n_voltages = 262,
	.ops = &rpm_smps_ldo_ops,
};

static const struct regulator_desc pma8084_pldo = {
	.linear_ranges = (struct linear_range[]) {
		REGULATOR_LINEAR_RANGE( 750000,  0,  63, 12500),
		REGULATOR_LINEAR_RANGE(1550000, 64, 126, 25000),
		REGULATOR_LINEAR_RANGE(3100000, 127, 163, 50000),
	},
	.n_linear_ranges = 3,
	.n_voltages = 164,
	.ops = &rpm_smps_ldo_ops,
};

static const struct regulator_desc pma8084_nldo = {
	.linear_ranges = (struct linear_range[]) {
		REGULATOR_LINEAR_RANGE(750000, 0, 63, 12500),
	},
	.n_linear_ranges = 1,
	.n_voltages = 64,
	.ops = &rpm_smps_ldo_ops,
};

static const struct regulator_desc pma8084_switch = {
	.ops = &rpm_switch_ops,
};

static const struct regulator_desc pm8226_hfsmps = {
	.linear_ranges = (struct linear_range[]) {
		REGULATOR_LINEAR_RANGE(375000,   0,  95, 12500),
		REGULATOR_LINEAR_RANGE(1575000, 96, 158, 25000),
	},
	.n_linear_ranges = 2,
	.n_voltages = 159,
	.ops = &rpm_smps_ldo_ops,
};

static const struct regulator_desc pm8226_ftsmps = {
	.linear_ranges = (struct linear_range[]) {
		REGULATOR_LINEAR_RANGE(350000,    0, 184,  5000),
		REGULATOR_LINEAR_RANGE(1280000, 185, 261, 10000),
	},
	.n_linear_ranges = 2,
	.n_voltages = 262,
	.ops = &rpm_smps_ldo_ops,
};

static const struct regulator_desc pm8226_pldo = {
	.linear_ranges = (struct linear_range[]) {
		REGULATOR_LINEAR_RANGE(750000,    0,  63, 12500),
		REGULATOR_LINEAR_RANGE(1550000,  64, 126, 25000),
		REGULATOR_LINEAR_RANGE(3100000, 127, 163, 50000),
	},
	.n_linear_ranges = 3,
	.n_voltages = 164,
	.ops = &rpm_smps_ldo_ops,
};

static const struct regulator_desc pm8226_nldo = {
	.linear_ranges = (struct linear_range[]) {
		REGULATOR_LINEAR_RANGE(750000, 0, 63, 12500),
	},
	.n_linear_ranges = 1,
	.n_voltages = 64,
	.ops = &rpm_smps_ldo_ops,
};

static const struct regulator_desc pm8226_switch = {
	.ops = &rpm_switch_ops,
};

static const struct regulator_desc pm8x41_hfsmps = {
	.linear_ranges = (struct linear_range[]) {
		REGULATOR_LINEAR_RANGE( 375000,  0,  95, 12500),
		REGULATOR_LINEAR_RANGE(1575000, 96, 158, 25000),
	},
	.n_linear_ranges = 2,
	.n_voltages = 159,
	.ops = &rpm_smps_ldo_ops,
};

static const struct regulator_desc pm8841_ftsmps = {
	.linear_ranges = (struct linear_range[]) {
		REGULATOR_LINEAR_RANGE(350000,  0, 184, 5000),
		REGULATOR_LINEAR_RANGE(1280000, 185, 261, 10000),
	},
	.n_linear_ranges = 2,
	.n_voltages = 262,
	.ops = &rpm_smps_ldo_ops,
};

static const struct regulator_desc pm8941_boost = {
	.linear_ranges = (struct linear_range[]) {
		REGULATOR_LINEAR_RANGE(4000000, 0, 30, 50000),
	},
	.n_linear_ranges = 1,
	.n_voltages = 31,
	.ops = &rpm_smps_ldo_ops,
};

static const struct regulator_desc pm8941_pldo = {
	.linear_ranges = (struct linear_range[]) {
		REGULATOR_LINEAR_RANGE( 750000,  0,  63, 12500),
		REGULATOR_LINEAR_RANGE(1550000, 64, 126, 25000),
		REGULATOR_LINEAR_RANGE(3100000, 127, 163, 50000),
	},
	.n_linear_ranges = 3,
	.n_voltages = 164,
	.ops = &rpm_smps_ldo_ops,
};

static const struct regulator_desc pm8941_nldo = {
	.linear_ranges = (struct linear_range[]) {
		REGULATOR_LINEAR_RANGE(750000, 0, 63, 12500),
	},
	.n_linear_ranges = 1,
	.n_voltages = 64,
	.ops = &rpm_smps_ldo_ops,
};

static const struct regulator_desc pm8941_lnldo = {
	.fixed_uV = 1740000,
	.n_voltages = 1,
	.ops = &rpm_smps_ldo_ops_fixed,
};

static const struct regulator_desc pm8941_switch = {
	.ops = &rpm_switch_ops,
};

static const struct regulator_desc pm8916_pldo = {
	.linear_ranges = (struct linear_range[]) {
		REGULATOR_LINEAR_RANGE(750000, 0, 208, 12500),
	},
	.n_linear_ranges = 1,
	.n_voltages = 209,
	.ops = &rpm_smps_ldo_ops,
};

static const struct regulator_desc pm8916_nldo = {
	.linear_ranges = (struct linear_range[]) {
		REGULATOR_LINEAR_RANGE(375000, 0, 93, 12500),
	},
	.n_linear_ranges = 1,
	.n_voltages = 94,
	.ops = &rpm_smps_ldo_ops,
};

static const struct regulator_desc pm8916_buck_lvo_smps = {
	.linear_ranges = (struct linear_range[]) {
		REGULATOR_LINEAR_RANGE(375000, 0, 95, 12500),
		REGULATOR_LINEAR_RANGE(750000, 96, 127, 25000),
	},
	.n_linear_ranges = 2,
	.n_voltages = 128,
	.ops = &rpm_smps_ldo_ops,
};

static const struct regulator_desc pm8916_buck_hvo_smps = {
	.linear_ranges = (struct linear_range[]) {
		REGULATOR_LINEAR_RANGE(1550000, 0, 31, 25000),
	},
	.n_linear_ranges = 1,
	.n_voltages = 32,
	.ops = &rpm_smps_ldo_ops,
};

static const struct regulator_desc pm8950_hfsmps = {
	.linear_ranges = (struct linear_range[]) {
		REGULATOR_LINEAR_RANGE(375000, 0, 95, 12500),
		REGULATOR_LINEAR_RANGE(1550000, 96, 127, 25000),
	},
	.n_linear_ranges = 2,
	.n_voltages = 128,
	.ops = &rpm_smps_ldo_ops,
};

static const struct regulator_desc pm8950_ftsmps2p5 = {
	.linear_ranges = (struct linear_range[]) {
		REGULATOR_LINEAR_RANGE(80000, 0, 255, 5000),
		REGULATOR_LINEAR_RANGE(160000, 256, 460, 10000),
	},
	.n_linear_ranges = 2,
	.n_voltages = 461,
	.ops = &rpm_smps_ldo_ops,
};

static const struct regulator_desc pm8950_ult_nldo = {
	.linear_ranges = (struct linear_range[]) {
		REGULATOR_LINEAR_RANGE(375000, 0, 202, 12500),
	},
	.n_linear_ranges = 1,
	.n_voltages = 203,
	.ops = &rpm_smps_ldo_ops,
};

static const struct regulator_desc pm8950_ult_pldo = {
	.linear_ranges = (struct linear_range[]) {
		REGULATOR_LINEAR_RANGE(1750000, 0, 127, 12500),
	},
	.n_linear_ranges = 1,
	.n_voltages = 128,
	.ops = &rpm_smps_ldo_ops,
};

static const struct regulator_desc pm8950_pldo_lv = {
	.linear_ranges = (struct linear_range[]) {
		REGULATOR_LINEAR_RANGE(1500000, 0, 16, 25000),
	},
	.n_linear_ranges = 1,
	.n_voltages = 17,
	.ops = &rpm_smps_ldo_ops,
};

static const struct regulator_desc pm8950_pldo = {
	.linear_ranges = (struct linear_range[]) {
		REGULATOR_LINEAR_RANGE(975000, 0, 164, 12500),
	},
	.n_linear_ranges = 1,
	.n_voltages = 165,
	.ops = &rpm_smps_ldo_ops,
};

static const struct regulator_desc pm8953_lnldo = {
	.linear_ranges = (struct linear_range[]) {
		REGULATOR_LINEAR_RANGE(690000, 0, 7, 60000),
		REGULATOR_LINEAR_RANGE(1380000, 8, 15, 120000),
	},
	.n_linear_ranges = 2,
	.n_voltages = 16,
	.ops = &rpm_smps_ldo_ops,
};

static const struct regulator_desc pm8953_ult_nldo = {
	.linear_ranges = (struct linear_range[]) {
		REGULATOR_LINEAR_RANGE(375000, 0, 93, 12500),
	},
	.n_linear_ranges = 1,
	.n_voltages = 94,
	.ops = &rpm_smps_ldo_ops,
};

static const struct regulator_desc pm8994_hfsmps = {
	.linear_ranges = (struct linear_range[]) {
		REGULATOR_LINEAR_RANGE( 375000,  0,  95, 12500),
		REGULATOR_LINEAR_RANGE(1550000, 96, 158, 25000),
	},
	.n_linear_ranges = 2,
	.n_voltages = 159,
	.ops = &rpm_smps_ldo_ops,
};

static const struct regulator_desc pm8994_ftsmps = {
	.linear_ranges = (struct linear_range[]) {
		REGULATOR_LINEAR_RANGE(350000,  0, 199, 5000),
		REGULATOR_LINEAR_RANGE(700000, 200, 349, 10000),
	},
	.n_linear_ranges = 2,
	.n_voltages = 350,
	.ops = &rpm_smps_ldo_ops,
};

static const struct regulator_desc pm8994_nldo = {
	.linear_ranges = (struct linear_range[]) {
		REGULATOR_LINEAR_RANGE(750000, 0, 63, 12500),
	},
	.n_linear_ranges = 1,
	.n_voltages = 64,
	.ops = &rpm_smps_ldo_ops,
};

static const struct regulator_desc pm8994_pldo = {
	.linear_ranges = (struct linear_range[]) {
		REGULATOR_LINEAR_RANGE( 750000,  0,  63, 12500),
		REGULATOR_LINEAR_RANGE(1550000, 64, 126, 25000),
		REGULATOR_LINEAR_RANGE(3100000, 127, 163, 50000),
	},
	.n_linear_ranges = 3,
	.n_voltages = 164,
	.ops = &rpm_smps_ldo_ops,
};

static const struct regulator_desc pm8994_switch = {
	.ops = &rpm_switch_ops,
};

static const struct regulator_desc pm8994_lnldo = {
	.fixed_uV = 1740000,
	.n_voltages = 1,
	.ops = &rpm_smps_ldo_ops_fixed,
};

static const struct regulator_desc pmi8994_ftsmps = {
	.linear_ranges = (struct linear_range[]) {
		REGULATOR_LINEAR_RANGE(350000,  0, 199, 5000),
		REGULATOR_LINEAR_RANGE(700000, 200, 349, 10000),
	},
	.n_linear_ranges = 2,
	.n_voltages = 350,
	.ops = &rpm_smps_ldo_ops,
};

static const struct regulator_desc pmi8994_hfsmps = {
	.linear_ranges = (struct linear_range[]) {
		REGULATOR_LINEAR_RANGE(350000,  0,  80, 12500),
		REGULATOR_LINEAR_RANGE(700000, 81, 141, 25000),
	},
	.n_linear_ranges = 2,
	.n_voltages = 142,
	.ops = &rpm_smps_ldo_ops,
};

static const struct regulator_desc pmi8994_bby = {
	.linear_ranges = (struct linear_range[]) {
		REGULATOR_LINEAR_RANGE(3000000, 0, 44, 50000),
	},
	.n_linear_ranges = 1,
	.n_voltages = 45,
	.ops = &rpm_bob_ops,
};

static const struct regulator_desc pm8998_ftsmps = {
	.linear_ranges = (struct linear_range[]) {
		REGULATOR_LINEAR_RANGE(320000, 0, 258, 4000),
	},
	.n_linear_ranges = 1,
	.n_voltages = 259,
	.ops = &rpm_smps_ldo_ops,
};

static const struct regulator_desc pm8998_hfsmps = {
	.linear_ranges = (struct linear_range[]) {
		REGULATOR_LINEAR_RANGE(320000, 0, 215, 8000),
	},
	.n_linear_ranges = 1,
	.n_voltages = 216,
	.ops = &rpm_smps_ldo_ops,
};

static const struct regulator_desc pm8998_nldo = {
	.linear_ranges = (struct linear_range[]) {
		REGULATOR_LINEAR_RANGE(312000, 0, 127, 8000),
	},
	.n_linear_ranges = 1,
	.n_voltages = 128,
	.ops = &rpm_smps_ldo_ops,
};

static const struct regulator_desc pm8998_pldo = {
	.linear_ranges = (struct linear_range[]) {
		REGULATOR_LINEAR_RANGE(1664000, 0, 255, 8000),
	},
	.n_linear_ranges = 1,
	.n_voltages = 256,
	.ops = &rpm_smps_ldo_ops,
};

static const struct regulator_desc pm8998_pldo_lv = {
	.linear_ranges = (struct linear_range[]) {
		REGULATOR_LINEAR_RANGE(1256000, 0, 127, 8000),
	},
	.n_linear_ranges = 1,
	.n_voltages = 128,
	.ops = &rpm_smps_ldo_ops,
};

static const struct regulator_desc pm8998_switch = {
	.ops = &rpm_switch_ops,
};

static const struct regulator_desc pmi8998_bob = {
	.linear_ranges = (struct linear_range[]) {
		REGULATOR_LINEAR_RANGE(1824000, 0, 83, 32000),
	},
	.n_linear_ranges = 1,
	.n_voltages = 84,
	.ops = &rpm_bob_ops,
};

static const struct regulator_desc pm660_ftsmps = {
	.linear_ranges = (struct linear_range[]) {
		REGULATOR_LINEAR_RANGE(355000, 0, 199, 5000),
	},
	.n_linear_ranges = 1,
	.n_voltages = 200,
	.ops = &rpm_smps_ldo_ops,
};

static const struct regulator_desc pm660_hfsmps = {
	.linear_ranges = (struct linear_range[]) {
		REGULATOR_LINEAR_RANGE(320000, 0, 216, 8000),
	},
	.n_linear_ranges = 1,
	.n_voltages = 217,
	.ops = &rpm_smps_ldo_ops,
};

static const struct regulator_desc pm660_ht_nldo = {
	.linear_ranges = (struct linear_range[]) {
		REGULATOR_LINEAR_RANGE(312000, 0, 124, 8000),
	},
	.n_linear_ranges = 1,
	.n_voltages = 125,
	.ops = &rpm_smps_ldo_ops,
};

static const struct regulator_desc pm660_ht_lvpldo = {
	.linear_ranges = (struct linear_range[]) {
		REGULATOR_LINEAR_RANGE(1504000, 0, 62, 8000),
	},
	.n_linear_ranges = 1,
	.n_voltages = 63,
	.ops = &rpm_smps_ldo_ops,
};

static const struct regulator_desc pm660_nldo660 = {
	.linear_ranges = (struct linear_range[]) {
		REGULATOR_LINEAR_RANGE(320000, 0, 123, 8000),
	},
	.n_linear_ranges = 1,
	.n_voltages = 124,
	.ops = &rpm_smps_ldo_ops,
};

static const struct regulator_desc pm660_pldo660 = {
	.linear_ranges = (struct linear_range[]) {
		REGULATOR_LINEAR_RANGE(1504000, 0, 255, 8000),
	},
	.n_linear_ranges = 1,
	.n_voltages = 256,
	.ops = &rpm_smps_ldo_ops,
};

static const struct regulator_desc pm660l_bob = {
	.linear_ranges = (struct linear_range[]) {
		REGULATOR_LINEAR_RANGE(1800000, 0, 84, 32000),
	},
	.n_linear_ranges = 1,
	.n_voltages = 85,
	.ops = &rpm_bob_ops,
};

static const struct regulator_desc pms405_hfsmps3 = {
	.linear_ranges = (struct linear_range[]) {
		REGULATOR_LINEAR_RANGE(320000, 0, 215, 8000),
	},
	.n_linear_ranges = 1,
	.n_voltages = 216,
	.ops = &rpm_smps_ldo_ops,
};

static const struct regulator_desc pms405_nldo300 = {
	.linear_ranges = (struct linear_range[]) {
		REGULATOR_LINEAR_RANGE(312000, 0, 127, 8000),
	},
	.n_linear_ranges = 1,
	.n_voltages = 128,
	.ops = &rpm_smps_ldo_ops,
};

static const struct regulator_desc pms405_nldo1200 = {
	.linear_ranges = (struct linear_range[]) {
		REGULATOR_LINEAR_RANGE(312000, 0, 127, 8000),
	},
	.n_linear_ranges = 1,
	.n_voltages = 128,
	.ops = &rpm_smps_ldo_ops,
};

static const struct regulator_desc pms405_pldo50 = {
	.linear_ranges = (struct linear_range[]) {
		REGULATOR_LINEAR_RANGE(1664000, 0, 128, 16000),
	},
	.n_linear_ranges = 1,
	.n_voltages = 129,
	.ops = &rpm_smps_ldo_ops,
};

static const struct regulator_desc pms405_pldo150 = {
	.linear_ranges = (struct linear_range[]) {
		REGULATOR_LINEAR_RANGE(1664000, 0, 128, 16000),
	},
	.n_linear_ranges = 1,
	.n_voltages = 129,
	.ops = &rpm_smps_ldo_ops,
};

static const struct regulator_desc pms405_pldo600 = {
	.linear_ranges = (struct linear_range[]) {
		REGULATOR_LINEAR_RANGE(1256000, 0, 98, 8000),
	},
	.n_linear_ranges = 1,
	.n_voltages = 99,
	.ops = &rpm_smps_ldo_ops,
};

static const struct regulator_desc mp5496_smpa2 = {
	.linear_ranges = (struct linear_range[]) {
		REGULATOR_LINEAR_RANGE(725000, 0, 27, 12500),
	},
	.n_linear_ranges = 1,
	.n_voltages = 28,
	.ops = &rpm_mp5496_ops,
};

static const struct regulator_desc mp5496_ldoa2 = {
	.linear_ranges = (struct linear_range[]) {
		REGULATOR_LINEAR_RANGE(1800000, 0, 60, 25000),
	},
	.n_linear_ranges = 1,
	.n_voltages = 61,
	.ops = &rpm_mp5496_ops,
};

static const struct regulator_desc pm2250_lvftsmps = {
	.linear_ranges = (struct linear_range[]) {
		REGULATOR_LINEAR_RANGE(320000, 0, 269, 4000),
	},
	.n_linear_ranges = 1,
	.n_voltages = 270,
	.ops = &rpm_smps_ldo_ops,
};

static const struct regulator_desc pm2250_ftsmps = {
	.linear_ranges = (struct linear_range[]) {
		REGULATOR_LINEAR_RANGE(640000, 0, 269, 8000),
	},
	.n_linear_ranges = 1,
	.n_voltages = 270,
	.ops = &rpm_smps_ldo_ops,
};

struct rpm_regulator_data {
	const char *name;
	u32 type;
	u32 id;
	const struct regulator_desc *desc;
	const char *supply;
};

static const struct rpm_regulator_data rpm_mp5496_regulators[] = {
	{ "s2", QCOM_SMD_RPM_SMPA, 2, &mp5496_smpa2, "s2" },
	{ "l2", QCOM_SMD_RPM_LDOA, 2, &mp5496_ldoa2, "l2" },
	{}
};

static const struct rpm_regulator_data rpm_pm8841_regulators[] = {
	{ "s1", QCOM_SMD_RPM_SMPB, 1, &pm8x41_hfsmps, "vdd_s1" },
	{ "s2", QCOM_SMD_RPM_SMPB, 2, &pm8841_ftsmps, "vdd_s2" },
	{ "s3", QCOM_SMD_RPM_SMPB, 3, &pm8x41_hfsmps, "vdd_s3" },
	{ "s4", QCOM_SMD_RPM_SMPB, 4, &pm8841_ftsmps, "vdd_s4" },
	{ "s5", QCOM_SMD_RPM_SMPB, 5, &pm8841_ftsmps, "vdd_s5" },
	{ "s6", QCOM_SMD_RPM_SMPB, 6, &pm8841_ftsmps, "vdd_s6" },
	{ "s7", QCOM_SMD_RPM_SMPB, 7, &pm8841_ftsmps, "vdd_s7" },
	{ "s8", QCOM_SMD_RPM_SMPB, 8, &pm8841_ftsmps, "vdd_s8" },
	{}
};

static const struct rpm_regulator_data rpm_pm8916_regulators[] = {
	{ "s1", QCOM_SMD_RPM_SMPA, 1, &pm8916_buck_lvo_smps, "vdd_s1" },
	{ "s2", QCOM_SMD_RPM_SMPA, 2, &pm8916_buck_lvo_smps, "vdd_s2" },
	{ "s3", QCOM_SMD_RPM_SMPA, 3, &pm8916_buck_lvo_smps, "vdd_s3" },
	{ "s4", QCOM_SMD_RPM_SMPA, 4, &pm8916_buck_hvo_smps, "vdd_s4" },
	{ "l1", QCOM_SMD_RPM_LDOA, 1, &pm8916_nldo, "vdd_l1_l2_l3" },
	{ "l2", QCOM_SMD_RPM_LDOA, 2, &pm8916_nldo, "vdd_l1_l2_l3" },
	{ "l3", QCOM_SMD_RPM_LDOA, 3, &pm8916_nldo, "vdd_l1_l2_l3" },
	{ "l4", QCOM_SMD_RPM_LDOA, 4, &pm8916_pldo, "vdd_l4_l5_l6" },
	{ "l5", QCOM_SMD_RPM_LDOA, 5, &pm8916_pldo, "vdd_l4_l5_l6" },
	{ "l6", QCOM_SMD_RPM_LDOA, 6, &pm8916_pldo, "vdd_l4_l5_l6" },
	{ "l7", QCOM_SMD_RPM_LDOA, 7, &pm8916_pldo, "vdd_l7" },
	{ "l8", QCOM_SMD_RPM_LDOA, 8, &pm8916_pldo, "vdd_l8_l9_l10_l11_l12_l13_l14_l15_l16_l17_l18" },
	{ "l9", QCOM_SMD_RPM_LDOA, 9, &pm8916_pldo, "vdd_l8_l9_l10_l11_l12_l13_l14_l15_l16_l17_l18" },
	{ "l10", QCOM_SMD_RPM_LDOA, 10, &pm8916_pldo, "vdd_l8_l9_l10_l11_l12_l13_l14_l15_l16_l17_l18"},
	{ "l11", QCOM_SMD_RPM_LDOA, 11, &pm8916_pldo, "vdd_l8_l9_l10_l11_l12_l13_l14_l15_l16_l17_l18"},
	{ "l12", QCOM_SMD_RPM_LDOA, 12, &pm8916_pldo, "vdd_l8_l9_l10_l11_l12_l13_l14_l15_l16_l17_l18"},
	{ "l13", QCOM_SMD_RPM_LDOA, 13, &pm8916_pldo, "vdd_l8_l9_l10_l11_l12_l13_l14_l15_l16_l17_l18"},
	{ "l14", QCOM_SMD_RPM_LDOA, 14, &pm8916_pldo, "vdd_l8_l9_l10_l11_l12_l13_l14_l15_l16_l17_l18"},
	{ "l15", QCOM_SMD_RPM_LDOA, 15, &pm8916_pldo, "vdd_l8_l9_l10_l11_l12_l13_l14_l15_l16_l17_l18"},
	{ "l16", QCOM_SMD_RPM_LDOA, 16, &pm8916_pldo, "vdd_l8_l9_l10_l11_l12_l13_l14_l15_l16_l17_l18"},
	{ "l17", QCOM_SMD_RPM_LDOA, 17, &pm8916_pldo, "vdd_l8_l9_l10_l11_l12_l13_l14_l15_l16_l17_l18"},
	{ "l18", QCOM_SMD_RPM_LDOA, 18, &pm8916_pldo, "vdd_l8_l9_l10_l11_l12_l13_l14_l15_l16_l17_l18"},
	{}
};

static const struct rpm_regulator_data rpm_pm8226_regulators[] = {
	{ "s1", QCOM_SMD_RPM_SMPA, 1, &pm8226_hfsmps, "vdd_s1" },
	{ "s2", QCOM_SMD_RPM_SMPA, 2, &pm8226_ftsmps, "vdd_s2" },
	{ "s3", QCOM_SMD_RPM_SMPA, 3, &pm8226_hfsmps, "vdd_s3" },
	{ "s4", QCOM_SMD_RPM_SMPA, 4, &pm8226_hfsmps, "vdd_s4" },
	{ "s5", QCOM_SMD_RPM_SMPA, 5, &pm8226_hfsmps, "vdd_s5" },
	{ "l1", QCOM_SMD_RPM_LDOA, 1, &pm8226_nldo, "vdd_l1_l2_l4_l5" },
	{ "l2", QCOM_SMD_RPM_LDOA, 2, &pm8226_nldo, "vdd_l1_l2_l4_l5" },
	{ "l3", QCOM_SMD_RPM_LDOA, 3, &pm8226_nldo, "vdd_l3_l24_l26" },
	{ "l4", QCOM_SMD_RPM_LDOA, 4, &pm8226_nldo, "vdd_l1_l2_l4_l5" },
	{ "l5", QCOM_SMD_RPM_LDOA, 5, &pm8226_nldo, "vdd_l1_l2_l4_l5" },
	{ "l6", QCOM_SMD_RPM_LDOA, 6, &pm8226_pldo, "vdd_l6_l7_l8_l9_l27" },
	{ "l7", QCOM_SMD_RPM_LDOA, 7, &pm8226_pldo, "vdd_l6_l7_l8_l9_l27" },
	{ "l8", QCOM_SMD_RPM_LDOA, 8, &pm8226_pldo, "vdd_l6_l7_l8_l9_l27" },
	{ "l9", QCOM_SMD_RPM_LDOA, 9, &pm8226_pldo, "vdd_l6_l7_l8_l9_l27" },
	{ "l10", QCOM_SMD_RPM_LDOA, 10, &pm8226_pldo, "vdd_l10_l11_l13" },
	{ "l11", QCOM_SMD_RPM_LDOA, 11, &pm8226_pldo, "vdd_l10_l11_l13" },
	{ "l12", QCOM_SMD_RPM_LDOA, 12, &pm8226_pldo, "vdd_l12_l14" },
	{ "l13", QCOM_SMD_RPM_LDOA, 13, &pm8226_pldo, "vdd_l10_l11_l13" },
	{ "l14", QCOM_SMD_RPM_LDOA, 14, &pm8226_pldo, "vdd_l12_l14" },
	{ "l15", QCOM_SMD_RPM_LDOA, 15, &pm8226_pldo, "vdd_l15_l16_l17_l18" },
	{ "l16", QCOM_SMD_RPM_LDOA, 16, &pm8226_pldo, "vdd_l15_l16_l17_l18" },
	{ "l17", QCOM_SMD_RPM_LDOA, 17, &pm8226_pldo, "vdd_l15_l16_l17_l18" },
	{ "l18", QCOM_SMD_RPM_LDOA, 18, &pm8226_pldo, "vdd_l15_l16_l17_l18" },
	{ "l19", QCOM_SMD_RPM_LDOA, 19, &pm8226_pldo, "vdd_l19_l20_l21_l22_l23_l28" },
	{ "l20", QCOM_SMD_RPM_LDOA, 20, &pm8226_pldo, "vdd_l19_l20_l21_l22_l23_l28" },
	{ "l21", QCOM_SMD_RPM_LDOA, 21, &pm8226_pldo, "vdd_l19_l20_l21_l22_l23_l28" },
	{ "l22", QCOM_SMD_RPM_LDOA, 22, &pm8226_pldo, "vdd_l19_l20_l21_l22_l23_l28" },
	{ "l23", QCOM_SMD_RPM_LDOA, 23, &pm8226_pldo, "vdd_l19_l20_l21_l22_l23_l28" },
	{ "l24", QCOM_SMD_RPM_LDOA, 24, &pm8226_nldo, "vdd_l3_l24_l26" },
	{ "l25", QCOM_SMD_RPM_LDOA, 25, &pm8226_pldo, "vdd_l25" },
	{ "l26", QCOM_SMD_RPM_LDOA, 26, &pm8226_nldo, "vdd_l3_l24_l26" },
	{ "l27", QCOM_SMD_RPM_LDOA, 27, &pm8226_pldo, "vdd_l6_l7_l8_l9_l27" },
	{ "l28", QCOM_SMD_RPM_LDOA, 28, &pm8226_pldo, "vdd_l19_l20_l21_l22_l23_l28" },
	{ "lvs1", QCOM_SMD_RPM_VSA, 1, &pm8226_switch, "vdd_lvs1" },
	{}
};

static const struct rpm_regulator_data rpm_pm8941_regulators[] = {
	{ "s1", QCOM_SMD_RPM_SMPA, 1, &pm8x41_hfsmps, "vdd_s1" },
	{ "s2", QCOM_SMD_RPM_SMPA, 2, &pm8x41_hfsmps, "vdd_s2" },
	{ "s3", QCOM_SMD_RPM_SMPA, 3, &pm8x41_hfsmps, "vdd_s3" },
	{ "s4", QCOM_SMD_RPM_BOOST, 1, &pm8941_boost },

	{ "l1", QCOM_SMD_RPM_LDOA, 1, &pm8941_nldo, "vdd_l1_l3" },
	{ "l2", QCOM_SMD_RPM_LDOA, 2, &pm8941_nldo, "vdd_l2_lvs1_2_3" },
	{ "l3", QCOM_SMD_RPM_LDOA, 3, &pm8941_nldo, "vdd_l1_l3" },
	{ "l4", QCOM_SMD_RPM_LDOA, 4, &pm8941_nldo, "vdd_l4_l11" },
	{ "l5", QCOM_SMD_RPM_LDOA, 5, &pm8941_lnldo, "vdd_l5_l7" },
	{ "l6", QCOM_SMD_RPM_LDOA, 6, &pm8941_pldo, "vdd_l6_l12_l14_l15" },
	{ "l7", QCOM_SMD_RPM_LDOA, 7, &pm8941_lnldo, "vdd_l5_l7" },
	{ "l8", QCOM_SMD_RPM_LDOA, 8, &pm8941_pldo, "vdd_l8_l16_l18_l19" },
	{ "l9", QCOM_SMD_RPM_LDOA, 9, &pm8941_pldo, "vdd_l9_l10_l17_l22" },
	{ "l10", QCOM_SMD_RPM_LDOA, 10, &pm8941_pldo, "vdd_l9_l10_l17_l22" },
	{ "l11", QCOM_SMD_RPM_LDOA, 11, &pm8941_nldo, "vdd_l4_l11" },
	{ "l12", QCOM_SMD_RPM_LDOA, 12, &pm8941_pldo, "vdd_l6_l12_l14_l15" },
	{ "l13", QCOM_SMD_RPM_LDOA, 13, &pm8941_pldo, "vdd_l13_l20_l23_l24" },
	{ "l14", QCOM_SMD_RPM_LDOA, 14, &pm8941_pldo, "vdd_l6_l12_l14_l15" },
	{ "l15", QCOM_SMD_RPM_LDOA, 15, &pm8941_pldo, "vdd_l6_l12_l14_l15" },
	{ "l16", QCOM_SMD_RPM_LDOA, 16, &pm8941_pldo, "vdd_l8_l16_l18_l19" },
	{ "l17", QCOM_SMD_RPM_LDOA, 17, &pm8941_pldo, "vdd_l9_l10_l17_l22" },
	{ "l18", QCOM_SMD_RPM_LDOA, 18, &pm8941_pldo, "vdd_l8_l16_l18_l19" },
	{ "l19", QCOM_SMD_RPM_LDOA, 19, &pm8941_pldo, "vdd_l8_l16_l18_l19" },
	{ "l20", QCOM_SMD_RPM_LDOA, 20, &pm8941_pldo, "vdd_l13_l20_l23_l24" },
	{ "l21", QCOM_SMD_RPM_LDOA, 21, &pm8941_pldo, "vdd_l21" },
	{ "l22", QCOM_SMD_RPM_LDOA, 22, &pm8941_pldo, "vdd_l9_l10_l17_l22" },
	{ "l23", QCOM_SMD_RPM_LDOA, 23, &pm8941_pldo, "vdd_l13_l20_l23_l24" },
	{ "l24", QCOM_SMD_RPM_LDOA, 24, &pm8941_pldo, "vdd_l13_l20_l23_l24" },

	{ "lvs1", QCOM_SMD_RPM_VSA, 1, &pm8941_switch, "vdd_l2_lvs1_2_3" },
	{ "lvs2", QCOM_SMD_RPM_VSA, 2, &pm8941_switch, "vdd_l2_lvs1_2_3" },
	{ "lvs3", QCOM_SMD_RPM_VSA, 3, &pm8941_switch, "vdd_l2_lvs1_2_3" },

	{ "5vs1", QCOM_SMD_RPM_VSA, 4, &pm8941_switch, "vin_5vs" },
	{ "5vs2", QCOM_SMD_RPM_VSA, 5, &pm8941_switch, "vin_5vs" },

	{}
};

static const struct rpm_regulator_data rpm_pma8084_regulators[] = {
	{ "s1", QCOM_SMD_RPM_SMPA, 1, &pma8084_ftsmps, "vdd_s1" },
	{ "s2", QCOM_SMD_RPM_SMPA, 2, &pma8084_ftsmps, "vdd_s2" },
	{ "s3", QCOM_SMD_RPM_SMPA, 3, &pma8084_hfsmps, "vdd_s3" },
	{ "s4", QCOM_SMD_RPM_SMPA, 4, &pma8084_hfsmps, "vdd_s4" },
	{ "s5", QCOM_SMD_RPM_SMPA, 5, &pma8084_hfsmps, "vdd_s5" },
	{ "s6", QCOM_SMD_RPM_SMPA, 6, &pma8084_ftsmps, "vdd_s6" },
	{ "s7", QCOM_SMD_RPM_SMPA, 7, &pma8084_ftsmps, "vdd_s7" },
	{ "s8", QCOM_SMD_RPM_SMPA, 8, &pma8084_ftsmps, "vdd_s8" },
	{ "s9", QCOM_SMD_RPM_SMPA, 9, &pma8084_ftsmps, "vdd_s9" },
	{ "s10", QCOM_SMD_RPM_SMPA, 10, &pma8084_ftsmps, "vdd_s10" },
	{ "s11", QCOM_SMD_RPM_SMPA, 11, &pma8084_ftsmps, "vdd_s11" },
	{ "s12", QCOM_SMD_RPM_SMPA, 12, &pma8084_ftsmps, "vdd_s12" },

	{ "l1", QCOM_SMD_RPM_LDOA, 1, &pma8084_nldo, "vdd_l1_l11" },
	{ "l2", QCOM_SMD_RPM_LDOA, 2, &pma8084_nldo, "vdd_l2_l3_l4_l27" },
	{ "l3", QCOM_SMD_RPM_LDOA, 3, &pma8084_nldo, "vdd_l2_l3_l4_l27" },
	{ "l4", QCOM_SMD_RPM_LDOA, 4, &pma8084_nldo, "vdd_l2_l3_l4_l27" },
	{ "l5", QCOM_SMD_RPM_LDOA, 5, &pma8084_pldo, "vdd_l5_l7" },
	{ "l6", QCOM_SMD_RPM_LDOA, 6, &pma8084_pldo, "vdd_l6_l12_l14_l15_l26" },
	{ "l7", QCOM_SMD_RPM_LDOA, 7, &pma8084_pldo, "vdd_l5_l7" },
	{ "l8", QCOM_SMD_RPM_LDOA, 8, &pma8084_pldo, "vdd_l8" },
	{ "l9", QCOM_SMD_RPM_LDOA, 9, &pma8084_pldo, "vdd_l9_l10_l13_l20_l23_l24" },
	{ "l10", QCOM_SMD_RPM_LDOA, 10, &pma8084_pldo, "vdd_l9_l10_l13_l20_l23_l24" },
	{ "l11", QCOM_SMD_RPM_LDOA, 11, &pma8084_nldo, "vdd_l1_l11" },
	{ "l12", QCOM_SMD_RPM_LDOA, 12, &pma8084_pldo, "vdd_l6_l12_l14_l15_l26" },
	{ "l13", QCOM_SMD_RPM_LDOA, 13, &pma8084_pldo, "vdd_l9_l10_l13_l20_l23_l24" },
	{ "l14", QCOM_SMD_RPM_LDOA, 14, &pma8084_pldo, "vdd_l6_l12_l14_l15_l26" },
	{ "l15", QCOM_SMD_RPM_LDOA, 15, &pma8084_pldo, "vdd_l6_l12_l14_l15_l26" },
	{ "l16", QCOM_SMD_RPM_LDOA, 16, &pma8084_pldo, "vdd_l16_l25" },
	{ "l17", QCOM_SMD_RPM_LDOA, 17, &pma8084_pldo, "vdd_l17" },
	{ "l18", QCOM_SMD_RPM_LDOA, 18, &pma8084_pldo, "vdd_l18" },
	{ "l19", QCOM_SMD_RPM_LDOA, 19, &pma8084_pldo, "vdd_l19" },
	{ "l20", QCOM_SMD_RPM_LDOA, 20, &pma8084_pldo, "vdd_l9_l10_l13_l20_l23_l24" },
	{ "l21", QCOM_SMD_RPM_LDOA, 21, &pma8084_pldo, "vdd_l21" },
	{ "l22", QCOM_SMD_RPM_LDOA, 22, &pma8084_pldo, "vdd_l22" },
	{ "l23", QCOM_SMD_RPM_LDOA, 23, &pma8084_pldo, "vdd_l9_l10_l13_l20_l23_l24" },
	{ "l24", QCOM_SMD_RPM_LDOA, 24, &pma8084_pldo, "vdd_l9_l10_l13_l20_l23_l24" },
	{ "l25", QCOM_SMD_RPM_LDOA, 25, &pma8084_pldo, "vdd_l16_l25" },
	{ "l26", QCOM_SMD_RPM_LDOA, 26, &pma8084_pldo, "vdd_l6_l12_l14_l15_l26" },
	{ "l27", QCOM_SMD_RPM_LDOA, 27, &pma8084_nldo, "vdd_l2_l3_l4_l27" },

	{ "lvs1", QCOM_SMD_RPM_VSA, 1, &pma8084_switch },
	{ "lvs2", QCOM_SMD_RPM_VSA, 2, &pma8084_switch },
	{ "lvs3", QCOM_SMD_RPM_VSA, 3, &pma8084_switch },
	{ "lvs4", QCOM_SMD_RPM_VSA, 4, &pma8084_switch },
	{ "5vs1", QCOM_SMD_RPM_VSA, 5, &pma8084_switch },

	{}
};

static const struct rpm_regulator_data rpm_pm8950_regulators[] = {
	{ "s1", QCOM_SMD_RPM_SMPA, 1, &pm8950_hfsmps, "vdd_s1" },
	{ "s2", QCOM_SMD_RPM_SMPA, 2, &pm8950_hfsmps, "vdd_s2" },
	{ "s3", QCOM_SMD_RPM_SMPA, 3, &pm8950_hfsmps, "vdd_s3" },
	{ "s4", QCOM_SMD_RPM_SMPA, 4, &pm8950_hfsmps, "vdd_s4" },
	{ "s5", QCOM_SMD_RPM_SMPA, 5, &pm8950_ftsmps2p5, "vdd_s5" },
	{ "s6", QCOM_SMD_RPM_SMPA, 6, &pm8950_hfsmps, "vdd_s6" },

	{ "l1", QCOM_SMD_RPM_LDOA, 1, &pm8950_ult_nldo, "vdd_l1_l19" },
	{ "l2", QCOM_SMD_RPM_LDOA, 2, &pm8950_ult_nldo, "vdd_l2_l23" },
	{ "l3", QCOM_SMD_RPM_LDOA, 3, &pm8950_ult_nldo, "vdd_l3" },
	{ "l4", QCOM_SMD_RPM_LDOA, 4, &pm8950_ult_pldo, "vdd_l4_l5_l6_l7_l16" },
	{ "l5", QCOM_SMD_RPM_LDOA, 5, &pm8950_pldo_lv, "vdd_l4_l5_l6_l7_l16" },
	{ "l6", QCOM_SMD_RPM_LDOA, 6, &pm8950_pldo_lv, "vdd_l4_l5_l6_l7_l16" },
	{ "l7", QCOM_SMD_RPM_LDOA, 7, &pm8950_pldo_lv, "vdd_l4_l5_l6_l7_l16" },
	{ "l8", QCOM_SMD_RPM_LDOA, 8, &pm8950_ult_pldo, "vdd_l8_l11_l12_l17_l22" },
	{ "l9", QCOM_SMD_RPM_LDOA, 9, &pm8950_ult_pldo, "vdd_l9_l10_l13_l14_l15_l18" },
	{ "l10", QCOM_SMD_RPM_LDOA, 10, &pm8950_ult_nldo, "vdd_l9_l10_l13_l14_l15_l18"},
	{ "l11", QCOM_SMD_RPM_LDOA, 11, &pm8950_ult_pldo, "vdd_l8_l11_l12_l17_l22"},
	{ "l12", QCOM_SMD_RPM_LDOA, 12, &pm8950_ult_pldo, "vdd_l8_l11_l12_l17_l22"},
	{ "l13", QCOM_SMD_RPM_LDOA, 13, &pm8950_ult_pldo, "vdd_l9_l10_l13_l14_l15_l18"},
	{ "l14", QCOM_SMD_RPM_LDOA, 14, &pm8950_ult_pldo, "vdd_l9_l10_l13_l14_l15_l18"},
	{ "l15", QCOM_SMD_RPM_LDOA, 15, &pm8950_ult_pldo, "vdd_l9_l10_l13_l14_l15_l18"},
	{ "l16", QCOM_SMD_RPM_LDOA, 16, &pm8950_ult_pldo, "vdd_l4_l5_l6_l7_l16"},
	{ "l17", QCOM_SMD_RPM_LDOA, 17, &pm8950_ult_pldo, "vdd_l8_l11_l12_l17_l22"},
	{ "l18", QCOM_SMD_RPM_LDOA, 18, &pm8950_ult_pldo, "vdd_l9_l10_l13_l14_l15_l18"},
	{ "l19", QCOM_SMD_RPM_LDOA, 18, &pm8950_pldo, "vdd_l1_l19"},
	{ "l20", QCOM_SMD_RPM_LDOA, 18, &pm8950_pldo, "vdd_l20"},
	{ "l21", QCOM_SMD_RPM_LDOA, 18, &pm8950_pldo, "vdd_l21"},
	{ "l22", QCOM_SMD_RPM_LDOA, 18, &pm8950_pldo, "vdd_l8_l11_l12_l17_l22"},
	{ "l23", QCOM_SMD_RPM_LDOA, 18, &pm8950_pldo, "vdd_l2_l23"},
	{}
};

static const struct rpm_regulator_data rpm_pm8953_regulators[] = {
	{  "s1", QCOM_SMD_RPM_SMPA,  1, &pm8998_hfsmps, "vdd_s1" },
	{  "s2", QCOM_SMD_RPM_SMPA,  2, &pm8998_hfsmps, "vdd_s2" },
	{  "s3", QCOM_SMD_RPM_SMPA,  3, &pm8998_hfsmps, "vdd_s3" },
	{  "s4", QCOM_SMD_RPM_SMPA,  4, &pm8998_hfsmps, "vdd_s4" },
	{  "s5", QCOM_SMD_RPM_SMPA,  5, &pm8950_ftsmps2p5, "vdd_s5" },
	{  "s6", QCOM_SMD_RPM_SMPA,  6, &pm8950_ftsmps2p5, "vdd_s6" },
	{  "s7", QCOM_SMD_RPM_SMPA,  7, &pm8998_hfsmps, "vdd_s7" },

	{  "l1", QCOM_SMD_RPM_LDOA,  1, &pm8953_ult_nldo, "vdd_l1" },
	{  "l2", QCOM_SMD_RPM_LDOA,  2, &pm8953_ult_nldo, "vdd_l2_l3" },
	{  "l3", QCOM_SMD_RPM_LDOA,  3, &pm8953_ult_nldo, "vdd_l2_l3" },
	{  "l4", QCOM_SMD_RPM_LDOA,  4, &pm8950_ult_pldo, "vdd_l4_l5_l6_l7_l16_l19" },
	{  "l5", QCOM_SMD_RPM_LDOA,  5, &pm8950_ult_pldo, "vdd_l4_l5_l6_l7_l16_l19" },
	{  "l6", QCOM_SMD_RPM_LDOA,  6, &pm8950_ult_pldo, "vdd_l4_l5_l6_l7_l16_l19" },
	{  "l7", QCOM_SMD_RPM_LDOA,  7, &pm8950_ult_pldo, "vdd_l4_l5_l6_l7_l16_l19" },
	{  "l8", QCOM_SMD_RPM_LDOA,  8, &pm8950_ult_pldo, "vdd_l8_l11_l12_l13_l14_l15" },
	{  "l9", QCOM_SMD_RPM_LDOA,  9, &pm8950_ult_pldo, "vdd_l9_l10_l17_l18_l22" },
	{ "l10", QCOM_SMD_RPM_LDOA, 10, &pm8950_ult_pldo, "vdd_l9_l10_l17_l18_l22" },
	{ "l11", QCOM_SMD_RPM_LDOA, 11, &pm8950_ult_pldo, "vdd_l8_l11_l12_l13_l14_l15" },
	{ "l12", QCOM_SMD_RPM_LDOA, 12, &pm8950_ult_pldo, "vdd_l8_l11_l12_l13_l14_l15" },
	{ "l13", QCOM_SMD_RPM_LDOA, 13, &pm8950_ult_pldo, "vdd_l8_l11_l12_l13_l14_l15" },
	{ "l14", QCOM_SMD_RPM_LDOA, 14, &pm8950_ult_pldo, "vdd_l8_l11_l12_l13_l14_l15" },
	{ "l15", QCOM_SMD_RPM_LDOA, 15, &pm8950_ult_pldo, "vdd_l8_l11_l12_l13_l14_l15" },
	{ "l16", QCOM_SMD_RPM_LDOA, 16, &pm8950_ult_pldo, "vdd_l4_l5_l6_l7_l16_l19" },
	{ "l17", QCOM_SMD_RPM_LDOA, 17, &pm8950_ult_pldo, "vdd_l9_l10_l17_l18_l22" },
	{ "l18", QCOM_SMD_RPM_LDOA, 18, &pm8950_ult_pldo, "vdd_l9_l10_l17_l18_l22" },
	{ "l19", QCOM_SMD_RPM_LDOA, 19, &pm8953_ult_nldo, "vdd_l4_l5_l6_l7_l16_l19" },
	{ "l20", QCOM_SMD_RPM_LDOA, 20, &pm8953_lnldo,    "vdd_l20" },
	{ "l21", QCOM_SMD_RPM_LDOA, 21, &pm8953_lnldo,    "vdd_l21" },
	{ "l22", QCOM_SMD_RPM_LDOA, 22, &pm8950_ult_pldo, "vdd_l9_l10_l17_l18_l22" },
	{ "l23", QCOM_SMD_RPM_LDOA, 23, &pm8953_ult_nldo, "vdd_l23" },
	{}
};

static const struct rpm_regulator_data rpm_pm8994_regulators[] = {
	{ "s1", QCOM_SMD_RPM_SMPA, 1, &pm8994_ftsmps, "vdd_s1" },
	{ "s2", QCOM_SMD_RPM_SMPA, 2, &pm8994_ftsmps, "vdd_s2" },
	{ "s3", QCOM_SMD_RPM_SMPA, 3, &pm8994_hfsmps, "vdd_s3" },
	{ "s4", QCOM_SMD_RPM_SMPA, 4, &pm8994_hfsmps, "vdd_s4" },
	{ "s5", QCOM_SMD_RPM_SMPA, 5, &pm8994_hfsmps, "vdd_s5" },
	{ "s6", QCOM_SMD_RPM_SMPA, 6, &pm8994_ftsmps, "vdd_s6" },
	{ "s7", QCOM_SMD_RPM_SMPA, 7, &pm8994_hfsmps, "vdd_s7" },
	{ "s8", QCOM_SMD_RPM_SMPA, 8, &pm8994_ftsmps, "vdd_s8" },
	{ "s9", QCOM_SMD_RPM_SMPA, 9, &pm8994_ftsmps, "vdd_s9" },
	{ "s10", QCOM_SMD_RPM_SMPA, 10, &pm8994_ftsmps, "vdd_s10" },
	{ "s11", QCOM_SMD_RPM_SMPA, 11, &pm8994_ftsmps, "vdd_s11" },
	{ "s12", QCOM_SMD_RPM_SMPA, 12, &pm8994_ftsmps, "vdd_s12" },
	{ "l1", QCOM_SMD_RPM_LDOA, 1, &pm8994_nldo, "vdd_l1" },
	{ "l2", QCOM_SMD_RPM_LDOA, 2, &pm8994_nldo, "vdd_l2_l26_l28" },
	{ "l3", QCOM_SMD_RPM_LDOA, 3, &pm8994_nldo, "vdd_l3_l11" },
	{ "l4", QCOM_SMD_RPM_LDOA, 4, &pm8994_nldo, "vdd_l4_l27_l31" },
	{ "l5", QCOM_SMD_RPM_LDOA, 5, &pm8994_lnldo, "vdd_l5_l7" },
	{ "l6", QCOM_SMD_RPM_LDOA, 6, &pm8994_pldo, "vdd_l6_l12_l32" },
	{ "l7", QCOM_SMD_RPM_LDOA, 7, &pm8994_lnldo, "vdd_l5_l7" },
	{ "l8", QCOM_SMD_RPM_LDOA, 8, &pm8994_pldo, "vdd_l8_l16_l30" },
	{ "l9", QCOM_SMD_RPM_LDOA, 9, &pm8994_pldo, "vdd_l9_l10_l18_l22" },
	{ "l10", QCOM_SMD_RPM_LDOA, 10, &pm8994_pldo, "vdd_l9_l10_l18_l22" },
	{ "l11", QCOM_SMD_RPM_LDOA, 11, &pm8994_nldo, "vdd_l3_l11" },
	{ "l12", QCOM_SMD_RPM_LDOA, 12, &pm8994_pldo, "vdd_l6_l12_l32" },
	{ "l13", QCOM_SMD_RPM_LDOA, 13, &pm8994_pldo, "vdd_l13_l19_l23_l24" },
	{ "l14", QCOM_SMD_RPM_LDOA, 14, &pm8994_pldo, "vdd_l14_l15" },
	{ "l15", QCOM_SMD_RPM_LDOA, 15, &pm8994_pldo, "vdd_l14_l15" },
	{ "l16", QCOM_SMD_RPM_LDOA, 16, &pm8994_pldo, "vdd_l8_l16_l30" },
	{ "l17", QCOM_SMD_RPM_LDOA, 17, &pm8994_pldo, "vdd_l17_l29" },
	{ "l18", QCOM_SMD_RPM_LDOA, 18, &pm8994_pldo, "vdd_l9_l10_l18_l22" },
	{ "l19", QCOM_SMD_RPM_LDOA, 19, &pm8994_pldo, "vdd_l13_l19_l23_l24" },
	{ "l20", QCOM_SMD_RPM_LDOA, 20, &pm8994_pldo, "vdd_l20_l21" },
	{ "l21", QCOM_SMD_RPM_LDOA, 21, &pm8994_pldo, "vdd_l20_l21" },
	{ "l22", QCOM_SMD_RPM_LDOA, 22, &pm8994_pldo, "vdd_l9_l10_l18_l22" },
	{ "l23", QCOM_SMD_RPM_LDOA, 23, &pm8994_pldo, "vdd_l13_l19_l23_l24" },
	{ "l24", QCOM_SMD_RPM_LDOA, 24, &pm8994_pldo, "vdd_l13_l19_l23_l24" },
	{ "l25", QCOM_SMD_RPM_LDOA, 25, &pm8994_pldo, "vdd_l25" },
	{ "l26", QCOM_SMD_RPM_LDOA, 26, &pm8994_nldo, "vdd_l2_l26_l28" },
	{ "l27", QCOM_SMD_RPM_LDOA, 27, &pm8994_nldo, "vdd_l4_l27_l31" },
	{ "l28", QCOM_SMD_RPM_LDOA, 28, &pm8994_nldo, "vdd_l2_l26_l28" },
	{ "l29", QCOM_SMD_RPM_LDOA, 29, &pm8994_pldo, "vdd_l17_l29" },
	{ "l30", QCOM_SMD_RPM_LDOA, 30, &pm8994_pldo, "vdd_l8_l16_l30" },
	{ "l31", QCOM_SMD_RPM_LDOA, 31, &pm8994_nldo, "vdd_l4_l27_l31" },
	{ "l32", QCOM_SMD_RPM_LDOA, 32, &pm8994_pldo, "vdd_l6_l12_l32" },
	{ "lvs1", QCOM_SMD_RPM_VSA, 1, &pm8994_switch, "vdd_lvs1_2" },
	{ "lvs2", QCOM_SMD_RPM_VSA, 2, &pm8994_switch, "vdd_lvs1_2" },

	{}
};

static const struct rpm_regulator_data rpm_pmi8994_regulators[] = {
	{ "s1", QCOM_SMD_RPM_SMPB, 1, &pmi8994_ftsmps, "vdd_s1" },
	{ "s2", QCOM_SMD_RPM_SMPB, 2, &pmi8994_hfsmps, "vdd_s2" },
	{ "s3", QCOM_SMD_RPM_SMPB, 3, &pmi8994_hfsmps, "vdd_s3" },
	{ "boost-bypass", QCOM_SMD_RPM_BBYB, 1, &pmi8994_bby, "vdd_bst_byp" },
	{}
};

static const struct rpm_regulator_data rpm_pm8998_regulators[] = {
	{ "s1", QCOM_SMD_RPM_SMPA, 1, &pm8998_ftsmps, "vdd_s1" },
	{ "s2", QCOM_SMD_RPM_SMPA, 2, &pm8998_ftsmps, "vdd_s2" },
	{ "s3", QCOM_SMD_RPM_SMPA, 3, &pm8998_hfsmps, "vdd_s3" },
	{ "s4", QCOM_SMD_RPM_SMPA, 4, &pm8998_hfsmps, "vdd_s4" },
	{ "s5", QCOM_SMD_RPM_SMPA, 5, &pm8998_hfsmps, "vdd_s5" },
	{ "s6", QCOM_SMD_RPM_SMPA, 6, &pm8998_ftsmps, "vdd_s6" },
	{ "s7", QCOM_SMD_RPM_SMPA, 7, &pm8998_ftsmps, "vdd_s7" },
	{ "s8", QCOM_SMD_RPM_SMPA, 8, &pm8998_ftsmps, "vdd_s8" },
	{ "s9", QCOM_SMD_RPM_SMPA, 9, &pm8998_ftsmps, "vdd_s9" },
	{ "s10", QCOM_SMD_RPM_SMPA, 10, &pm8998_ftsmps, "vdd_s10" },
	{ "s11", QCOM_SMD_RPM_SMPA, 11, &pm8998_ftsmps, "vdd_s11" },
	{ "s12", QCOM_SMD_RPM_SMPA, 12, &pm8998_ftsmps, "vdd_s12" },
	{ "s13", QCOM_SMD_RPM_SMPA, 13, &pm8998_ftsmps, "vdd_s13" },
	{ "l1", QCOM_SMD_RPM_LDOA, 1, &pm8998_nldo, "vdd_l1_l27" },
	{ "l2", QCOM_SMD_RPM_LDOA, 2, &pm8998_nldo, "vdd_l2_l8_l17" },
	{ "l3", QCOM_SMD_RPM_LDOA, 3, &pm8998_nldo, "vdd_l3_l11" },
	{ "l4", QCOM_SMD_RPM_LDOA, 4, &pm8998_nldo, "vdd_l4_l5" },
	{ "l5", QCOM_SMD_RPM_LDOA, 5, &pm8998_nldo, "vdd_l4_l5" },
	{ "l6", QCOM_SMD_RPM_LDOA, 6, &pm8998_pldo, "vdd_l6" },
	{ "l7", QCOM_SMD_RPM_LDOA, 7, &pm8998_pldo_lv, "vdd_l7_l12_l14_l15" },
	{ "l8", QCOM_SMD_RPM_LDOA, 8, &pm8998_nldo, "vdd_l2_l8_l17" },
	{ "l9", QCOM_SMD_RPM_LDOA, 9, &pm8998_pldo, "vdd_l9" },
	{ "l10", QCOM_SMD_RPM_LDOA, 10, &pm8998_pldo, "vdd_l10_l23_l25" },
	{ "l11", QCOM_SMD_RPM_LDOA, 11, &pm8998_nldo, "vdd_l3_l11" },
	{ "l12", QCOM_SMD_RPM_LDOA, 12, &pm8998_pldo_lv, "vdd_l7_l12_l14_l15" },
	{ "l13", QCOM_SMD_RPM_LDOA, 13, &pm8998_pldo, "vdd_l13_l19_l21" },
	{ "l14", QCOM_SMD_RPM_LDOA, 14, &pm8998_pldo_lv, "vdd_l7_l12_l14_l15" },
	{ "l15", QCOM_SMD_RPM_LDOA, 15, &pm8998_pldo_lv, "vdd_l7_l12_l14_l15" },
	{ "l16", QCOM_SMD_RPM_LDOA, 16, &pm8998_pldo, "vdd_l16_l28" },
	{ "l17", QCOM_SMD_RPM_LDOA, 17, &pm8998_nldo, "vdd_l2_l8_l17" },
	{ "l18", QCOM_SMD_RPM_LDOA, 18, &pm8998_pldo, "vdd_l18_l22" },
	{ "l19", QCOM_SMD_RPM_LDOA, 19, &pm8998_pldo, "vdd_l13_l19_l21" },
	{ "l20", QCOM_SMD_RPM_LDOA, 20, &pm8998_pldo, "vdd_l20_l24" },
	{ "l21", QCOM_SMD_RPM_LDOA, 21, &pm8998_pldo, "vdd_l13_l19_l21" },
	{ "l22", QCOM_SMD_RPM_LDOA, 22, &pm8998_pldo, "vdd_l18_l22" },
	{ "l23", QCOM_SMD_RPM_LDOA, 23, &pm8998_pldo, "vdd_l10_l23_l25" },
	{ "l24", QCOM_SMD_RPM_LDOA, 24, &pm8998_pldo, "vdd_l20_l24" },
	{ "l25", QCOM_SMD_RPM_LDOA, 25, &pm8998_pldo, "vdd_l10_l23_l25" },
	{ "l26", QCOM_SMD_RPM_LDOA, 26, &pm8998_nldo, "vdd_l26" },
	{ "l27", QCOM_SMD_RPM_LDOA, 27, &pm8998_nldo, "vdd_l1_l27" },
	{ "l28", QCOM_SMD_RPM_LDOA, 28, &pm8998_pldo, "vdd_l16_l28" },
	{ "lvs1", QCOM_SMD_RPM_VSA, 1, &pm8998_switch, "vdd_lvs1_lvs2" },
	{ "lvs2", QCOM_SMD_RPM_VSA, 2, &pm8998_switch, "vdd_lvs1_lvs2" },
	{}
};

static const struct rpm_regulator_data rpm_pmi8998_regulators[] = {
	{ "bob", QCOM_SMD_RPM_BOBB, 1, &pmi8998_bob, "vdd_bob" },
	{}
};

static const struct rpm_regulator_data rpm_pm660_regulators[] = {
	{ "s1", QCOM_SMD_RPM_SMPA, 1, &pm660_ftsmps, "vdd_s1" },
	{ "s2", QCOM_SMD_RPM_SMPA, 2, &pm660_ftsmps, "vdd_s2" },
	{ "s3", QCOM_SMD_RPM_SMPA, 3, &pm660_ftsmps, "vdd_s3" },
	{ "s4", QCOM_SMD_RPM_SMPA, 4, &pm660_hfsmps, "vdd_s4" },
	{ "s5", QCOM_SMD_RPM_SMPA, 5, &pm660_hfsmps, "vdd_s5" },
	{ "s6", QCOM_SMD_RPM_SMPA, 6, &pm660_hfsmps, "vdd_s6" },
	{ "l1", QCOM_SMD_RPM_LDOA, 1, &pm660_nldo660, "vdd_l1_l6_l7" },
	{ "l2", QCOM_SMD_RPM_LDOA, 2, &pm660_ht_nldo, "vdd_l2_l3" },
	{ "l3", QCOM_SMD_RPM_LDOA, 3, &pm660_nldo660, "vdd_l2_l3" },
	/* l4 is unaccessible on PM660 */
	{ "l5", QCOM_SMD_RPM_LDOA, 5, &pm660_ht_nldo, "vdd_l5" },
	{ "l6", QCOM_SMD_RPM_LDOA, 6, &pm660_ht_nldo, "vdd_l1_l6_l7" },
	{ "l7", QCOM_SMD_RPM_LDOA, 7, &pm660_ht_nldo, "vdd_l1_l6_l7" },
	{ "l8", QCOM_SMD_RPM_LDOA, 8, &pm660_ht_lvpldo, "vdd_l8_l9_l10_l11_l12_l13_l14" },
	{ "l9", QCOM_SMD_RPM_LDOA, 9, &pm660_ht_lvpldo, "vdd_l8_l9_l10_l11_l12_l13_l14" },
	{ "l10", QCOM_SMD_RPM_LDOA, 10, &pm660_ht_lvpldo, "vdd_l8_l9_l10_l11_l12_l13_l14" },
	{ "l11", QCOM_SMD_RPM_LDOA, 11, &pm660_ht_lvpldo, "vdd_l8_l9_l10_l11_l12_l13_l14" },
	{ "l12", QCOM_SMD_RPM_LDOA, 12, &pm660_ht_lvpldo, "vdd_l8_l9_l10_l11_l12_l13_l14" },
	{ "l13", QCOM_SMD_RPM_LDOA, 13, &pm660_ht_lvpldo, "vdd_l8_l9_l10_l11_l12_l13_l14" },
	{ "l14", QCOM_SMD_RPM_LDOA, 14, &pm660_ht_lvpldo, "vdd_l8_l9_l10_l11_l12_l13_l14" },
	{ "l15", QCOM_SMD_RPM_LDOA, 15, &pm660_pldo660, "vdd_l15_l16_l17_l18_l19" },
	{ "l16", QCOM_SMD_RPM_LDOA, 16, &pm660_pldo660, "vdd_l15_l16_l17_l18_l19" },
	{ "l17", QCOM_SMD_RPM_LDOA, 17, &pm660_pldo660, "vdd_l15_l16_l17_l18_l19" },
	{ "l18", QCOM_SMD_RPM_LDOA, 18, &pm660_pldo660, "vdd_l15_l16_l17_l18_l19" },
	{ "l19", QCOM_SMD_RPM_LDOA, 19, &pm660_pldo660, "vdd_l15_l16_l17_l18_l19" },
	{ }
};

static const struct rpm_regulator_data rpm_pm660l_regulators[] = {
	{ "s1", QCOM_SMD_RPM_SMPB, 1, &pm660_ftsmps, "vdd_s1" },
	{ "s2", QCOM_SMD_RPM_SMPB, 2, &pm660_ftsmps, "vdd_s2" },
	{ "s3", QCOM_SMD_RPM_RWCX, 0, &pm660_ftsmps, "vdd_s3_s4" },
	{ "s5", QCOM_SMD_RPM_RWMX, 0, &pm660_ftsmps, "vdd_s5" },
	{ "l1", QCOM_SMD_RPM_LDOB, 1, &pm660_nldo660, "vdd_l1_l9_l10" },
	{ "l2", QCOM_SMD_RPM_LDOB, 2, &pm660_pldo660, "vdd_l2" },
	{ "l3", QCOM_SMD_RPM_LDOB, 3, &pm660_pldo660, "vdd_l3_l5_l7_l8" },
	{ "l4", QCOM_SMD_RPM_LDOB, 4, &pm660_pldo660, "vdd_l4_l6" },
	{ "l5", QCOM_SMD_RPM_LDOB, 5, &pm660_pldo660, "vdd_l3_l5_l7_l8" },
	{ "l6", QCOM_SMD_RPM_LDOB, 6, &pm660_pldo660, "vdd_l4_l6" },
	{ "l7", QCOM_SMD_RPM_LDOB, 7, &pm660_pldo660, "vdd_l3_l5_l7_l8" },
	{ "l8", QCOM_SMD_RPM_LDOB, 8, &pm660_pldo660, "vdd_l3_l5_l7_l8" },
	{ "l9", QCOM_SMD_RPM_RWLC, 0, &pm660_ht_nldo, "vdd_l1_l9_l10" },
	{ "l10", QCOM_SMD_RPM_RWLM, 0, &pm660_ht_nldo, "vdd_l1_l9_l10" },
	{ "bob", QCOM_SMD_RPM_BOBB, 1, &pm660l_bob, "vdd_bob", },
	{ }
};

static const struct rpm_regulator_data rpm_pms405_regulators[] = {
	{ "s1", QCOM_SMD_RPM_SMPA, 1, &pms405_hfsmps3, "vdd_s1" },
	{ "s2", QCOM_SMD_RPM_SMPA, 2, &pms405_hfsmps3, "vdd_s2" },
	{ "s3", QCOM_SMD_RPM_SMPA, 3, &pms405_hfsmps3, "vdd_s3" },
	{ "s4", QCOM_SMD_RPM_SMPA, 4, &pms405_hfsmps3, "vdd_s4" },
	{ "s5", QCOM_SMD_RPM_SMPA, 5, &pms405_hfsmps3, "vdd_s5" },
	{ "l1", QCOM_SMD_RPM_LDOA, 1, &pms405_nldo1200, "vdd_l1_l2" },
	{ "l2", QCOM_SMD_RPM_LDOA, 2, &pms405_nldo1200, "vdd_l1_l2" },
	{ "l3", QCOM_SMD_RPM_LDOA, 3, &pms405_nldo1200, "vdd_l3_l8" },
	{ "l4", QCOM_SMD_RPM_LDOA, 4, &pms405_nldo300, "vdd_l4" },
	{ "l5", QCOM_SMD_RPM_LDOA, 5, &pms405_pldo600, "vdd_l5_l6" },
	{ "l6", QCOM_SMD_RPM_LDOA, 6, &pms405_pldo600, "vdd_l5_l6" },
	{ "l7", QCOM_SMD_RPM_LDOA, 7, &pms405_pldo150, "vdd_l7" },
	{ "l8", QCOM_SMD_RPM_LDOA, 8, &pms405_nldo1200, "vdd_l3_l8" },
	{ "l9", QCOM_SMD_RPM_LDOA, 9, &pms405_nldo1200, "vdd_l9" },
	{ "l10", QCOM_SMD_RPM_LDOA, 10, &pms405_pldo50, "vdd_l10_l11_l12_l13" },
	{ "l11", QCOM_SMD_RPM_LDOA, 11, &pms405_pldo150, "vdd_l10_l11_l12_l13" },
	{ "l12", QCOM_SMD_RPM_LDOA, 12, &pms405_pldo150, "vdd_l10_l11_l12_l13" },
	{ "l13", QCOM_SMD_RPM_LDOA, 13, &pms405_pldo150, "vdd_l10_l11_l12_l13" },
	{}
};

static const struct rpm_regulator_data rpm_pm2250_regulators[] = {
	{ "s1", QCOM_SMD_RPM_SMPA, 1, &pm2250_lvftsmps, "vdd_s1" },
	{ "s2", QCOM_SMD_RPM_SMPA, 2, &pm2250_lvftsmps, "vdd_s2" },
	{ "s3", QCOM_SMD_RPM_SMPA, 3, &pm2250_lvftsmps, "vdd_s3" },
	{ "s4", QCOM_SMD_RPM_SMPA, 4, &pm2250_ftsmps, "vdd_s4" },
	{ "l1", QCOM_SMD_RPM_LDOA, 1, &pm660_nldo660, "vdd_l1_l2_l3_l5_l6_l7_l8_l9_l10_l11_l12" },
	{ "l2", QCOM_SMD_RPM_LDOA, 2, &pm660_nldo660, "vdd_l1_l2_l3_l5_l6_l7_l8_l9_l10_l11_l12" },
	{ "l3", QCOM_SMD_RPM_LDOA, 3, &pm660_nldo660, "vdd_l1_l2_l3_l5_l6_l7_l8_l9_l10_l11_l12" },
	{ "l4", QCOM_SMD_RPM_LDOA, 4, &pm660_pldo660, "vdd_l4_l17_l18_l19_l20_l21_l22" },
	{ "l5", QCOM_SMD_RPM_LDOA, 5, &pm660_nldo660, "vdd_l1_l2_l3_l5_l6_l7_l8_l9_l10_l11_l12" },
	{ "l6", QCOM_SMD_RPM_LDOA, 6, &pm660_nldo660, "vdd_l1_l2_l3_l5_l6_l7_l8_l9_l10_l11_l12" },
	{ "l7", QCOM_SMD_RPM_LDOA, 7, &pm660_nldo660, "vdd_l1_l2_l3_l5_l6_l7_l8_l9_l10_l11_l12" },
	{ "l8", QCOM_SMD_RPM_LDOA, 8, &pm660_nldo660, "vdd_l1_l2_l3_l5_l6_l7_l8_l9_l10_l11_l12" },
	{ "l9", QCOM_SMD_RPM_LDOA, 9, &pm660_nldo660, "vdd_l1_l2_l3_l5_l6_l7_l8_l9_l10_l11_l12" },
	{ "l10", QCOM_SMD_RPM_LDOA, 10, &pm660_nldo660, "vdd_l1_l2_l3_l5_l6_l7_l8_l9_l10_l11_l12" },
	{ "l11", QCOM_SMD_RPM_LDOA, 11, &pm660_nldo660, "vdd_l1_l2_l3_l5_l6_l7_l8_l9_l10_l11_l12" },
	{ "l12", QCOM_SMD_RPM_LDOA, 12, &pm660_nldo660, "vdd_l1_l2_l3_l5_l6_l7_l8_l9_l10_l11_l12" },
	{ "l13", QCOM_SMD_RPM_LDOA, 13, &pm660_ht_lvpldo, "vdd_l13_l14_l15_l16" },
	{ "l14", QCOM_SMD_RPM_LDOA, 14, &pm660_ht_lvpldo, "vdd_l13_l14_l15_l16" },
	{ "l15", QCOM_SMD_RPM_LDOA, 15, &pm660_ht_lvpldo, "vdd_l13_l14_l15_l16" },
	{ "l16", QCOM_SMD_RPM_LDOA, 16, &pm660_ht_lvpldo, "vdd_l13_l14_l15_l16" },
	{ "l17", QCOM_SMD_RPM_LDOA, 17, &pm660_pldo660, "vdd_l4_l17_l18_l19_l20_l21_l22" },
	{ "l18", QCOM_SMD_RPM_LDOA, 18, &pm660_pldo660, "vdd_l4_l17_l18_l19_l20_l21_l22" },
	{ "l19", QCOM_SMD_RPM_LDOA, 19, &pm660_pldo660, "vdd_l4_l17_l18_l19_l20_l21_l22" },
	{ "l20", QCOM_SMD_RPM_LDOA, 20, &pm660_pldo660, "vdd_l4_l17_l18_l19_l20_l21_l22" },
	{ "l21", QCOM_SMD_RPM_LDOA, 21, &pm660_pldo660, "vdd_l4_l17_l18_l19_l20_l21_l22" },
	{ "l22", QCOM_SMD_RPM_LDOA, 22, &pm660_pldo660, "vdd_l4_l17_l18_l19_l20_l21_l22" },
	{}
};

static const struct of_device_id rpm_of_match[] = {
	{ .compatible = "qcom,rpm-mp5496-regulators", .data = &rpm_mp5496_regulators },
	{ .compatible = "qcom,rpm-pm8841-regulators", .data = &rpm_pm8841_regulators },
	{ .compatible = "qcom,rpm-pm8916-regulators", .data = &rpm_pm8916_regulators },
	{ .compatible = "qcom,rpm-pm8226-regulators", .data = &rpm_pm8226_regulators },
	{ .compatible = "qcom,rpm-pm8941-regulators", .data = &rpm_pm8941_regulators },
	{ .compatible = "qcom,rpm-pm8950-regulators", .data = &rpm_pm8950_regulators },
	{ .compatible = "qcom,rpm-pm8953-regulators", .data = &rpm_pm8953_regulators },
	{ .compatible = "qcom,rpm-pm8994-regulators", .data = &rpm_pm8994_regulators },
	{ .compatible = "qcom,rpm-pm8998-regulators", .data = &rpm_pm8998_regulators },
	{ .compatible = "qcom,rpm-pm660-regulators", .data = &rpm_pm660_regulators },
	{ .compatible = "qcom,rpm-pm660l-regulators", .data = &rpm_pm660l_regulators },
	{ .compatible = "qcom,rpm-pma8084-regulators", .data = &rpm_pma8084_regulators },
	{ .compatible = "qcom,rpm-pmi8994-regulators", .data = &rpm_pmi8994_regulators },
	{ .compatible = "qcom,rpm-pmi8998-regulators", .data = &rpm_pmi8998_regulators },
	{ .compatible = "qcom,rpm-pms405-regulators", .data = &rpm_pms405_regulators },
	{ .compatible = "qcom,rpm-pm2250-regulators", .data = &rpm_pm2250_regulators },
	{}
};
MODULE_DEVICE_TABLE(of, rpm_of_match);

/**
 * rpm_regulator_init_vreg() - initialize all attributes of a qcom_smd-regulator
 * @vreg:		Pointer to the individual qcom_smd-regulator resource
 * @dev:		Pointer to the top level qcom_smd-regulator PMIC device
 * @node:		Pointer to the individual qcom_smd-regulator resource
 *			device node
 * @rpm:		Pointer to the rpm bus node
 * @pmic_rpm_data:	Pointer to a null-terminated array of qcom_smd-regulator
 *			resources defined for the top level PMIC device
 *
 * Return: 0 on success, errno on failure
 */
static int rpm_regulator_init_vreg(struct qcom_rpm_reg *vreg, struct device *dev,
				   struct device_node *node, struct qcom_smd_rpm *rpm,
				   const struct rpm_regulator_data *pmic_rpm_data)
{
	struct regulator_config config = {};
	const struct rpm_regulator_data *rpm_data;
	struct regulator_dev *rdev;
	int ret;

	for (rpm_data = pmic_rpm_data; rpm_data->name; rpm_data++)
		if (of_node_name_eq(node, rpm_data->name))
			break;

	if (!rpm_data->name) {
		dev_err(dev, "Unknown regulator %pOFn\n", node);
		return -EINVAL;
	}

	vreg->dev	= dev;
	vreg->rpm	= rpm;
	vreg->type	= rpm_data->type;
	vreg->id	= rpm_data->id;

	memcpy(&vreg->desc, rpm_data->desc, sizeof(vreg->desc));
	vreg->desc.name = rpm_data->name;
	vreg->desc.supply_name = rpm_data->supply;
	vreg->desc.owner = THIS_MODULE;
	vreg->desc.type = REGULATOR_VOLTAGE;
	vreg->desc.of_match = rpm_data->name;

	config.dev		= dev;
	config.of_node		= node;
	config.driver_data	= vreg;

	rdev = devm_regulator_register(dev, &vreg->desc, &config);
	if (IS_ERR(rdev)) {
		ret = PTR_ERR(rdev);
		dev_err(dev, "%pOFn: devm_regulator_register() failed, ret=%d\n", node, ret);
		return ret;
	}

	return 0;
}

static int rpm_reg_probe(struct platform_device *pdev)
{
	struct device *dev = &pdev->dev;
	const struct rpm_regulator_data *vreg_data;
	struct device_node *node;
	struct qcom_rpm_reg *vreg;
	struct qcom_smd_rpm *rpm;
	int ret;

	rpm = dev_get_drvdata(pdev->dev.parent);
	if (!rpm) {
		dev_err(&pdev->dev, "Unable to retrieve handle to rpm\n");
		return -ENODEV;
	}

	vreg_data = of_device_get_match_data(dev);
	if (!vreg_data)
		return -ENODEV;

	for_each_available_child_of_node(dev->of_node, node) {
		vreg = devm_kzalloc(&pdev->dev, sizeof(*vreg), GFP_KERNEL);
		if (!vreg) {
			of_node_put(node);
			return -ENOMEM;
		}

		ret = rpm_regulator_init_vreg(vreg, dev, node, rpm, vreg_data);

<<<<<<< HEAD
		ret = rpm_regulator_init_vreg(vreg, dev, node, rpm, vreg_data);

=======
>>>>>>> 95cd2cdc
		if (ret < 0) {
			of_node_put(node);
			return ret;
		}
	}

	return 0;
}

static struct platform_driver rpm_reg_driver = {
	.probe = rpm_reg_probe,
	.driver = {
		.name  = "qcom_rpm_smd_regulator",
		.of_match_table = rpm_of_match,
	},
};

static int __init rpm_reg_init(void)
{
	return platform_driver_register(&rpm_reg_driver);
}
subsys_initcall(rpm_reg_init);

static void __exit rpm_reg_exit(void)
{
	platform_driver_unregister(&rpm_reg_driver);
}
module_exit(rpm_reg_exit)

MODULE_DESCRIPTION("Qualcomm RPM regulator driver");
MODULE_LICENSE("GPL v2");<|MERGE_RESOLUTION|>--- conflicted
+++ resolved
@@ -1324,11 +1324,6 @@
 
 		ret = rpm_regulator_init_vreg(vreg, dev, node, rpm, vreg_data);
 
-<<<<<<< HEAD
-		ret = rpm_regulator_init_vreg(vreg, dev, node, rpm, vreg_data);
-
-=======
->>>>>>> 95cd2cdc
 		if (ret < 0) {
 			of_node_put(node);
 			return ret;
