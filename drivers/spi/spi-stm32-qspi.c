// SPDX-License-Identifier: GPL-2.0
/*
 * Copyright (C) STMicroelectronics 2018 - All Rights Reserved
 * Author: Ludovic Barre <ludovic.barre@st.com> for STMicroelectronics.
 */
#include <linux/bitfield.h>
#include <linux/clk.h>
#include <linux/dmaengine.h>
#include <linux/dma-mapping.h>
#include <linux/errno.h>
#include <linux/io.h>
#include <linux/iopoll.h>
#include <linux/interrupt.h>
#include <linux/module.h>
#include <linux/mutex.h>
#include <linux/of.h>
#include <linux/of_device.h>
#include <linux/pinctrl/consumer.h>
#include <linux/pm_runtime.h>
#include <linux/platform_device.h>
#include <linux/reset.h>
#include <linux/sizes.h>
#include <linux/spi/spi-mem.h>

#define QSPI_CR			0x00
#define CR_EN			BIT(0)
#define CR_ABORT		BIT(1)
#define CR_DMAEN		BIT(2)
#define CR_TCEN			BIT(3)
#define CR_SSHIFT		BIT(4)
#define CR_DFM			BIT(6)
#define CR_FSEL			BIT(7)
#define CR_FTHRES_SHIFT		8
#define CR_TEIE			BIT(16)
#define CR_TCIE			BIT(17)
#define CR_FTIE			BIT(18)
#define CR_SMIE			BIT(19)
#define CR_TOIE			BIT(20)
#define CR_APMS			BIT(22)
#define CR_PRESC_MASK		GENMASK(31, 24)

#define QSPI_DCR		0x04
#define DCR_FSIZE_MASK		GENMASK(20, 16)

#define QSPI_SR			0x08
#define SR_TEF			BIT(0)
#define SR_TCF			BIT(1)
#define SR_FTF			BIT(2)
#define SR_SMF			BIT(3)
#define SR_TOF			BIT(4)
#define SR_BUSY			BIT(5)
#define SR_FLEVEL_MASK		GENMASK(13, 8)

#define QSPI_FCR		0x0c
#define FCR_CTEF		BIT(0)
#define FCR_CTCF		BIT(1)
#define FCR_CSMF		BIT(3)

#define QSPI_DLR		0x10

#define QSPI_CCR		0x14
#define CCR_INST_MASK		GENMASK(7, 0)
#define CCR_IMODE_MASK		GENMASK(9, 8)
#define CCR_ADMODE_MASK		GENMASK(11, 10)
#define CCR_ADSIZE_MASK		GENMASK(13, 12)
#define CCR_DCYC_MASK		GENMASK(22, 18)
#define CCR_DMODE_MASK		GENMASK(25, 24)
#define CCR_FMODE_MASK		GENMASK(27, 26)
#define CCR_FMODE_INDW		(0U << 26)
#define CCR_FMODE_INDR		(1U << 26)
#define CCR_FMODE_APM		(2U << 26)
#define CCR_FMODE_MM		(3U << 26)
#define CCR_BUSWIDTH_0		0x0
#define CCR_BUSWIDTH_1		0x1
#define CCR_BUSWIDTH_2		0x2
#define CCR_BUSWIDTH_4		0x3

#define QSPI_AR			0x18
#define QSPI_ABR		0x1c
#define QSPI_DR			0x20
#define QSPI_PSMKR		0x24
#define QSPI_PSMAR		0x28
#define QSPI_PIR		0x2c
#define QSPI_LPTR		0x30

#define STM32_QSPI_MAX_MMAP_SZ	SZ_256M
#define STM32_QSPI_MAX_NORCHIP	2

#define STM32_FIFO_TIMEOUT_US 30000
#define STM32_BUSY_TIMEOUT_US 100000
#define STM32_ABT_TIMEOUT_US 100000
#define STM32_COMP_TIMEOUT_MS 1000
#define STM32_AUTOSUSPEND_DELAY -1

struct stm32_qspi_flash {
	u32 cs;
	u32 presc;
};

struct stm32_qspi {
	struct device *dev;
	struct spi_controller *ctrl;
	phys_addr_t phys_base;
	void __iomem *io_base;
	void __iomem *mm_base;
	resource_size_t mm_size;
	struct clk *clk;
	u32 clk_rate;
	struct stm32_qspi_flash flash[STM32_QSPI_MAX_NORCHIP];
	struct completion data_completion;
	struct completion match_completion;
	u32 fmode;

	struct dma_chan *dma_chtx;
	struct dma_chan *dma_chrx;
	struct completion dma_completion;

	u32 cr_reg;
	u32 dcr_reg;
	unsigned long status_timeout;

	/*
	 * to protect device configuration, could be different between
	 * 2 flash access (bk1, bk2)
	 */
	struct mutex lock;
};

static irqreturn_t stm32_qspi_irq(int irq, void *dev_id)
{
	struct stm32_qspi *qspi = (struct stm32_qspi *)dev_id;
	u32 cr, sr;

	cr = readl_relaxed(qspi->io_base + QSPI_CR);
	sr = readl_relaxed(qspi->io_base + QSPI_SR);

	if (cr & CR_SMIE && sr & SR_SMF) {
		/* disable irq */
		cr &= ~CR_SMIE;
		writel_relaxed(cr, qspi->io_base + QSPI_CR);
		complete(&qspi->match_completion);

		return IRQ_HANDLED;
	}

	if (sr & (SR_TEF | SR_TCF)) {
		/* disable irq */
		cr &= ~CR_TCIE & ~CR_TEIE;
		writel_relaxed(cr, qspi->io_base + QSPI_CR);
		complete(&qspi->data_completion);
	}

	return IRQ_HANDLED;
}

static void stm32_qspi_read_fifo(u8 *val, void __iomem *addr)
{
	*val = readb_relaxed(addr);
}

static void stm32_qspi_write_fifo(u8 *val, void __iomem *addr)
{
	writeb_relaxed(*val, addr);
}

static int stm32_qspi_tx_poll(struct stm32_qspi *qspi,
			      const struct spi_mem_op *op)
{
	void (*tx_fifo)(u8 *val, void __iomem *addr);
	u32 len = op->data.nbytes, sr;
	u8 *buf;
	int ret;

	if (op->data.dir == SPI_MEM_DATA_IN) {
		tx_fifo = stm32_qspi_read_fifo;
		buf = op->data.buf.in;

	} else {
		tx_fifo = stm32_qspi_write_fifo;
		buf = (u8 *)op->data.buf.out;
	}

	while (len--) {
		ret = readl_relaxed_poll_timeout_atomic(qspi->io_base + QSPI_SR,
							sr, (sr & SR_FTF), 1,
							STM32_FIFO_TIMEOUT_US);
		if (ret) {
			dev_err(qspi->dev, "fifo timeout (len:%d stat:%#x)\n",
				len, sr);
			return ret;
		}
		tx_fifo(buf++, qspi->io_base + QSPI_DR);
	}

	return 0;
}

static int stm32_qspi_tx_mm(struct stm32_qspi *qspi,
			    const struct spi_mem_op *op)
{
	memcpy_fromio(op->data.buf.in, qspi->mm_base + op->addr.val,
		      op->data.nbytes);
	return 0;
}

static void stm32_qspi_dma_callback(void *arg)
{
	struct completion *dma_completion = arg;

	complete(dma_completion);
}

static int stm32_qspi_tx_dma(struct stm32_qspi *qspi,
			     const struct spi_mem_op *op)
{
	struct dma_async_tx_descriptor *desc;
	enum dma_transfer_direction dma_dir;
	struct dma_chan *dma_ch;
	struct sg_table sgt;
	dma_cookie_t cookie;
	u32 cr, t_out;
	int err;

	if (op->data.dir == SPI_MEM_DATA_IN) {
		dma_dir = DMA_DEV_TO_MEM;
		dma_ch = qspi->dma_chrx;
	} else {
		dma_dir = DMA_MEM_TO_DEV;
		dma_ch = qspi->dma_chtx;
	}

	/*
	 * spi_map_buf return -EINVAL if the buffer is not DMA-able
	 * (DMA-able: in vmalloc | kmap | virt_addr_valid)
	 */
	err = spi_controller_dma_map_mem_op_data(qspi->ctrl, op, &sgt);
	if (err)
		return err;

	desc = dmaengine_prep_slave_sg(dma_ch, sgt.sgl, sgt.nents,
				       dma_dir, DMA_PREP_INTERRUPT);
	if (!desc) {
		err = -ENOMEM;
		goto out_unmap;
	}

	cr = readl_relaxed(qspi->io_base + QSPI_CR);

	reinit_completion(&qspi->dma_completion);
	desc->callback = stm32_qspi_dma_callback;
	desc->callback_param = &qspi->dma_completion;
	cookie = dmaengine_submit(desc);
	err = dma_submit_error(cookie);
	if (err)
		goto out;

	dma_async_issue_pending(dma_ch);

	writel_relaxed(cr | CR_DMAEN, qspi->io_base + QSPI_CR);

	t_out = sgt.nents * STM32_COMP_TIMEOUT_MS;
	if (!wait_for_completion_timeout(&qspi->dma_completion,
					 msecs_to_jiffies(t_out)))
		err = -ETIMEDOUT;

	if (err)
		dmaengine_terminate_all(dma_ch);

out:
	writel_relaxed(cr & ~CR_DMAEN, qspi->io_base + QSPI_CR);
out_unmap:
	spi_controller_dma_unmap_mem_op_data(qspi->ctrl, op, &sgt);

	return err;
}

static int stm32_qspi_tx(struct stm32_qspi *qspi, const struct spi_mem_op *op)
{
	if (!op->data.nbytes)
		return 0;

	if (qspi->fmode == CCR_FMODE_MM)
		return stm32_qspi_tx_mm(qspi, op);
	else if (((op->data.dir == SPI_MEM_DATA_IN && qspi->dma_chrx) ||
		 (op->data.dir == SPI_MEM_DATA_OUT && qspi->dma_chtx)) &&
		  op->data.nbytes > 4)
		if (!stm32_qspi_tx_dma(qspi, op))
			return 0;

	return stm32_qspi_tx_poll(qspi, op);
}

static int stm32_qspi_wait_nobusy(struct stm32_qspi *qspi)
{
	u32 sr;

	return readl_relaxed_poll_timeout_atomic(qspi->io_base + QSPI_SR, sr,
						 !(sr & SR_BUSY), 1,
						 STM32_BUSY_TIMEOUT_US);
}

static int stm32_qspi_wait_cmd(struct stm32_qspi *qspi,
			       const struct spi_mem_op *op)
{
	u32 cr, sr;
	int err = 0;

	if (!op->data.nbytes)
		goto wait_nobusy;

	if (readl_relaxed(qspi->io_base + QSPI_SR) & SR_TCF)
		goto out;

	reinit_completion(&qspi->data_completion);
	cr = readl_relaxed(qspi->io_base + QSPI_CR);
	writel_relaxed(cr | CR_TCIE | CR_TEIE, qspi->io_base + QSPI_CR);

	if (!wait_for_completion_timeout(&qspi->data_completion,
				msecs_to_jiffies(STM32_COMP_TIMEOUT_MS))) {
		err = -ETIMEDOUT;
	} else {
		sr = readl_relaxed(qspi->io_base + QSPI_SR);
		if (sr & SR_TEF)
			err = -EIO;
	}

out:
	/* clear flags */
	writel_relaxed(FCR_CTCF | FCR_CTEF, qspi->io_base + QSPI_FCR);
wait_nobusy:
	if (!err)
		err = stm32_qspi_wait_nobusy(qspi);

	return err;
}

static int stm32_qspi_wait_poll_status(struct stm32_qspi *qspi,
				       const struct spi_mem_op *op)
{
	u32 cr;

	reinit_completion(&qspi->match_completion);
	cr = readl_relaxed(qspi->io_base + QSPI_CR);
	writel_relaxed(cr | CR_SMIE, qspi->io_base + QSPI_CR);

	if (!wait_for_completion_timeout(&qspi->match_completion,
				msecs_to_jiffies(qspi->status_timeout)))
		return -ETIMEDOUT;

	writel_relaxed(FCR_CSMF, qspi->io_base + QSPI_FCR);

	return 0;
}

static int stm32_qspi_get_mode(struct stm32_qspi *qspi, u8 buswidth)
{
	if (buswidth == 4)
		return CCR_BUSWIDTH_4;

	return buswidth;
}

static int stm32_qspi_send(struct spi_mem *mem, const struct spi_mem_op *op)
{
	struct stm32_qspi *qspi = spi_controller_get_devdata(mem->spi->master);
	struct stm32_qspi_flash *flash = &qspi->flash[mem->spi->chip_select];
	u32 ccr, cr;
<<<<<<< HEAD
	int timeout, err = 0;
=======
	int timeout, err = 0, err_poll_status = 0;
>>>>>>> 11e4b63a

	dev_dbg(qspi->dev, "cmd:%#x mode:%d.%d.%d.%d addr:%#llx len:%#x\n",
		op->cmd.opcode, op->cmd.buswidth, op->addr.buswidth,
		op->dummy.buswidth, op->data.buswidth,
		op->addr.val, op->data.nbytes);

	err = stm32_qspi_wait_nobusy(qspi);
	if (err)
		goto abort;

	cr = readl_relaxed(qspi->io_base + QSPI_CR);
	cr &= ~CR_PRESC_MASK & ~CR_FSEL;
	cr |= FIELD_PREP(CR_PRESC_MASK, flash->presc);
	cr |= FIELD_PREP(CR_FSEL, flash->cs);
	writel_relaxed(cr, qspi->io_base + QSPI_CR);

	if (op->data.nbytes)
		writel_relaxed(op->data.nbytes - 1,
			       qspi->io_base + QSPI_DLR);

	ccr = qspi->fmode;
	ccr |= FIELD_PREP(CCR_INST_MASK, op->cmd.opcode);
	ccr |= FIELD_PREP(CCR_IMODE_MASK,
			  stm32_qspi_get_mode(qspi, op->cmd.buswidth));

	if (op->addr.nbytes) {
		ccr |= FIELD_PREP(CCR_ADMODE_MASK,
				  stm32_qspi_get_mode(qspi, op->addr.buswidth));
		ccr |= FIELD_PREP(CCR_ADSIZE_MASK, op->addr.nbytes - 1);
	}

	if (op->dummy.buswidth && op->dummy.nbytes)
		ccr |= FIELD_PREP(CCR_DCYC_MASK,
				  op->dummy.nbytes * 8 / op->dummy.buswidth);

	if (op->data.nbytes) {
		ccr |= FIELD_PREP(CCR_DMODE_MASK,
				  stm32_qspi_get_mode(qspi, op->data.buswidth));
	}

	writel_relaxed(ccr, qspi->io_base + QSPI_CCR);

	if (op->addr.nbytes && qspi->fmode != CCR_FMODE_MM)
		writel_relaxed(op->addr.val, qspi->io_base + QSPI_AR);

	if (qspi->fmode == CCR_FMODE_APM)
		err_poll_status = stm32_qspi_wait_poll_status(qspi, op);

	err = stm32_qspi_tx(qspi, op);

	/*
	 * Abort in:
	 * -error case
	 * -read memory map: prefetching must be stopped if we read the last
	 *  byte of device (device size - fifo size). like device size is not
	 *  knows, the prefetching is always stop.
	 */
	if (err || err_poll_status || qspi->fmode == CCR_FMODE_MM)
		goto abort;

	/* wait end of tx in indirect mode */
	err = stm32_qspi_wait_cmd(qspi, op);
	if (err)
		goto abort;

	return 0;

abort:
	cr = readl_relaxed(qspi->io_base + QSPI_CR) | CR_ABORT;
	writel_relaxed(cr, qspi->io_base + QSPI_CR);

	/* wait clear of abort bit by hw */
	timeout = readl_relaxed_poll_timeout_atomic(qspi->io_base + QSPI_CR,
						    cr, !(cr & CR_ABORT), 1,
						    STM32_ABT_TIMEOUT_US);

	writel_relaxed(FCR_CTCF | FCR_CSMF, qspi->io_base + QSPI_FCR);

	if (err || err_poll_status || timeout)
		dev_err(qspi->dev, "%s err:%d err_poll_status:%d abort timeout:%d\n",
			__func__, err, err_poll_status, timeout);

	return err;
}

static int stm32_qspi_poll_status(struct spi_mem *mem, const struct spi_mem_op *op,
				  u16 mask, u16 match,
				  unsigned long initial_delay_us,
				  unsigned long polling_rate_us,
				  unsigned long timeout_ms)
{
	struct stm32_qspi *qspi = spi_controller_get_devdata(mem->spi->master);
	int ret;

	if (!spi_mem_supports_op(mem, op))
		return -EOPNOTSUPP;

	ret = pm_runtime_get_sync(qspi->dev);
	if (ret < 0) {
		pm_runtime_put_noidle(qspi->dev);
		return ret;
	}

	mutex_lock(&qspi->lock);

	writel_relaxed(mask, qspi->io_base + QSPI_PSMKR);
	writel_relaxed(match, qspi->io_base + QSPI_PSMAR);
	qspi->fmode = CCR_FMODE_APM;
	qspi->status_timeout = timeout_ms;

	ret = stm32_qspi_send(mem, op);
	mutex_unlock(&qspi->lock);

	pm_runtime_mark_last_busy(qspi->dev);
	pm_runtime_put_autosuspend(qspi->dev);

	return ret;
}

static int stm32_qspi_exec_op(struct spi_mem *mem, const struct spi_mem_op *op)
{
	struct stm32_qspi *qspi = spi_controller_get_devdata(mem->spi->master);
	int ret;

	ret = pm_runtime_get_sync(qspi->dev);
	if (ret < 0) {
		pm_runtime_put_noidle(qspi->dev);
		return ret;
	}

	mutex_lock(&qspi->lock);
	if (op->data.dir == SPI_MEM_DATA_IN && op->data.nbytes)
		qspi->fmode = CCR_FMODE_INDR;
	else
		qspi->fmode = CCR_FMODE_INDW;

	ret = stm32_qspi_send(mem, op);
	mutex_unlock(&qspi->lock);

	pm_runtime_mark_last_busy(qspi->dev);
	pm_runtime_put_autosuspend(qspi->dev);

	return ret;
}

static int stm32_qspi_dirmap_create(struct spi_mem_dirmap_desc *desc)
{
	struct stm32_qspi *qspi = spi_controller_get_devdata(desc->mem->spi->master);

	if (desc->info.op_tmpl.data.dir == SPI_MEM_DATA_OUT)
		return -EOPNOTSUPP;

	/* should never happen, as mm_base == null is an error probe exit condition */
	if (!qspi->mm_base && desc->info.op_tmpl.data.dir == SPI_MEM_DATA_IN)
		return -EOPNOTSUPP;

	if (!qspi->mm_size)
		return -EOPNOTSUPP;

	return 0;
}

static ssize_t stm32_qspi_dirmap_read(struct spi_mem_dirmap_desc *desc,
				      u64 offs, size_t len, void *buf)
{
	struct stm32_qspi *qspi = spi_controller_get_devdata(desc->mem->spi->master);
	struct spi_mem_op op;
	u32 addr_max;
	int ret;

	ret = pm_runtime_get_sync(qspi->dev);
	if (ret < 0) {
		pm_runtime_put_noidle(qspi->dev);
		return ret;
	}

	mutex_lock(&qspi->lock);
	/* make a local copy of desc op_tmpl and complete dirmap rdesc
	 * spi_mem_op template with offs, len and *buf in  order to get
	 * all needed transfer information into struct spi_mem_op
	 */
	memcpy(&op, &desc->info.op_tmpl, sizeof(struct spi_mem_op));
	dev_dbg(qspi->dev, "%s len = 0x%zx offs = 0x%llx buf = 0x%p\n", __func__, len, offs, buf);

	op.data.nbytes = len;
	op.addr.val = desc->info.offset + offs;
	op.data.buf.in = buf;

	addr_max = op.addr.val + op.data.nbytes + 1;
	if (addr_max < qspi->mm_size && op.addr.buswidth)
		qspi->fmode = CCR_FMODE_MM;
	else
		qspi->fmode = CCR_FMODE_INDR;

	ret = stm32_qspi_send(desc->mem, &op);
	mutex_unlock(&qspi->lock);

	pm_runtime_mark_last_busy(qspi->dev);
	pm_runtime_put_autosuspend(qspi->dev);

	return ret ?: len;
}

static int stm32_qspi_setup(struct spi_device *spi)
{
	struct spi_controller *ctrl = spi->master;
	struct stm32_qspi *qspi = spi_controller_get_devdata(ctrl);
	struct stm32_qspi_flash *flash;
	u32 presc;
	int ret;

	if (ctrl->busy)
		return -EBUSY;

	if (!spi->max_speed_hz)
		return -EINVAL;

	ret = pm_runtime_get_sync(qspi->dev);
	if (ret < 0) {
		pm_runtime_put_noidle(qspi->dev);
		return ret;
	}

	presc = DIV_ROUND_UP(qspi->clk_rate, spi->max_speed_hz) - 1;

	flash = &qspi->flash[spi->chip_select];
	flash->cs = spi->chip_select;
	flash->presc = presc;

	mutex_lock(&qspi->lock);
	qspi->cr_reg = CR_APMS | 3 << CR_FTHRES_SHIFT | CR_SSHIFT | CR_EN;
	writel_relaxed(qspi->cr_reg, qspi->io_base + QSPI_CR);

	/* set dcr fsize to max address */
	qspi->dcr_reg = DCR_FSIZE_MASK;
	writel_relaxed(qspi->dcr_reg, qspi->io_base + QSPI_DCR);
	mutex_unlock(&qspi->lock);

	pm_runtime_mark_last_busy(qspi->dev);
	pm_runtime_put_autosuspend(qspi->dev);

	return 0;
}

static int stm32_qspi_dma_setup(struct stm32_qspi *qspi)
{
	struct dma_slave_config dma_cfg;
	struct device *dev = qspi->dev;
	int ret = 0;

	memset(&dma_cfg, 0, sizeof(dma_cfg));

	dma_cfg.src_addr_width = DMA_SLAVE_BUSWIDTH_1_BYTE;
	dma_cfg.dst_addr_width = DMA_SLAVE_BUSWIDTH_1_BYTE;
	dma_cfg.src_addr = qspi->phys_base + QSPI_DR;
	dma_cfg.dst_addr = qspi->phys_base + QSPI_DR;
	dma_cfg.src_maxburst = 4;
	dma_cfg.dst_maxburst = 4;

	qspi->dma_chrx = dma_request_chan(dev, "rx");
	if (IS_ERR(qspi->dma_chrx)) {
		ret = PTR_ERR(qspi->dma_chrx);
		qspi->dma_chrx = NULL;
		if (ret == -EPROBE_DEFER)
			goto out;
	} else {
		if (dmaengine_slave_config(qspi->dma_chrx, &dma_cfg)) {
			dev_err(dev, "dma rx config failed\n");
			dma_release_channel(qspi->dma_chrx);
			qspi->dma_chrx = NULL;
		}
	}

	qspi->dma_chtx = dma_request_chan(dev, "tx");
	if (IS_ERR(qspi->dma_chtx)) {
		ret = PTR_ERR(qspi->dma_chtx);
		qspi->dma_chtx = NULL;
	} else {
		if (dmaengine_slave_config(qspi->dma_chtx, &dma_cfg)) {
			dev_err(dev, "dma tx config failed\n");
			dma_release_channel(qspi->dma_chtx);
			qspi->dma_chtx = NULL;
		}
	}

out:
	init_completion(&qspi->dma_completion);

	if (ret != -EPROBE_DEFER)
		ret = 0;

	return ret;
}

static void stm32_qspi_dma_free(struct stm32_qspi *qspi)
{
	if (qspi->dma_chtx)
		dma_release_channel(qspi->dma_chtx);
	if (qspi->dma_chrx)
		dma_release_channel(qspi->dma_chrx);
}

/*
 * no special host constraint, so use default spi_mem_default_supports_op
 * to check supported mode.
 */
static const struct spi_controller_mem_ops stm32_qspi_mem_ops = {
	.exec_op	= stm32_qspi_exec_op,
	.dirmap_create	= stm32_qspi_dirmap_create,
	.dirmap_read	= stm32_qspi_dirmap_read,
<<<<<<< HEAD
=======
	.poll_status	= stm32_qspi_poll_status,
>>>>>>> 11e4b63a
};

static int stm32_qspi_probe(struct platform_device *pdev)
{
	struct device *dev = &pdev->dev;
	struct spi_controller *ctrl;
	struct reset_control *rstc;
	struct stm32_qspi *qspi;
	struct resource *res;
	int ret, irq;

	ctrl = spi_alloc_master(dev, sizeof(*qspi));
	if (!ctrl)
		return -ENOMEM;

	qspi = spi_controller_get_devdata(ctrl);
	qspi->ctrl = ctrl;

	res = platform_get_resource_byname(pdev, IORESOURCE_MEM, "qspi");
	qspi->io_base = devm_ioremap_resource(dev, res);
	if (IS_ERR(qspi->io_base)) {
		ret = PTR_ERR(qspi->io_base);
		goto err_master_put;
	}

	qspi->phys_base = res->start;

	res = platform_get_resource_byname(pdev, IORESOURCE_MEM, "qspi_mm");
	qspi->mm_base = devm_ioremap_resource(dev, res);
	if (IS_ERR(qspi->mm_base)) {
		ret = PTR_ERR(qspi->mm_base);
		goto err_master_put;
	}

	qspi->mm_size = resource_size(res);
	if (qspi->mm_size > STM32_QSPI_MAX_MMAP_SZ) {
		ret = -EINVAL;
		goto err_master_put;
	}

	irq = platform_get_irq(pdev, 0);
	if (irq < 0) {
		ret = irq;
		goto err_master_put;
	}

	ret = devm_request_irq(dev, irq, stm32_qspi_irq, 0,
			       dev_name(dev), qspi);
	if (ret) {
		dev_err(dev, "failed to request irq\n");
		goto err_master_put;
	}

	init_completion(&qspi->data_completion);
	init_completion(&qspi->match_completion);

	qspi->clk = devm_clk_get(dev, NULL);
	if (IS_ERR(qspi->clk)) {
		ret = PTR_ERR(qspi->clk);
		goto err_master_put;
	}

	qspi->clk_rate = clk_get_rate(qspi->clk);
	if (!qspi->clk_rate) {
		ret = -EINVAL;
		goto err_master_put;
	}

	ret = clk_prepare_enable(qspi->clk);
	if (ret) {
		dev_err(dev, "can not enable the clock\n");
		goto err_master_put;
	}

	rstc = devm_reset_control_get_exclusive(dev, NULL);
	if (IS_ERR(rstc)) {
		ret = PTR_ERR(rstc);
		if (ret == -EPROBE_DEFER)
			goto err_clk_disable;
	} else {
		reset_control_assert(rstc);
		udelay(2);
		reset_control_deassert(rstc);
	}

	qspi->dev = dev;
	platform_set_drvdata(pdev, qspi);
	ret = stm32_qspi_dma_setup(qspi);
	if (ret)
		goto err_dma_free;

	mutex_init(&qspi->lock);

	ctrl->mode_bits = SPI_RX_DUAL | SPI_RX_QUAD
		| SPI_TX_DUAL | SPI_TX_QUAD;
	ctrl->setup = stm32_qspi_setup;
	ctrl->bus_num = -1;
	ctrl->mem_ops = &stm32_qspi_mem_ops;
	ctrl->num_chipselect = STM32_QSPI_MAX_NORCHIP;
	ctrl->dev.of_node = dev->of_node;

	pm_runtime_set_autosuspend_delay(dev, STM32_AUTOSUSPEND_DELAY);
	pm_runtime_use_autosuspend(dev);
	pm_runtime_set_active(dev);
	pm_runtime_enable(dev);
	pm_runtime_get_noresume(dev);

	ret = devm_spi_register_master(dev, ctrl);
	if (ret)
		goto err_pm_runtime_free;

	pm_runtime_mark_last_busy(dev);
	pm_runtime_put_autosuspend(dev);

	return 0;

err_pm_runtime_free:
	pm_runtime_get_sync(qspi->dev);
	/* disable qspi */
	writel_relaxed(0, qspi->io_base + QSPI_CR);
	mutex_destroy(&qspi->lock);
	pm_runtime_put_noidle(qspi->dev);
	pm_runtime_disable(qspi->dev);
	pm_runtime_set_suspended(qspi->dev);
	pm_runtime_dont_use_autosuspend(qspi->dev);
err_dma_free:
	stm32_qspi_dma_free(qspi);
err_clk_disable:
	clk_disable_unprepare(qspi->clk);
err_master_put:
	spi_master_put(qspi->ctrl);

	return ret;
}

static int stm32_qspi_remove(struct platform_device *pdev)
{
	struct stm32_qspi *qspi = platform_get_drvdata(pdev);

	pm_runtime_get_sync(qspi->dev);
	/* disable qspi */
	writel_relaxed(0, qspi->io_base + QSPI_CR);
	stm32_qspi_dma_free(qspi);
	mutex_destroy(&qspi->lock);
	pm_runtime_put_noidle(qspi->dev);
	pm_runtime_disable(qspi->dev);
	pm_runtime_set_suspended(qspi->dev);
	pm_runtime_dont_use_autosuspend(qspi->dev);
	clk_disable_unprepare(qspi->clk);

	return 0;
}

static int __maybe_unused stm32_qspi_runtime_suspend(struct device *dev)
{
	struct stm32_qspi *qspi = dev_get_drvdata(dev);

	clk_disable_unprepare(qspi->clk);

	return 0;
}

static int __maybe_unused stm32_qspi_runtime_resume(struct device *dev)
{
	struct stm32_qspi *qspi = dev_get_drvdata(dev);

	return clk_prepare_enable(qspi->clk);
}

static int __maybe_unused stm32_qspi_suspend(struct device *dev)
{
	pinctrl_pm_select_sleep_state(dev);

	return pm_runtime_force_suspend(dev);
}

static int __maybe_unused stm32_qspi_resume(struct device *dev)
{
	struct stm32_qspi *qspi = dev_get_drvdata(dev);
	int ret;

	ret = pm_runtime_force_resume(dev);
	if (ret < 0)
		return ret;

	pinctrl_pm_select_default_state(dev);

	ret = pm_runtime_get_sync(dev);
	if (ret < 0) {
		pm_runtime_put_noidle(dev);
		return ret;
	}

	writel_relaxed(qspi->cr_reg, qspi->io_base + QSPI_CR);
	writel_relaxed(qspi->dcr_reg, qspi->io_base + QSPI_DCR);

	pm_runtime_mark_last_busy(dev);
	pm_runtime_put_autosuspend(dev);

	return 0;
}

static const struct dev_pm_ops stm32_qspi_pm_ops = {
	SET_RUNTIME_PM_OPS(stm32_qspi_runtime_suspend,
			   stm32_qspi_runtime_resume, NULL)
	SET_SYSTEM_SLEEP_PM_OPS(stm32_qspi_suspend, stm32_qspi_resume)
};

static const struct of_device_id stm32_qspi_match[] = {
	{.compatible = "st,stm32f469-qspi"},
	{}
};
MODULE_DEVICE_TABLE(of, stm32_qspi_match);

static struct platform_driver stm32_qspi_driver = {
	.probe	= stm32_qspi_probe,
	.remove	= stm32_qspi_remove,
	.driver	= {
		.name = "stm32-qspi",
		.of_match_table = stm32_qspi_match,
		.pm = &stm32_qspi_pm_ops,
	},
};
module_platform_driver(stm32_qspi_driver);

MODULE_AUTHOR("Ludovic Barre <ludovic.barre@st.com>");
MODULE_DESCRIPTION("STMicroelectronics STM32 quad spi driver");
MODULE_LICENSE("GPL v2");<|MERGE_RESOLUTION|>--- conflicted
+++ resolved
@@ -365,11 +365,7 @@
 	struct stm32_qspi *qspi = spi_controller_get_devdata(mem->spi->master);
 	struct stm32_qspi_flash *flash = &qspi->flash[mem->spi->chip_select];
 	u32 ccr, cr;
-<<<<<<< HEAD
-	int timeout, err = 0;
-=======
 	int timeout, err = 0, err_poll_status = 0;
->>>>>>> 11e4b63a
 
 	dev_dbg(qspi->dev, "cmd:%#x mode:%d.%d.%d.%d addr:%#llx len:%#x\n",
 		op->cmd.opcode, op->cmd.buswidth, op->addr.buswidth,
@@ -680,10 +676,7 @@
 	.exec_op	= stm32_qspi_exec_op,
 	.dirmap_create	= stm32_qspi_dirmap_create,
 	.dirmap_read	= stm32_qspi_dirmap_read,
-<<<<<<< HEAD
-=======
 	.poll_status	= stm32_qspi_poll_status,
->>>>>>> 11e4b63a
 };
 
 static int stm32_qspi_probe(struct platform_device *pdev)
