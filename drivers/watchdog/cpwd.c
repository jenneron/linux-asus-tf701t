--- conflicted
+++ resolved
@@ -474,14 +474,11 @@
 	return 0;
 }
 
-<<<<<<< HEAD
-=======
 static long cpwd_compat_ioctl(struct file *file, unsigned int cmd, unsigned long arg)
 {
 	return cpwd_ioctl(file, cmd, (unsigned long)compat_ptr(arg));
 }
 
->>>>>>> 348b80b2
 static ssize_t cpwd_write(struct file *file, const char __user *buf,
 			  size_t count, loff_t *ppos)
 {
@@ -506,7 +503,7 @@
 static const struct file_operations cpwd_fops = {
 	.owner =		THIS_MODULE,
 	.unlocked_ioctl =	cpwd_ioctl,
-	.compat_ioctl =		compat_ptr_ioctl,
+	.compat_ioctl =		cpwd_compat_ioctl,
 	.open =			cpwd_open,
 	.write =		cpwd_write,
 	.read =			cpwd_read,
