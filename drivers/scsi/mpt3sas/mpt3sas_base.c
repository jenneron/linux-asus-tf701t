--- conflicted
+++ resolved
@@ -3677,12 +3677,7 @@
 	 * IOs on the target device is >=8.
 	 */
 
-<<<<<<< HEAD
-	if (atomic_read(&scmd->device->device_busy) >
-	    MPT3SAS_DEVICE_HIGH_IOPS_DEPTH)
-=======
 	if (scsi_device_busy(scmd->device) > MPT3SAS_DEVICE_HIGH_IOPS_DEPTH)
->>>>>>> 11e4b63a
 		return base_mod64((
 		    atomic64_add_return(1, &ioc->high_iops_outstanding) /
 		    MPT3SAS_HIGH_IOPS_BATCH_COUNT),
