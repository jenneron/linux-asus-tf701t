// SPDX-License-Identifier: GPL-2.0-only
/*
 * Support for the camera device found on Marvell MMP processors; known
 * to work with the Armada 610 as used in the OLPC 1.75 system.
 *
 * Copyright 2011 Jonathan Corbet <corbet@lwn.net>
<<<<<<< HEAD
=======
 * Copyright 2018 Lubomir Rintel <lkundrak@v3.sk>
>>>>>>> 4ff96fb5
 */

#include <linux/init.h>
#include <linux/kernel.h>
#include <linux/module.h>
#include <linux/interrupt.h>
#include <linux/spinlock.h>
#include <linux/slab.h>
#include <linux/videodev2.h>
#include <media/v4l2-device.h>
#include <linux/platform_data/media/mmp-camera.h>
#include <linux/device.h>
#include <linux/of.h>
#include <linux/of_platform.h>
#include <linux/platform_device.h>
#include <linux/io.h>
#include <linux/list.h>
#include <linux/pm.h>
#include <linux/clk.h>

#include "mcam-core.h"

MODULE_ALIAS("platform:mmp-camera");
MODULE_AUTHOR("Jonathan Corbet <corbet@lwn.net>");
MODULE_LICENSE("GPL");

static char *mcam_clks[] = {"axi", "func", "phy"};

struct mmp_camera {
	struct platform_device *pdev;
	struct mcam_camera mcam;
	struct list_head devlist;
	struct clk *mipi_clk;
	int irq;
};

static inline struct mmp_camera *mcam_to_cam(struct mcam_camera *mcam)
{
	return container_of(mcam, struct mmp_camera, mcam);
}

/*
 * A silly little infrastructure so we can keep track of our devices.
 * Chances are that we will never have more than one of them, but
 * the Armada 610 *does* have two controllers...
 */

static LIST_HEAD(mmpcam_devices);
static struct mutex mmpcam_devices_lock;

static void mmpcam_add_device(struct mmp_camera *cam)
{
	mutex_lock(&mmpcam_devices_lock);
	list_add(&cam->devlist, &mmpcam_devices);
	mutex_unlock(&mmpcam_devices_lock);
}

static void mmpcam_remove_device(struct mmp_camera *cam)
{
	mutex_lock(&mmpcam_devices_lock);
	list_del(&cam->devlist);
	mutex_unlock(&mmpcam_devices_lock);
}

/*
 * Platform dev remove passes us a platform_device, and there's
 * no handy unused drvdata to stash a backpointer in.  So just
 * dig it out of our list.
 */
static struct mmp_camera *mmpcam_find_device(struct platform_device *pdev)
{
	struct mmp_camera *cam;

	mutex_lock(&mmpcam_devices_lock);
	list_for_each_entry(cam, &mmpcam_devices, devlist) {
		if (cam->pdev == pdev) {
			mutex_unlock(&mmpcam_devices_lock);
			return cam;
		}
	}
	mutex_unlock(&mmpcam_devices_lock);
	return NULL;
}

/*
 * calc the dphy register values
 * There are three dphy registers being used.
 * dphy[0] - CSI2_DPHY3
 * dphy[1] - CSI2_DPHY5
 * dphy[2] - CSI2_DPHY6
 * CSI2_DPHY3 and CSI2_DPHY6 can be set with a default value
 * or be calculated dynamically
 */
static void mmpcam_calc_dphy(struct mcam_camera *mcam)
{
	struct mmp_camera *cam = mcam_to_cam(mcam);
	struct mmp_camera_platform_data *pdata = cam->pdev->dev.platform_data;
	struct device *dev = &cam->pdev->dev;
	unsigned long tx_clk_esc;

	/*
	 * If CSI2_DPHY3 is calculated dynamically,
	 * pdata->lane_clk should be already set
	 * either in the board driver statically
	 * or in the sensor driver dynamically.
	 */
	/*
	 * dphy[0] - CSI2_DPHY3:
	 *  bit 0 ~ bit 7: HS Term Enable.
	 *   defines the time that the DPHY
	 *   wait before enabling the data
	 *   lane termination after detecting
	 *   that the sensor has driven the data
	 *   lanes to the LP00 bridge state.
	 *   The value is calculated by:
	 *   (Max T(D_TERM_EN)/Period(DDR)) - 1
	 *  bit 8 ~ bit 15: HS_SETTLE
	 *   Time interval during which the HS
	 *   receiver shall ignore any Data Lane
	 *   HS transitions.
	 *   The value has been calibrated on
	 *   different boards. It seems to work well.
	 *
	 *  More detail please refer
	 *  MIPI Alliance Spectification for D-PHY
	 *  document for explanation of HS-SETTLE
	 *  and D-TERM-EN.
	 */
	switch (pdata->dphy3_algo) {
	case DPHY3_ALGO_PXA910:
		/*
		 * Calculate CSI2_DPHY3 algo for PXA910
		 */
		pdata->dphy[0] =
			(((1 + (pdata->lane_clk * 80) / 1000) & 0xff) << 8)
			| (1 + pdata->lane_clk * 35 / 1000);
		break;
	case DPHY3_ALGO_PXA2128:
		/*
		 * Calculate CSI2_DPHY3 algo for PXA2128
		 */
		pdata->dphy[0] =
			(((2 + (pdata->lane_clk * 110) / 1000) & 0xff) << 8)
			| (1 + pdata->lane_clk * 35 / 1000);
		break;
	default:
		/*
		 * Use default CSI2_DPHY3 value for PXA688/PXA988
		 */
		dev_dbg(dev, "camera: use the default CSI2_DPHY3 value\n");
	}

	/*
	 * mipi_clk will never be changed, it is a fixed value on MMP
	 */
	if (IS_ERR(cam->mipi_clk))
		return;

	/* get the escape clk, this is hard coded */
	clk_prepare_enable(cam->mipi_clk);
	tx_clk_esc = (clk_get_rate(cam->mipi_clk) / 1000000) / 12;
	clk_disable_unprepare(cam->mipi_clk);
	/*
	 * dphy[2] - CSI2_DPHY6:
	 * bit 0 ~ bit 7: CK Term Enable
	 *  Time for the Clock Lane receiver to enable the HS line
	 *  termination. The value is calculated similarly with
	 *  HS Term Enable
	 * bit 8 ~ bit 15: CK Settle
	 *  Time interval during which the HS receiver shall ignore
	 *  any Clock Lane HS transitions.
	 *  The value is calibrated on the boards.
	 */
	pdata->dphy[2] =
		((((534 * tx_clk_esc) / 2000 - 1) & 0xff) << 8)
		| (((38 * tx_clk_esc) / 1000 - 1) & 0xff);

	dev_dbg(dev, "camera: DPHY sets: dphy3=0x%x, dphy5=0x%x, dphy6=0x%x\n",
		pdata->dphy[0], pdata->dphy[1], pdata->dphy[2]);
}

static irqreturn_t mmpcam_irq(int irq, void *data)
{
	struct mcam_camera *mcam = data;
	unsigned int irqs, handled;

	spin_lock(&mcam->dev_lock);
	irqs = mcam_reg_read(mcam, REG_IRQSTAT);
	handled = mccic_irq(mcam, irqs);
	spin_unlock(&mcam->dev_lock);
	return IRQ_RETVAL(handled);
}

static void mcam_init_clk(struct mcam_camera *mcam)
{
	unsigned int i;

	for (i = 0; i < NR_MCAM_CLK; i++) {
		if (mcam_clks[i] != NULL) {
			/* Some clks are not necessary on some boards
			 * We still try to run even it fails getting clk
			 */
			mcam->clk[i] = devm_clk_get(mcam->dev, mcam_clks[i]);
			if (IS_ERR(mcam->clk[i]))
				dev_warn(mcam->dev, "Could not get clk: %s\n",
						mcam_clks[i]);
		}
	}
}

static int mmpcam_probe(struct platform_device *pdev)
{
	struct mmp_camera *cam;
	struct mcam_camera *mcam;
	struct resource *res;
	struct fwnode_handle *ep;
	struct mmp_camera_platform_data *pdata;
	int ret;

	cam = devm_kzalloc(&pdev->dev, sizeof(*cam), GFP_KERNEL);
	if (cam == NULL)
		return -ENOMEM;
	cam->pdev = pdev;
	INIT_LIST_HEAD(&cam->devlist);

	mcam = &cam->mcam;
	mcam->calc_dphy = mmpcam_calc_dphy;
	mcam->dev = &pdev->dev;
	pdata = pdev->dev.platform_data;
	if (pdata) {
		mcam->mclk_src = pdata->mclk_src;
		mcam->mclk_div = pdata->mclk_div;
		mcam->bus_type = pdata->bus_type;
		mcam->dphy = pdata->dphy;
		mcam->lane = pdata->lane;
	} else {
		/*
		 * These are values that used to be hardcoded in mcam-core and
		 * work well on a OLPC XO 1.75 with a parallel bus sensor.
		 * If it turns out other setups make sense, the values should
		 * be obtained from the device tree.
		 */
		mcam->mclk_src = 3;
		mcam->mclk_div = 2;
	}
	if (mcam->bus_type == V4L2_MBUS_CSI2_DPHY) {
		cam->mipi_clk = devm_clk_get(mcam->dev, "mipi");
		if ((IS_ERR(cam->mipi_clk) && mcam->dphy[2] == 0))
			return PTR_ERR(cam->mipi_clk);
	}
	mcam->mipi_enabled = false;
	mcam->chip_id = MCAM_ARMADA610;
	mcam->buffer_mode = B_DMA_sg;
	strscpy(mcam->bus_info, "platform:mmp-camera", sizeof(mcam->bus_info));
	spin_lock_init(&mcam->dev_lock);
	/*
	 * Get our I/O memory.
	 */
	res = platform_get_resource(pdev, IORESOURCE_MEM, 0);
	mcam->regs = devm_ioremap_resource(&pdev->dev, res);
	if (IS_ERR(mcam->regs))
		return PTR_ERR(mcam->regs);
	mcam->regs_size = resource_size(res);

	mcam_init_clk(mcam);

	/*
	 * Create a match of the sensor against its OF node.
	 */
	ep = fwnode_graph_get_next_endpoint(of_fwnode_handle(pdev->dev.of_node),
					    NULL);
	if (!ep)
		return -ENODEV;

	mcam->asd.match_type = V4L2_ASYNC_MATCH_FWNODE;
	mcam->asd.match.fwnode = fwnode_graph_get_remote_port_parent(ep);

	fwnode_handle_put(ep);

	/*
	 * Register the device with the core.
	 */
	ret = mccic_register(mcam);
	if (ret)
		return ret;

	/*
	 * Add OF clock provider.
	 */
	ret = of_clk_add_provider(pdev->dev.of_node, of_clk_src_simple_get,
								mcam->mclk);
	if (ret) {
		dev_err(&pdev->dev, "can't add DT clock provider\n");
		goto out;
	}

	/*
	 * Finally, set up our IRQ now that the core is ready to
	 * deal with it.
	 */
	res = platform_get_resource(pdev, IORESOURCE_IRQ, 0);
	if (res == NULL) {
		ret = -ENODEV;
		goto out;
	}
	cam->irq = res->start;
	ret = devm_request_irq(&pdev->dev, cam->irq, mmpcam_irq, IRQF_SHARED,
					"mmp-camera", mcam);
	if (ret == 0) {
		mmpcam_add_device(cam);
		return 0;
	}

out:
	fwnode_handle_put(mcam->asd.match.fwnode);
	mccic_shutdown(mcam);

	return ret;
}


static int mmpcam_remove(struct mmp_camera *cam)
{
	struct mcam_camera *mcam = &cam->mcam;

	mmpcam_remove_device(cam);
	mccic_shutdown(mcam);
	return 0;
}

static int mmpcam_platform_remove(struct platform_device *pdev)
{
	struct mmp_camera *cam = mmpcam_find_device(pdev);

	if (cam == NULL)
		return -ENODEV;
	return mmpcam_remove(cam);
}

/*
 * Suspend/resume support.
 */
#ifdef CONFIG_PM

static int mmpcam_suspend(struct platform_device *pdev, pm_message_t state)
{
	struct mmp_camera *cam = mmpcam_find_device(pdev);

	if (state.event != PM_EVENT_SUSPEND)
		return 0;
	mccic_suspend(&cam->mcam);
	return 0;
}

static int mmpcam_resume(struct platform_device *pdev)
{
	struct mmp_camera *cam = mmpcam_find_device(pdev);

	return mccic_resume(&cam->mcam);
}

#endif

static const struct of_device_id mmpcam_of_match[] = {
	{ .compatible = "marvell,mmp2-ccic", },
	{},
};

static struct platform_driver mmpcam_driver = {
	.probe		= mmpcam_probe,
	.remove		= mmpcam_platform_remove,
#ifdef CONFIG_PM
	.suspend	= mmpcam_suspend,
	.resume		= mmpcam_resume,
#endif
	.driver = {
		.name	= "mmp-camera",
		.of_match_table = of_match_ptr(mmpcam_of_match),
	}
};


static int __init mmpcam_init_module(void)
{
	mutex_init(&mmpcam_devices_lock);
	return platform_driver_register(&mmpcam_driver);
}

static void __exit mmpcam_exit_module(void)
{
	platform_driver_unregister(&mmpcam_driver);
	/*
	 * platform_driver_unregister() should have emptied the list
	 */
	if (!list_empty(&mmpcam_devices))
		printk(KERN_ERR "mmp_camera leaving devices behind\n");
}

module_init(mmpcam_init_module);
module_exit(mmpcam_exit_module);<|MERGE_RESOLUTION|>--- conflicted
+++ resolved
@@ -4,10 +4,7 @@
  * to work with the Armada 610 as used in the OLPC 1.75 system.
  *
  * Copyright 2011 Jonathan Corbet <corbet@lwn.net>
-<<<<<<< HEAD
-=======
  * Copyright 2018 Lubomir Rintel <lkundrak@v3.sk>
->>>>>>> 4ff96fb5
  */
 
 #include <linux/init.h>
