/*
 * dvb_frontend.c: DVB frontend tuning interface/thread
 *
 *
 * Copyright (C) 1999-2001 Ralph  Metzler
 *			   Marcus Metzler
 *			   Holger Waechtler
 *				      for convergence integrated media GmbH
 *
 * Copyright (C) 2004 Andrew de Quincey (tuning thread cleanup)
 *
 * This program is free software; you can redistribute it and/or
 * modify it under the terms of the GNU General Public License
 * as published by the Free Software Foundation; either version 2
 * of the License, or (at your option) any later version.
 *
 * This program is distributed in the hope that it will be useful,
 * but WITHOUT ANY WARRANTY; without even the implied warranty of
 * MERCHANTABILITY or FITNESS FOR A PARTICULAR PURPOSE.	 See the
 * GNU General Public License for more details.
 * To obtain the license, point your browser to
 * http://www.gnu.org/copyleft/gpl.html
 */

/* Enables DVBv3 compatibility bits at the headers */
#define __DVB_CORE__

#define pr_fmt(fmt) "dvb_frontend: " fmt

#include <linux/string.h>
#include <linux/kernel.h>
#include <linux/sched/signal.h>
#include <linux/wait.h>
#include <linux/slab.h>
#include <linux/poll.h>
#include <linux/semaphore.h>
#include <linux/module.h>
#include <linux/list.h>
#include <linux/freezer.h>
#include <linux/jiffies.h>
#include <linux/kthread.h>
#include <linux/ktime.h>
#include <linux/compat.h>
#include <asm/processor.h>

#include <media/dvb_frontend.h>
#include <media/dvbdev.h>
#include <linux/dvb/version.h>

static int dvb_frontend_debug;
static int dvb_shutdown_timeout;
static int dvb_force_auto_inversion;
static int dvb_override_tune_delay;
static int dvb_powerdown_on_sleep = 1;
static int dvb_mfe_wait_time = 5;

module_param_named(frontend_debug, dvb_frontend_debug, int, 0644);
MODULE_PARM_DESC(frontend_debug, "Turn on/off frontend core debugging (default:off).");
module_param(dvb_shutdown_timeout, int, 0644);
MODULE_PARM_DESC(dvb_shutdown_timeout, "wait <shutdown_timeout> seconds after close() before suspending hardware");
module_param(dvb_force_auto_inversion, int, 0644);
MODULE_PARM_DESC(dvb_force_auto_inversion, "0: normal (default), 1: INVERSION_AUTO forced always");
module_param(dvb_override_tune_delay, int, 0644);
MODULE_PARM_DESC(dvb_override_tune_delay, "0: normal (default), >0 => delay in milliseconds to wait for lock after a tune attempt");
module_param(dvb_powerdown_on_sleep, int, 0644);
MODULE_PARM_DESC(dvb_powerdown_on_sleep, "0: do not power down, 1: turn LNB voltage off on sleep (default)");
module_param(dvb_mfe_wait_time, int, 0644);
MODULE_PARM_DESC(dvb_mfe_wait_time, "Wait up to <mfe_wait_time> seconds on open() for multi-frontend to become available (default:5 seconds)");

#define dprintk(fmt, arg...) \
	printk(KERN_DEBUG pr_fmt("%s: " fmt), __func__, ##arg)

#define FESTATE_IDLE 1
#define FESTATE_RETUNE 2
#define FESTATE_TUNING_FAST 4
#define FESTATE_TUNING_SLOW 8
#define FESTATE_TUNED 16
#define FESTATE_ZIGZAG_FAST 32
#define FESTATE_ZIGZAG_SLOW 64
#define FESTATE_DISEQC 128
#define FESTATE_ERROR 256
#define FESTATE_WAITFORLOCK (FESTATE_TUNING_FAST | FESTATE_TUNING_SLOW | FESTATE_ZIGZAG_FAST | FESTATE_ZIGZAG_SLOW | FESTATE_DISEQC)
#define FESTATE_SEARCHING_FAST (FESTATE_TUNING_FAST | FESTATE_ZIGZAG_FAST)
#define FESTATE_SEARCHING_SLOW (FESTATE_TUNING_SLOW | FESTATE_ZIGZAG_SLOW)
#define FESTATE_LOSTLOCK (FESTATE_ZIGZAG_FAST | FESTATE_ZIGZAG_SLOW)

/*
 * FESTATE_IDLE. No tuning parameters have been supplied and the loop is idling.
 * FESTATE_RETUNE. Parameters have been supplied, but we have not yet performed the first tune.
 * FESTATE_TUNING_FAST. Tuning parameters have been supplied and fast zigzag scan is in progress.
 * FESTATE_TUNING_SLOW. Tuning parameters have been supplied. Fast zigzag failed, so we're trying again, but slower.
 * FESTATE_TUNED. The frontend has successfully locked on.
 * FESTATE_ZIGZAG_FAST. The lock has been lost, and a fast zigzag has been initiated to try and regain it.
 * FESTATE_ZIGZAG_SLOW. The lock has been lost. Fast zigzag has been failed, so we're trying again, but slower.
 * FESTATE_DISEQC. A DISEQC command has just been issued.
 * FESTATE_WAITFORLOCK. When we're waiting for a lock.
 * FESTATE_SEARCHING_FAST. When we're searching for a signal using a fast zigzag scan.
 * FESTATE_SEARCHING_SLOW. When we're searching for a signal using a slow zigzag scan.
 * FESTATE_LOSTLOCK. When the lock has been lost, and we're searching it again.
 */

static DEFINE_MUTEX(frontend_mutex);

struct dvb_frontend_private {
	/* thread/frontend values */
	struct dvb_device *dvbdev;
	struct dvb_frontend_parameters parameters_out;
	struct dvb_fe_events events;
	struct semaphore sem;
	struct list_head list_head;
	wait_queue_head_t wait_queue;
	struct task_struct *thread;
	unsigned long release_jiffies;
	unsigned int wakeup;
	enum fe_status status;
	unsigned long tune_mode_flags;
	unsigned int delay;
	unsigned int reinitialise;
	int tone;
	int voltage;

	/* swzigzag values */
	unsigned int state;
	unsigned int bending;
	int lnb_drift;
	unsigned int inversion;
	unsigned int auto_step;
	unsigned int auto_sub_step;
	unsigned int started_auto_step;
	unsigned int min_delay;
	unsigned int max_drift;
	unsigned int step_size;
	int quality;
	unsigned int check_wrapped;
	enum dvbfe_search algo_status;

#if defined(CONFIG_MEDIA_CONTROLLER_DVB)
	struct media_pipeline pipe;
#endif
};

static void dvb_frontend_invoke_release(struct dvb_frontend *fe,
					void (*release)(struct dvb_frontend *fe));

static void __dvb_frontend_free(struct dvb_frontend *fe)
{
	struct dvb_frontend_private *fepriv = fe->frontend_priv;

	if (fepriv)
		dvb_free_device(fepriv->dvbdev);

	dvb_frontend_invoke_release(fe, fe->ops.release);

	kfree(fepriv);
}

static void dvb_frontend_free(struct kref *ref)
{
	struct dvb_frontend *fe =
		container_of(ref, struct dvb_frontend, refcount);

	__dvb_frontend_free(fe);
}

static void dvb_frontend_put(struct dvb_frontend *fe)
{
	/*
	 * Check if the frontend was registered, as otherwise
	 * kref was not initialized yet.
	 */
	if (fe->frontend_priv)
		kref_put(&fe->refcount, dvb_frontend_free);
	else
		__dvb_frontend_free(fe);
}

static void dvb_frontend_get(struct dvb_frontend *fe)
{
	kref_get(&fe->refcount);
}

static void dvb_frontend_wakeup(struct dvb_frontend *fe);
static int dtv_get_frontend(struct dvb_frontend *fe,
			    struct dtv_frontend_properties *c,
			    struct dvb_frontend_parameters *p_out);
static int
dtv_property_legacy_params_sync(struct dvb_frontend *fe,
				const struct dtv_frontend_properties *c,
				struct dvb_frontend_parameters *p);

static bool has_get_frontend(struct dvb_frontend *fe)
{
	return fe->ops.get_frontend != NULL;
}

/*
 * Due to DVBv3 API calls, a delivery system should be mapped into one of
 * the 4 DVBv3 delivery systems (FE_QPSK, FE_QAM, FE_OFDM or FE_ATSC),
 * otherwise, a DVBv3 call will fail.
 */
enum dvbv3_emulation_type {
	DVBV3_UNKNOWN,
	DVBV3_QPSK,
	DVBV3_QAM,
	DVBV3_OFDM,
	DVBV3_ATSC,
};

static enum dvbv3_emulation_type dvbv3_type(u32 delivery_system)
{
	switch (delivery_system) {
	case SYS_DVBC_ANNEX_A:
	case SYS_DVBC_ANNEX_C:
		return DVBV3_QAM;
	case SYS_DVBS:
	case SYS_DVBS2:
	case SYS_TURBO:
	case SYS_ISDBS:
	case SYS_DSS:
		return DVBV3_QPSK;
	case SYS_DVBT:
	case SYS_DVBT2:
	case SYS_ISDBT:
	case SYS_DTMB:
		return DVBV3_OFDM;
	case SYS_ATSC:
	case SYS_ATSCMH:
	case SYS_DVBC_ANNEX_B:
		return DVBV3_ATSC;
	case SYS_UNDEFINED:
	case SYS_ISDBC:
	case SYS_DVBH:
	case SYS_DAB:
	default:
		/*
		 * Doesn't know how to emulate those types and/or
		 * there's no frontend driver from this type yet
		 * with some emulation code, so, we're not sure yet how
		 * to handle them, or they're not compatible with a DVBv3 call.
		 */
		return DVBV3_UNKNOWN;
	}
}

static void dvb_frontend_add_event(struct dvb_frontend *fe,
				   enum fe_status status)
{
	struct dvb_frontend_private *fepriv = fe->frontend_priv;
	struct dtv_frontend_properties *c = &fe->dtv_property_cache;
	struct dvb_fe_events *events = &fepriv->events;
	struct dvb_frontend_event *e;
	int wp;

	dev_dbg(fe->dvb->device, "%s:\n", __func__);

	if ((status & FE_HAS_LOCK) && has_get_frontend(fe))
		dtv_get_frontend(fe, c, &fepriv->parameters_out);

	mutex_lock(&events->mtx);

	wp = (events->eventw + 1) % MAX_EVENT;
	if (wp == events->eventr) {
		events->overflow = 1;
		events->eventr = (events->eventr + 1) % MAX_EVENT;
	}

	e = &events->events[events->eventw];
	e->status = status;
	e->parameters = fepriv->parameters_out;

	events->eventw = wp;

	mutex_unlock(&events->mtx);

	wake_up_interruptible (&events->wait_queue);
}

static int dvb_frontend_get_event(struct dvb_frontend *fe,
			    struct dvb_frontend_event *event, int flags)
{
	struct dvb_frontend_private *fepriv = fe->frontend_priv;
	struct dvb_fe_events *events = &fepriv->events;

	dev_dbg(fe->dvb->device, "%s:\n", __func__);

	if (events->overflow) {
		events->overflow = 0;
		return -EOVERFLOW;
	}

	if (events->eventw == events->eventr) {
		int ret;

		if (flags & O_NONBLOCK)
			return -EWOULDBLOCK;

		up(&fepriv->sem);

		ret = wait_event_interruptible (events->wait_queue,
						events->eventw != events->eventr);

		if (down_interruptible (&fepriv->sem))
			return -ERESTARTSYS;

		if (ret < 0)
			return ret;
	}

	mutex_lock(&events->mtx);
	*event = events->events[events->eventr];
	events->eventr = (events->eventr + 1) % MAX_EVENT;
	mutex_unlock(&events->mtx);

	return 0;
}

static void dvb_frontend_clear_events(struct dvb_frontend *fe)
{
	struct dvb_frontend_private *fepriv = fe->frontend_priv;
	struct dvb_fe_events *events = &fepriv->events;

	mutex_lock(&events->mtx);
	events->eventr = events->eventw;
	mutex_unlock(&events->mtx);
}

static void dvb_frontend_init(struct dvb_frontend *fe)
{
	dev_dbg(fe->dvb->device,
			"%s: initialising adapter %i frontend %i (%s)...\n",
			__func__, fe->dvb->num, fe->id, fe->ops.info.name);

	if (fe->ops.init)
		fe->ops.init(fe);
	if (fe->ops.tuner_ops.init) {
		if (fe->ops.i2c_gate_ctrl)
			fe->ops.i2c_gate_ctrl(fe, 1);
		fe->ops.tuner_ops.init(fe);
		if (fe->ops.i2c_gate_ctrl)
			fe->ops.i2c_gate_ctrl(fe, 0);
	}
}

void dvb_frontend_reinitialise(struct dvb_frontend *fe)
{
	struct dvb_frontend_private *fepriv = fe->frontend_priv;

	fepriv->reinitialise = 1;
	dvb_frontend_wakeup(fe);
}
EXPORT_SYMBOL(dvb_frontend_reinitialise);

static void dvb_frontend_swzigzag_update_delay(struct dvb_frontend_private *fepriv, int locked)
{
	int q2;
	struct dvb_frontend *fe = fepriv->dvbdev->priv;

	dev_dbg(fe->dvb->device, "%s:\n", __func__);

	if (locked)
		(fepriv->quality) = (fepriv->quality * 220 + 36*256) / 256;
	else
		(fepriv->quality) = (fepriv->quality * 220 + 0) / 256;

	q2 = fepriv->quality - 128;
	q2 *= q2;

	fepriv->delay = fepriv->min_delay + q2 * HZ / (128*128);
}

/**
 * dvb_frontend_swzigzag_autotune - Performs automatic twiddling of frontend
 *	parameters.
<<<<<<< HEAD
 *
 * @fe: The frontend concerned.
 * @check_wrapped: Checks if an iteration has completed.
 *		   DO NOT SET ON THE FIRST ATTEMPT.
 *
=======
 *
 * @fe: The frontend concerned.
 * @check_wrapped: Checks if an iteration has completed.
 *		   DO NOT SET ON THE FIRST ATTEMPT.
 *
>>>>>>> 03a0dded
 * return: Number of complete iterations that have been performed.
 */
static int dvb_frontend_swzigzag_autotune(struct dvb_frontend *fe, int check_wrapped)
{
	int autoinversion;
	int ready = 0;
	int fe_set_err = 0;
	struct dvb_frontend_private *fepriv = fe->frontend_priv;
	struct dtv_frontend_properties *c = &fe->dtv_property_cache, tmp;
	int original_inversion = c->inversion;
	u32 original_frequency = c->frequency;

	/* are we using autoinversion? */
	autoinversion = ((!(fe->ops.info.caps & FE_CAN_INVERSION_AUTO)) &&
			 (c->inversion == INVERSION_AUTO));

	/* setup parameters correctly */
	while(!ready) {
		/* calculate the lnb_drift */
		fepriv->lnb_drift = fepriv->auto_step * fepriv->step_size;

		/* wrap the auto_step if we've exceeded the maximum drift */
		if (fepriv->lnb_drift > fepriv->max_drift) {
			fepriv->auto_step = 0;
			fepriv->auto_sub_step = 0;
			fepriv->lnb_drift = 0;
		}

		/* perform inversion and +/- zigzag */
		switch(fepriv->auto_sub_step) {
		case 0:
			/* try with the current inversion and current drift setting */
			ready = 1;
			break;

		case 1:
			if (!autoinversion) break;

			fepriv->inversion = (fepriv->inversion == INVERSION_OFF) ? INVERSION_ON : INVERSION_OFF;
			ready = 1;
			break;

		case 2:
			if (fepriv->lnb_drift == 0) break;

			fepriv->lnb_drift = -fepriv->lnb_drift;
			ready = 1;
			break;

		case 3:
			if (fepriv->lnb_drift == 0) break;
			if (!autoinversion) break;

			fepriv->inversion = (fepriv->inversion == INVERSION_OFF) ? INVERSION_ON : INVERSION_OFF;
			fepriv->lnb_drift = -fepriv->lnb_drift;
			ready = 1;
			break;

		default:
			fepriv->auto_step++;
			fepriv->auto_sub_step = -1; /* it'll be incremented to 0 in a moment */
			break;
		}

		if (!ready) fepriv->auto_sub_step++;
	}

	/* if this attempt would hit where we started, indicate a complete
	 * iteration has occurred */
	if ((fepriv->auto_step == fepriv->started_auto_step) &&
	    (fepriv->auto_sub_step == 0) && check_wrapped) {
		return 1;
	}

	dev_dbg(fe->dvb->device, "%s: drift:%i inversion:%i auto_step:%i " \
			"auto_sub_step:%i started_auto_step:%i\n",
			__func__, fepriv->lnb_drift, fepriv->inversion,
			fepriv->auto_step, fepriv->auto_sub_step,
			fepriv->started_auto_step);

	/* set the frontend itself */
	c->frequency += fepriv->lnb_drift;
	if (autoinversion)
		c->inversion = fepriv->inversion;
	tmp = *c;
	if (fe->ops.set_frontend)
		fe_set_err = fe->ops.set_frontend(fe);
	*c = tmp;
	if (fe_set_err < 0) {
		fepriv->state = FESTATE_ERROR;
		return fe_set_err;
	}

	c->frequency = original_frequency;
	c->inversion = original_inversion;

	fepriv->auto_sub_step++;
	return 0;
}

static void dvb_frontend_swzigzag(struct dvb_frontend *fe)
{
	enum fe_status s = FE_NONE;
	int retval = 0;
	struct dvb_frontend_private *fepriv = fe->frontend_priv;
	struct dtv_frontend_properties *c = &fe->dtv_property_cache, tmp;

	/* if we've got no parameters, just keep idling */
	if (fepriv->state & FESTATE_IDLE) {
		fepriv->delay = 3*HZ;
		fepriv->quality = 0;
		return;
	}

	/* in SCAN mode, we just set the frontend when asked and leave it alone */
	if (fepriv->tune_mode_flags & FE_TUNE_MODE_ONESHOT) {
		if (fepriv->state & FESTATE_RETUNE) {
			tmp = *c;
			if (fe->ops.set_frontend)
				retval = fe->ops.set_frontend(fe);
			*c = tmp;
			if (retval < 0)
				fepriv->state = FESTATE_ERROR;
			else
				fepriv->state = FESTATE_TUNED;
		}
		fepriv->delay = 3*HZ;
		fepriv->quality = 0;
		return;
	}

	/* get the frontend status */
	if (fepriv->state & FESTATE_RETUNE) {
		s = 0;
	} else {
		if (fe->ops.read_status)
			fe->ops.read_status(fe, &s);
		if (s != fepriv->status) {
			dvb_frontend_add_event(fe, s);
			fepriv->status = s;
		}
	}

	/* if we're not tuned, and we have a lock, move to the TUNED state */
	if ((fepriv->state & FESTATE_WAITFORLOCK) && (s & FE_HAS_LOCK)) {
		dvb_frontend_swzigzag_update_delay(fepriv, s & FE_HAS_LOCK);
		fepriv->state = FESTATE_TUNED;

		/* if we're tuned, then we have determined the correct inversion */
		if ((!(fe->ops.info.caps & FE_CAN_INVERSION_AUTO)) &&
		    (c->inversion == INVERSION_AUTO)) {
			c->inversion = fepriv->inversion;
		}
		return;
	}

	/* if we are tuned already, check we're still locked */
	if (fepriv->state & FESTATE_TUNED) {
		dvb_frontend_swzigzag_update_delay(fepriv, s & FE_HAS_LOCK);

		/* we're tuned, and the lock is still good... */
		if (s & FE_HAS_LOCK) {
			return;
		} else { /* if we _WERE_ tuned, but now don't have a lock */
			fepriv->state = FESTATE_ZIGZAG_FAST;
			fepriv->started_auto_step = fepriv->auto_step;
			fepriv->check_wrapped = 0;
		}
	}

	/* don't actually do anything if we're in the LOSTLOCK state,
	 * the frontend is set to FE_CAN_RECOVER, and the max_drift is 0 */
	if ((fepriv->state & FESTATE_LOSTLOCK) &&
	    (fe->ops.info.caps & FE_CAN_RECOVER) && (fepriv->max_drift == 0)) {
		dvb_frontend_swzigzag_update_delay(fepriv, s & FE_HAS_LOCK);
		return;
	}

	/* don't do anything if we're in the DISEQC state, since this
	 * might be someone with a motorized dish controlled by DISEQC.
	 * If its actually a re-tune, there will be a SET_FRONTEND soon enough.	*/
	if (fepriv->state & FESTATE_DISEQC) {
		dvb_frontend_swzigzag_update_delay(fepriv, s & FE_HAS_LOCK);
		return;
	}

	/* if we're in the RETUNE state, set everything up for a brand
	 * new scan, keeping the current inversion setting, as the next
	 * tune is _very_ likely to require the same */
	if (fepriv->state & FESTATE_RETUNE) {
		fepriv->lnb_drift = 0;
		fepriv->auto_step = 0;
		fepriv->auto_sub_step = 0;
		fepriv->started_auto_step = 0;
		fepriv->check_wrapped = 0;
	}

	/* fast zigzag. */
	if ((fepriv->state & FESTATE_SEARCHING_FAST) || (fepriv->state & FESTATE_RETUNE)) {
		fepriv->delay = fepriv->min_delay;

		/* perform a tune */
		retval = dvb_frontend_swzigzag_autotune(fe,
							fepriv->check_wrapped);
		if (retval < 0) {
			return;
		} else if (retval) {
			/* OK, if we've run out of trials at the fast speed.
			 * Drop back to slow for the _next_ attempt */
			fepriv->state = FESTATE_SEARCHING_SLOW;
			fepriv->started_auto_step = fepriv->auto_step;
			return;
		}
		fepriv->check_wrapped = 1;

		/* if we've just retuned, enter the ZIGZAG_FAST state.
		 * This ensures we cannot return from an
		 * FE_SET_FRONTEND ioctl before the first frontend tune
		 * occurs */
		if (fepriv->state & FESTATE_RETUNE) {
			fepriv->state = FESTATE_TUNING_FAST;
		}
	}

	/* slow zigzag */
	if (fepriv->state & FESTATE_SEARCHING_SLOW) {
		dvb_frontend_swzigzag_update_delay(fepriv, s & FE_HAS_LOCK);

		/* Note: don't bother checking for wrapping; we stay in this
		 * state until we get a lock */
		dvb_frontend_swzigzag_autotune(fe, 0);
	}
}

static int dvb_frontend_is_exiting(struct dvb_frontend *fe)
{
	struct dvb_frontend_private *fepriv = fe->frontend_priv;

	if (fe->exit != DVB_FE_NO_EXIT)
		return 1;

	if (fepriv->dvbdev->writers == 1)
		if (time_after_eq(jiffies, fepriv->release_jiffies +
				  dvb_shutdown_timeout * HZ))
			return 1;

	return 0;
}

static int dvb_frontend_should_wakeup(struct dvb_frontend *fe)
{
	struct dvb_frontend_private *fepriv = fe->frontend_priv;

	if (fepriv->wakeup) {
		fepriv->wakeup = 0;
		return 1;
	}
	return dvb_frontend_is_exiting(fe);
}

static void dvb_frontend_wakeup(struct dvb_frontend *fe)
{
	struct dvb_frontend_private *fepriv = fe->frontend_priv;

	fepriv->wakeup = 1;
	wake_up_interruptible(&fepriv->wait_queue);
}

static int dvb_frontend_thread(void *data)
{
	struct dvb_frontend *fe = data;
	struct dtv_frontend_properties *c = &fe->dtv_property_cache;
	struct dvb_frontend_private *fepriv = fe->frontend_priv;
	enum fe_status s = FE_NONE;
	enum dvbfe_algo algo;
	bool re_tune = false;
	bool semheld = false;

	dev_dbg(fe->dvb->device, "%s:\n", __func__);

	fepriv->check_wrapped = 0;
	fepriv->quality = 0;
	fepriv->delay = 3*HZ;
	fepriv->status = 0;
	fepriv->wakeup = 0;
	fepriv->reinitialise = 0;

	dvb_frontend_init(fe);

	set_freezable();
	while (1) {
		up(&fepriv->sem);	    /* is locked when we enter the thread... */
restart:
		wait_event_interruptible_timeout(fepriv->wait_queue,
			dvb_frontend_should_wakeup(fe) || kthread_should_stop()
				|| freezing(current),
			fepriv->delay);

		if (kthread_should_stop() || dvb_frontend_is_exiting(fe)) {
			/* got signal or quitting */
			if (!down_interruptible(&fepriv->sem))
				semheld = true;
			fe->exit = DVB_FE_NORMAL_EXIT;
			break;
		}

		if (try_to_freeze())
			goto restart;

		if (down_interruptible(&fepriv->sem))
			break;

		if (fepriv->reinitialise) {
			dvb_frontend_init(fe);
			if (fe->ops.set_tone && fepriv->tone != -1)
				fe->ops.set_tone(fe, fepriv->tone);
			if (fe->ops.set_voltage && fepriv->voltage != -1)
				fe->ops.set_voltage(fe, fepriv->voltage);
			fepriv->reinitialise = 0;
		}

		/* do an iteration of the tuning loop */
		if (fe->ops.get_frontend_algo) {
			algo = fe->ops.get_frontend_algo(fe);
			switch (algo) {
			case DVBFE_ALGO_HW:
				dev_dbg(fe->dvb->device, "%s: Frontend ALGO = DVBFE_ALGO_HW\n", __func__);

				if (fepriv->state & FESTATE_RETUNE) {
					dev_dbg(fe->dvb->device, "%s: Retune requested, FESTATE_RETUNE\n", __func__);
					re_tune = true;
					fepriv->state = FESTATE_TUNED;
				} else {
					re_tune = false;
				}

				if (fe->ops.tune)
					fe->ops.tune(fe, re_tune, fepriv->tune_mode_flags, &fepriv->delay, &s);

				if (s != fepriv->status && !(fepriv->tune_mode_flags & FE_TUNE_MODE_ONESHOT)) {
					dev_dbg(fe->dvb->device, "%s: state changed, adding current state\n", __func__);
					dvb_frontend_add_event(fe, s);
					fepriv->status = s;
				}
				break;
			case DVBFE_ALGO_SW:
				dev_dbg(fe->dvb->device, "%s: Frontend ALGO = DVBFE_ALGO_SW\n", __func__);
				dvb_frontend_swzigzag(fe);
				break;
			case DVBFE_ALGO_CUSTOM:
				dev_dbg(fe->dvb->device, "%s: Frontend ALGO = DVBFE_ALGO_CUSTOM, state=%d\n", __func__, fepriv->state);
				if (fepriv->state & FESTATE_RETUNE) {
					dev_dbg(fe->dvb->device, "%s: Retune requested, FESTAT_RETUNE\n", __func__);
					fepriv->state = FESTATE_TUNED;
				}
				/* Case where we are going to search for a carrier
				 * User asked us to retune again for some reason, possibly
				 * requesting a search with a new set of parameters
				 */
				if (fepriv->algo_status & DVBFE_ALGO_SEARCH_AGAIN) {
					if (fe->ops.search) {
						fepriv->algo_status = fe->ops.search(fe);
						/* We did do a search as was requested, the flags are
						 * now unset as well and has the flags wrt to search.
						 */
					} else {
						fepriv->algo_status &= ~DVBFE_ALGO_SEARCH_AGAIN;
					}
				}
				/* Track the carrier if the search was successful */
				if (fepriv->algo_status != DVBFE_ALGO_SEARCH_SUCCESS) {
					fepriv->algo_status |= DVBFE_ALGO_SEARCH_AGAIN;
					fepriv->delay = HZ / 2;
				}
				dtv_property_legacy_params_sync(fe, c, &fepriv->parameters_out);
				fe->ops.read_status(fe, &s);
				if (s != fepriv->status) {
					dvb_frontend_add_event(fe, s); /* update event list */
					fepriv->status = s;
					if (!(s & FE_HAS_LOCK)) {
						fepriv->delay = HZ / 10;
						fepriv->algo_status |= DVBFE_ALGO_SEARCH_AGAIN;
					} else {
						fepriv->delay = 60 * HZ;
					}
				}
				break;
			default:
				dev_dbg(fe->dvb->device, "%s: UNDEFINED ALGO !\n", __func__);
				break;
			}
		} else {
			dvb_frontend_swzigzag(fe);
		}
	}

	if (dvb_powerdown_on_sleep) {
		if (fe->ops.set_voltage)
			fe->ops.set_voltage(fe, SEC_VOLTAGE_OFF);
		if (fe->ops.tuner_ops.sleep) {
			if (fe->ops.i2c_gate_ctrl)
				fe->ops.i2c_gate_ctrl(fe, 1);
			fe->ops.tuner_ops.sleep(fe);
			if (fe->ops.i2c_gate_ctrl)
				fe->ops.i2c_gate_ctrl(fe, 0);
		}
		if (fe->ops.sleep)
			fe->ops.sleep(fe);
	}

	fepriv->thread = NULL;
	if (kthread_should_stop())
		fe->exit = DVB_FE_DEVICE_REMOVED;
	else
		fe->exit = DVB_FE_NO_EXIT;
	mb();

	if (semheld)
		up(&fepriv->sem);
	dvb_frontend_wakeup(fe);
	return 0;
}

static void dvb_frontend_stop(struct dvb_frontend *fe)
{
	struct dvb_frontend_private *fepriv = fe->frontend_priv;

	dev_dbg(fe->dvb->device, "%s:\n", __func__);

	if (fe->exit != DVB_FE_DEVICE_REMOVED)
		fe->exit = DVB_FE_NORMAL_EXIT;
	mb();

	if (!fepriv->thread)
		return;

	kthread_stop(fepriv->thread);

	sema_init(&fepriv->sem, 1);
	fepriv->state = FESTATE_IDLE;

	/* paranoia check in case a signal arrived */
	if (fepriv->thread)
		dev_warn(fe->dvb->device,
				"dvb_frontend_stop: warning: thread %p won't exit\n",
				fepriv->thread);
}

/*
 * Sleep for the amount of time given by add_usec parameter
 *
 * This needs to be as precise as possible, as it affects the detection of
 * the dish tone command at the satellite subsystem. The precision is improved
 * by using a scheduled msleep followed by udelay for the remainder.
 */
void dvb_frontend_sleep_until(ktime_t *waketime, u32 add_usec)
{
	s32 delta;

	*waketime = ktime_add_us(*waketime, add_usec);
	delta = ktime_us_delta(ktime_get_boottime(), *waketime);
	if (delta > 2500) {
		msleep((delta - 1500) / 1000);
		delta = ktime_us_delta(ktime_get_boottime(), *waketime);
	}
	if (delta > 0)
		udelay(delta);
}
EXPORT_SYMBOL(dvb_frontend_sleep_until);

static int dvb_frontend_start(struct dvb_frontend *fe)
{
	int ret;
	struct dvb_frontend_private *fepriv = fe->frontend_priv;
	struct task_struct *fe_thread;

	dev_dbg(fe->dvb->device, "%s:\n", __func__);

	if (fepriv->thread) {
		if (fe->exit == DVB_FE_NO_EXIT)
			return 0;
		else
			dvb_frontend_stop (fe);
	}

	if (signal_pending(current))
		return -EINTR;
	if (down_interruptible (&fepriv->sem))
		return -EINTR;

	fepriv->state = FESTATE_IDLE;
	fe->exit = DVB_FE_NO_EXIT;
	fepriv->thread = NULL;
	mb();

	fe_thread = kthread_run(dvb_frontend_thread, fe,
		"kdvb-ad-%i-fe-%i", fe->dvb->num,fe->id);
	if (IS_ERR(fe_thread)) {
		ret = PTR_ERR(fe_thread);
		dev_warn(fe->dvb->device,
				"dvb_frontend_start: failed to start kthread (%d)\n",
				ret);
		up(&fepriv->sem);
		return ret;
	}
	fepriv->thread = fe_thread;
	return 0;
}

static void dvb_frontend_get_frequency_limits(struct dvb_frontend *fe,
					u32 *freq_min, u32 *freq_max)
{
	*freq_min = max(fe->ops.info.frequency_min, fe->ops.tuner_ops.info.frequency_min);

	if (fe->ops.info.frequency_max == 0)
		*freq_max = fe->ops.tuner_ops.info.frequency_max;
	else if (fe->ops.tuner_ops.info.frequency_max == 0)
		*freq_max = fe->ops.info.frequency_max;
	else
		*freq_max = min(fe->ops.info.frequency_max, fe->ops.tuner_ops.info.frequency_max);

	if (*freq_min == 0 || *freq_max == 0)
		dev_warn(fe->dvb->device, "DVB: adapter %i frontend %u frequency limits undefined - fix the driver\n",
				fe->dvb->num, fe->id);
}

static int dvb_frontend_check_parameters(struct dvb_frontend *fe)
{
	struct dtv_frontend_properties *c = &fe->dtv_property_cache;
	u32 freq_min;
	u32 freq_max;

	/* range check: frequency */
	dvb_frontend_get_frequency_limits(fe, &freq_min, &freq_max);
	if ((freq_min && c->frequency < freq_min) ||
	    (freq_max && c->frequency > freq_max)) {
		dev_warn(fe->dvb->device, "DVB: adapter %i frontend %i frequency %u out of range (%u..%u)\n",
				fe->dvb->num, fe->id, c->frequency,
				freq_min, freq_max);
		return -EINVAL;
	}

	/* range check: symbol rate */
	switch (c->delivery_system) {
	case SYS_DVBS:
	case SYS_DVBS2:
	case SYS_TURBO:
	case SYS_DVBC_ANNEX_A:
	case SYS_DVBC_ANNEX_C:
		if ((fe->ops.info.symbol_rate_min &&
		     c->symbol_rate < fe->ops.info.symbol_rate_min) ||
		    (fe->ops.info.symbol_rate_max &&
		     c->symbol_rate > fe->ops.info.symbol_rate_max)) {
			dev_warn(fe->dvb->device, "DVB: adapter %i frontend %i symbol rate %u out of range (%u..%u)\n",
					fe->dvb->num, fe->id, c->symbol_rate,
					fe->ops.info.symbol_rate_min,
					fe->ops.info.symbol_rate_max);
			return -EINVAL;
		}
	default:
		break;
	}

	return 0;
}

static int dvb_frontend_clear_cache(struct dvb_frontend *fe)
{
	struct dtv_frontend_properties *c = &fe->dtv_property_cache;
	int i;
	u32 delsys;

	delsys = c->delivery_system;
	memset(c, 0, offsetof(struct dtv_frontend_properties, strength));
	c->delivery_system = delsys;

	dev_dbg(fe->dvb->device, "%s: Clearing cache for delivery system %d\n",
			__func__, c->delivery_system);

	c->transmission_mode = TRANSMISSION_MODE_AUTO;
	c->bandwidth_hz = 0;	/* AUTO */
	c->guard_interval = GUARD_INTERVAL_AUTO;
	c->hierarchy = HIERARCHY_AUTO;
	c->symbol_rate = 0;
	c->code_rate_HP = FEC_AUTO;
	c->code_rate_LP = FEC_AUTO;
	c->fec_inner = FEC_AUTO;
	c->rolloff = ROLLOFF_AUTO;
	c->voltage = SEC_VOLTAGE_OFF;
	c->sectone = SEC_TONE_OFF;
	c->pilot = PILOT_AUTO;

	c->isdbt_partial_reception = 0;
	c->isdbt_sb_mode = 0;
	c->isdbt_sb_subchannel = 0;
	c->isdbt_sb_segment_idx = 0;
	c->isdbt_sb_segment_count = 0;
	c->isdbt_layer_enabled = 0;
	for (i = 0; i < 3; i++) {
		c->layer[i].fec = FEC_AUTO;
		c->layer[i].modulation = QAM_AUTO;
		c->layer[i].interleaving = 0;
		c->layer[i].segment_count = 0;
	}

	c->stream_id = NO_STREAM_ID_FILTER;
	c->scrambling_sequence_index = 0;/* default sequence */

	switch (c->delivery_system) {
	case SYS_DVBS:
	case SYS_DVBS2:
	case SYS_TURBO:
		c->modulation = QPSK;   /* implied for DVB-S in legacy API */
		c->rolloff = ROLLOFF_35;/* implied for DVB-S */
		break;
	case SYS_ATSC:
		c->modulation = VSB_8;
		break;
	case SYS_ISDBS:
		c->symbol_rate = 28860000;
		c->rolloff = ROLLOFF_35;
		c->bandwidth_hz = c->symbol_rate / 100 * 135;
		break;
	default:
		c->modulation = QAM_AUTO;
		break;
	}

	c->lna = LNA_AUTO;

	return 0;
}

#define _DTV_CMD(n, s, b) \
[n] = { \
	.name = #n, \
	.cmd  = n, \
	.set  = s,\
	.buffer = b \
}

struct dtv_cmds_h {
	char	*name;		/* A display name for debugging purposes */

	__u32	cmd;		/* A unique ID */

	/* Flags */
	__u32	set:1;		/* Either a set or get property */
	__u32	buffer:1;	/* Does this property use the buffer? */
	__u32	reserved:30;	/* Align */
};

static struct dtv_cmds_h dtv_cmds[DTV_MAX_COMMAND + 1] = {
	_DTV_CMD(DTV_TUNE, 1, 0),
	_DTV_CMD(DTV_CLEAR, 1, 0),

	/* Set */
	_DTV_CMD(DTV_FREQUENCY, 1, 0),
	_DTV_CMD(DTV_BANDWIDTH_HZ, 1, 0),
	_DTV_CMD(DTV_MODULATION, 1, 0),
	_DTV_CMD(DTV_INVERSION, 1, 0),
	_DTV_CMD(DTV_DISEQC_MASTER, 1, 1),
	_DTV_CMD(DTV_SYMBOL_RATE, 1, 0),
	_DTV_CMD(DTV_INNER_FEC, 1, 0),
	_DTV_CMD(DTV_VOLTAGE, 1, 0),
	_DTV_CMD(DTV_TONE, 1, 0),
	_DTV_CMD(DTV_PILOT, 1, 0),
	_DTV_CMD(DTV_ROLLOFF, 1, 0),
	_DTV_CMD(DTV_DELIVERY_SYSTEM, 1, 0),
	_DTV_CMD(DTV_HIERARCHY, 1, 0),
	_DTV_CMD(DTV_CODE_RATE_HP, 1, 0),
	_DTV_CMD(DTV_CODE_RATE_LP, 1, 0),
	_DTV_CMD(DTV_GUARD_INTERVAL, 1, 0),
	_DTV_CMD(DTV_TRANSMISSION_MODE, 1, 0),
	_DTV_CMD(DTV_INTERLEAVING, 1, 0),

	_DTV_CMD(DTV_ISDBT_PARTIAL_RECEPTION, 1, 0),
	_DTV_CMD(DTV_ISDBT_SOUND_BROADCASTING, 1, 0),
	_DTV_CMD(DTV_ISDBT_SB_SUBCHANNEL_ID, 1, 0),
	_DTV_CMD(DTV_ISDBT_SB_SEGMENT_IDX, 1, 0),
	_DTV_CMD(DTV_ISDBT_SB_SEGMENT_COUNT, 1, 0),
	_DTV_CMD(DTV_ISDBT_LAYER_ENABLED, 1, 0),
	_DTV_CMD(DTV_ISDBT_LAYERA_FEC, 1, 0),
	_DTV_CMD(DTV_ISDBT_LAYERA_MODULATION, 1, 0),
	_DTV_CMD(DTV_ISDBT_LAYERA_SEGMENT_COUNT, 1, 0),
	_DTV_CMD(DTV_ISDBT_LAYERA_TIME_INTERLEAVING, 1, 0),
	_DTV_CMD(DTV_ISDBT_LAYERB_FEC, 1, 0),
	_DTV_CMD(DTV_ISDBT_LAYERB_MODULATION, 1, 0),
	_DTV_CMD(DTV_ISDBT_LAYERB_SEGMENT_COUNT, 1, 0),
	_DTV_CMD(DTV_ISDBT_LAYERB_TIME_INTERLEAVING, 1, 0),
	_DTV_CMD(DTV_ISDBT_LAYERC_FEC, 1, 0),
	_DTV_CMD(DTV_ISDBT_LAYERC_MODULATION, 1, 0),
	_DTV_CMD(DTV_ISDBT_LAYERC_SEGMENT_COUNT, 1, 0),
	_DTV_CMD(DTV_ISDBT_LAYERC_TIME_INTERLEAVING, 1, 0),

	_DTV_CMD(DTV_STREAM_ID, 1, 0),
	_DTV_CMD(DTV_DVBT2_PLP_ID_LEGACY, 1, 0),
	_DTV_CMD(DTV_SCRAMBLING_SEQUENCE_INDEX, 1, 0),
	_DTV_CMD(DTV_LNA, 1, 0),

	/* Get */
	_DTV_CMD(DTV_DISEQC_SLAVE_REPLY, 0, 1),
	_DTV_CMD(DTV_API_VERSION, 0, 0),

	_DTV_CMD(DTV_ENUM_DELSYS, 0, 0),

	_DTV_CMD(DTV_ATSCMH_PARADE_ID, 1, 0),
	_DTV_CMD(DTV_ATSCMH_RS_FRAME_ENSEMBLE, 1, 0),

	_DTV_CMD(DTV_ATSCMH_FIC_VER, 0, 0),
	_DTV_CMD(DTV_ATSCMH_NOG, 0, 0),
	_DTV_CMD(DTV_ATSCMH_TNOG, 0, 0),
	_DTV_CMD(DTV_ATSCMH_SGN, 0, 0),
	_DTV_CMD(DTV_ATSCMH_PRC, 0, 0),
	_DTV_CMD(DTV_ATSCMH_RS_FRAME_MODE, 0, 0),
	_DTV_CMD(DTV_ATSCMH_RS_CODE_MODE_PRI, 0, 0),
	_DTV_CMD(DTV_ATSCMH_RS_CODE_MODE_SEC, 0, 0),
	_DTV_CMD(DTV_ATSCMH_SCCC_BLOCK_MODE, 0, 0),
	_DTV_CMD(DTV_ATSCMH_SCCC_CODE_MODE_A, 0, 0),
	_DTV_CMD(DTV_ATSCMH_SCCC_CODE_MODE_B, 0, 0),
	_DTV_CMD(DTV_ATSCMH_SCCC_CODE_MODE_C, 0, 0),
	_DTV_CMD(DTV_ATSCMH_SCCC_CODE_MODE_D, 0, 0),

	/* Statistics API */
	_DTV_CMD(DTV_STAT_SIGNAL_STRENGTH, 0, 0),
	_DTV_CMD(DTV_STAT_CNR, 0, 0),
	_DTV_CMD(DTV_STAT_PRE_ERROR_BIT_COUNT, 0, 0),
	_DTV_CMD(DTV_STAT_PRE_TOTAL_BIT_COUNT, 0, 0),
	_DTV_CMD(DTV_STAT_POST_ERROR_BIT_COUNT, 0, 0),
	_DTV_CMD(DTV_STAT_POST_TOTAL_BIT_COUNT, 0, 0),
	_DTV_CMD(DTV_STAT_ERROR_BLOCK_COUNT, 0, 0),
	_DTV_CMD(DTV_STAT_TOTAL_BLOCK_COUNT, 0, 0),
};

/* Synchronise the legacy tuning parameters into the cache, so that demodulator
 * drivers can use a single set_frontend tuning function, regardless of whether
 * it's being used for the legacy or new API, reducing code and complexity.
 */
static int dtv_property_cache_sync(struct dvb_frontend *fe,
				   struct dtv_frontend_properties *c,
				   const struct dvb_frontend_parameters *p)
{
	c->frequency = p->frequency;
	c->inversion = p->inversion;

	switch (dvbv3_type(c->delivery_system)) {
	case DVBV3_QPSK:
		dev_dbg(fe->dvb->device, "%s: Preparing QPSK req\n", __func__);
		c->symbol_rate = p->u.qpsk.symbol_rate;
		c->fec_inner = p->u.qpsk.fec_inner;
		break;
	case DVBV3_QAM:
		dev_dbg(fe->dvb->device, "%s: Preparing QAM req\n", __func__);
		c->symbol_rate = p->u.qam.symbol_rate;
		c->fec_inner = p->u.qam.fec_inner;
		c->modulation = p->u.qam.modulation;
		break;
	case DVBV3_OFDM:
		dev_dbg(fe->dvb->device, "%s: Preparing OFDM req\n", __func__);

		switch (p->u.ofdm.bandwidth) {
		case BANDWIDTH_10_MHZ:
			c->bandwidth_hz = 10000000;
			break;
		case BANDWIDTH_8_MHZ:
			c->bandwidth_hz = 8000000;
			break;
		case BANDWIDTH_7_MHZ:
			c->bandwidth_hz = 7000000;
			break;
		case BANDWIDTH_6_MHZ:
			c->bandwidth_hz = 6000000;
			break;
		case BANDWIDTH_5_MHZ:
			c->bandwidth_hz = 5000000;
			break;
		case BANDWIDTH_1_712_MHZ:
			c->bandwidth_hz = 1712000;
			break;
		case BANDWIDTH_AUTO:
			c->bandwidth_hz = 0;
		}

		c->code_rate_HP = p->u.ofdm.code_rate_HP;
		c->code_rate_LP = p->u.ofdm.code_rate_LP;
		c->modulation = p->u.ofdm.constellation;
		c->transmission_mode = p->u.ofdm.transmission_mode;
		c->guard_interval = p->u.ofdm.guard_interval;
		c->hierarchy = p->u.ofdm.hierarchy_information;
		break;
	case DVBV3_ATSC:
		dev_dbg(fe->dvb->device, "%s: Preparing ATSC req\n", __func__);
		c->modulation = p->u.vsb.modulation;
		if (c->delivery_system == SYS_ATSCMH)
			break;
		if ((c->modulation == VSB_8) || (c->modulation == VSB_16))
			c->delivery_system = SYS_ATSC;
		else
			c->delivery_system = SYS_DVBC_ANNEX_B;
		break;
	case DVBV3_UNKNOWN:
		dev_err(fe->dvb->device,
				"%s: doesn't know how to handle a DVBv3 call to delivery system %i\n",
				__func__, c->delivery_system);
		return -EINVAL;
	}

	return 0;
}

/* Ensure the cached values are set correctly in the frontend
 * legacy tuning structures, for the advanced tuning API.
 */
static int
dtv_property_legacy_params_sync(struct dvb_frontend *fe,
				const struct dtv_frontend_properties *c,
				struct dvb_frontend_parameters *p)
{
	p->frequency = c->frequency;
	p->inversion = c->inversion;

	switch (dvbv3_type(c->delivery_system)) {
	case DVBV3_UNKNOWN:
		dev_err(fe->dvb->device,
				"%s: doesn't know how to handle a DVBv3 call to delivery system %i\n",
				__func__, c->delivery_system);
		return -EINVAL;
	case DVBV3_QPSK:
		dev_dbg(fe->dvb->device, "%s: Preparing QPSK req\n", __func__);
		p->u.qpsk.symbol_rate = c->symbol_rate;
		p->u.qpsk.fec_inner = c->fec_inner;
		break;
	case DVBV3_QAM:
		dev_dbg(fe->dvb->device, "%s: Preparing QAM req\n", __func__);
		p->u.qam.symbol_rate = c->symbol_rate;
		p->u.qam.fec_inner = c->fec_inner;
		p->u.qam.modulation = c->modulation;
		break;
	case DVBV3_OFDM:
		dev_dbg(fe->dvb->device, "%s: Preparing OFDM req\n", __func__);
		switch (c->bandwidth_hz) {
		case 10000000:
			p->u.ofdm.bandwidth = BANDWIDTH_10_MHZ;
			break;
		case 8000000:
			p->u.ofdm.bandwidth = BANDWIDTH_8_MHZ;
			break;
		case 7000000:
			p->u.ofdm.bandwidth = BANDWIDTH_7_MHZ;
			break;
		case 6000000:
			p->u.ofdm.bandwidth = BANDWIDTH_6_MHZ;
			break;
		case 5000000:
			p->u.ofdm.bandwidth = BANDWIDTH_5_MHZ;
			break;
		case 1712000:
			p->u.ofdm.bandwidth = BANDWIDTH_1_712_MHZ;
			break;
		case 0:
		default:
			p->u.ofdm.bandwidth = BANDWIDTH_AUTO;
		}
		p->u.ofdm.code_rate_HP = c->code_rate_HP;
		p->u.ofdm.code_rate_LP = c->code_rate_LP;
		p->u.ofdm.constellation = c->modulation;
		p->u.ofdm.transmission_mode = c->transmission_mode;
		p->u.ofdm.guard_interval = c->guard_interval;
		p->u.ofdm.hierarchy_information = c->hierarchy;
		break;
	case DVBV3_ATSC:
		dev_dbg(fe->dvb->device, "%s: Preparing VSB req\n", __func__);
		p->u.vsb.modulation = c->modulation;
		break;
	}
	return 0;
}

/**
 * dtv_get_frontend - calls a callback for retrieving DTV parameters
 * @fe:		struct dvb_frontend pointer
 * @c:		struct dtv_frontend_properties pointer (DVBv5 cache)
 * @p_out:	struct dvb_frontend_parameters pointer (DVBv3 FE struct)
 *
 * This routine calls either the DVBv3 or DVBv5 get_frontend call.
 * If c is not null, it will update the DVBv5 cache struct pointed by it.
 * If p_out is not null, it will update the DVBv3 params pointed by it.
 */
static int dtv_get_frontend(struct dvb_frontend *fe,
			    struct dtv_frontend_properties *c,
			    struct dvb_frontend_parameters *p_out)
{
	int r;

	if (fe->ops.get_frontend) {
		r = fe->ops.get_frontend(fe, c);
		if (unlikely(r < 0))
			return r;
		if (p_out)
			dtv_property_legacy_params_sync(fe, c, p_out);
		return 0;
	}

	/* As everything is in cache, get_frontend fops are always supported */
	return 0;
}

static int dvb_frontend_handle_ioctl(struct file *file,
				     unsigned int cmd, void *parg);

static int dtv_property_process_get(struct dvb_frontend *fe,
				    const struct dtv_frontend_properties *c,
				    struct dtv_property *tvp,
				    struct file *file)
{
	int ncaps;

	switch(tvp->cmd) {
	case DTV_ENUM_DELSYS:
		ncaps = 0;
		while (ncaps < MAX_DELSYS && fe->ops.delsys[ncaps]) {
			tvp->u.buffer.data[ncaps] = fe->ops.delsys[ncaps];
			ncaps++;
		}
		tvp->u.buffer.len = ncaps;
		break;
	case DTV_FREQUENCY:
		tvp->u.data = c->frequency;
		break;
	case DTV_MODULATION:
		tvp->u.data = c->modulation;
		break;
	case DTV_BANDWIDTH_HZ:
		tvp->u.data = c->bandwidth_hz;
		break;
	case DTV_INVERSION:
		tvp->u.data = c->inversion;
		break;
	case DTV_SYMBOL_RATE:
		tvp->u.data = c->symbol_rate;
		break;
	case DTV_INNER_FEC:
		tvp->u.data = c->fec_inner;
		break;
	case DTV_PILOT:
		tvp->u.data = c->pilot;
		break;
	case DTV_ROLLOFF:
		tvp->u.data = c->rolloff;
		break;
	case DTV_DELIVERY_SYSTEM:
		tvp->u.data = c->delivery_system;
		break;
	case DTV_VOLTAGE:
		tvp->u.data = c->voltage;
		break;
	case DTV_TONE:
		tvp->u.data = c->sectone;
		break;
	case DTV_API_VERSION:
		tvp->u.data = (DVB_API_VERSION << 8) | DVB_API_VERSION_MINOR;
		break;
	case DTV_CODE_RATE_HP:
		tvp->u.data = c->code_rate_HP;
		break;
	case DTV_CODE_RATE_LP:
		tvp->u.data = c->code_rate_LP;
		break;
	case DTV_GUARD_INTERVAL:
		tvp->u.data = c->guard_interval;
		break;
	case DTV_TRANSMISSION_MODE:
		tvp->u.data = c->transmission_mode;
		break;
	case DTV_HIERARCHY:
		tvp->u.data = c->hierarchy;
		break;
	case DTV_INTERLEAVING:
		tvp->u.data = c->interleaving;
		break;

	/* ISDB-T Support here */
	case DTV_ISDBT_PARTIAL_RECEPTION:
		tvp->u.data = c->isdbt_partial_reception;
		break;
	case DTV_ISDBT_SOUND_BROADCASTING:
		tvp->u.data = c->isdbt_sb_mode;
		break;
	case DTV_ISDBT_SB_SUBCHANNEL_ID:
		tvp->u.data = c->isdbt_sb_subchannel;
		break;
	case DTV_ISDBT_SB_SEGMENT_IDX:
		tvp->u.data = c->isdbt_sb_segment_idx;
		break;
	case DTV_ISDBT_SB_SEGMENT_COUNT:
		tvp->u.data = c->isdbt_sb_segment_count;
		break;
	case DTV_ISDBT_LAYER_ENABLED:
		tvp->u.data = c->isdbt_layer_enabled;
		break;
	case DTV_ISDBT_LAYERA_FEC:
		tvp->u.data = c->layer[0].fec;
		break;
	case DTV_ISDBT_LAYERA_MODULATION:
		tvp->u.data = c->layer[0].modulation;
		break;
	case DTV_ISDBT_LAYERA_SEGMENT_COUNT:
		tvp->u.data = c->layer[0].segment_count;
		break;
	case DTV_ISDBT_LAYERA_TIME_INTERLEAVING:
		tvp->u.data = c->layer[0].interleaving;
		break;
	case DTV_ISDBT_LAYERB_FEC:
		tvp->u.data = c->layer[1].fec;
		break;
	case DTV_ISDBT_LAYERB_MODULATION:
		tvp->u.data = c->layer[1].modulation;
		break;
	case DTV_ISDBT_LAYERB_SEGMENT_COUNT:
		tvp->u.data = c->layer[1].segment_count;
		break;
	case DTV_ISDBT_LAYERB_TIME_INTERLEAVING:
		tvp->u.data = c->layer[1].interleaving;
		break;
	case DTV_ISDBT_LAYERC_FEC:
		tvp->u.data = c->layer[2].fec;
		break;
	case DTV_ISDBT_LAYERC_MODULATION:
		tvp->u.data = c->layer[2].modulation;
		break;
	case DTV_ISDBT_LAYERC_SEGMENT_COUNT:
		tvp->u.data = c->layer[2].segment_count;
		break;
	case DTV_ISDBT_LAYERC_TIME_INTERLEAVING:
		tvp->u.data = c->layer[2].interleaving;
		break;

	/* Multistream support */
	case DTV_STREAM_ID:
	case DTV_DVBT2_PLP_ID_LEGACY:
		tvp->u.data = c->stream_id;
		break;

	/* Physical layer scrambling support */
	case DTV_SCRAMBLING_SEQUENCE_INDEX:
		tvp->u.data = c->scrambling_sequence_index;
		break;

	/* ATSC-MH */
	case DTV_ATSCMH_FIC_VER:
		tvp->u.data = fe->dtv_property_cache.atscmh_fic_ver;
		break;
	case DTV_ATSCMH_PARADE_ID:
		tvp->u.data = fe->dtv_property_cache.atscmh_parade_id;
		break;
	case DTV_ATSCMH_NOG:
		tvp->u.data = fe->dtv_property_cache.atscmh_nog;
		break;
	case DTV_ATSCMH_TNOG:
		tvp->u.data = fe->dtv_property_cache.atscmh_tnog;
		break;
	case DTV_ATSCMH_SGN:
		tvp->u.data = fe->dtv_property_cache.atscmh_sgn;
		break;
	case DTV_ATSCMH_PRC:
		tvp->u.data = fe->dtv_property_cache.atscmh_prc;
		break;
	case DTV_ATSCMH_RS_FRAME_MODE:
		tvp->u.data = fe->dtv_property_cache.atscmh_rs_frame_mode;
		break;
	case DTV_ATSCMH_RS_FRAME_ENSEMBLE:
		tvp->u.data = fe->dtv_property_cache.atscmh_rs_frame_ensemble;
		break;
	case DTV_ATSCMH_RS_CODE_MODE_PRI:
		tvp->u.data = fe->dtv_property_cache.atscmh_rs_code_mode_pri;
		break;
	case DTV_ATSCMH_RS_CODE_MODE_SEC:
		tvp->u.data = fe->dtv_property_cache.atscmh_rs_code_mode_sec;
		break;
	case DTV_ATSCMH_SCCC_BLOCK_MODE:
		tvp->u.data = fe->dtv_property_cache.atscmh_sccc_block_mode;
		break;
	case DTV_ATSCMH_SCCC_CODE_MODE_A:
		tvp->u.data = fe->dtv_property_cache.atscmh_sccc_code_mode_a;
		break;
	case DTV_ATSCMH_SCCC_CODE_MODE_B:
		tvp->u.data = fe->dtv_property_cache.atscmh_sccc_code_mode_b;
		break;
	case DTV_ATSCMH_SCCC_CODE_MODE_C:
		tvp->u.data = fe->dtv_property_cache.atscmh_sccc_code_mode_c;
		break;
	case DTV_ATSCMH_SCCC_CODE_MODE_D:
		tvp->u.data = fe->dtv_property_cache.atscmh_sccc_code_mode_d;
		break;

	case DTV_LNA:
		tvp->u.data = c->lna;
		break;

	/* Fill quality measures */
	case DTV_STAT_SIGNAL_STRENGTH:
		tvp->u.st = c->strength;
		break;
	case DTV_STAT_CNR:
		tvp->u.st = c->cnr;
		break;
	case DTV_STAT_PRE_ERROR_BIT_COUNT:
		tvp->u.st = c->pre_bit_error;
		break;
	case DTV_STAT_PRE_TOTAL_BIT_COUNT:
		tvp->u.st = c->pre_bit_count;
		break;
	case DTV_STAT_POST_ERROR_BIT_COUNT:
		tvp->u.st = c->post_bit_error;
		break;
	case DTV_STAT_POST_TOTAL_BIT_COUNT:
		tvp->u.st = c->post_bit_count;
		break;
	case DTV_STAT_ERROR_BLOCK_COUNT:
		tvp->u.st = c->block_error;
		break;
	case DTV_STAT_TOTAL_BLOCK_COUNT:
		tvp->u.st = c->block_count;
		break;
	default:
		dev_dbg(fe->dvb->device,
			"%s: FE property %d doesn't exist\n",
			__func__, tvp->cmd);
		return -EINVAL;
	}

	if (!dtv_cmds[tvp->cmd].buffer)
		dev_dbg(fe->dvb->device,
			"%s: GET cmd 0x%08x (%s) = 0x%08x\n",
			__func__, tvp->cmd, dtv_cmds[tvp->cmd].name,
			tvp->u.data);
	else
		dev_dbg(fe->dvb->device,
			"%s: GET cmd 0x%08x (%s) len %d: %*ph\n",
			__func__,
			tvp->cmd, dtv_cmds[tvp->cmd].name,
			tvp->u.buffer.len,
			tvp->u.buffer.len, tvp->u.buffer.data);

	return 0;
}

static int dtv_set_frontend(struct dvb_frontend *fe);

static bool is_dvbv3_delsys(u32 delsys)
{
	return (delsys == SYS_DVBT) || (delsys == SYS_DVBC_ANNEX_A) ||
	       (delsys == SYS_DVBS) || (delsys == SYS_ATSC);
}

/**
 * emulate_delivery_system - emulate a DVBv5 delivery system with a DVBv3 type
 * @fe:			struct frontend;
 * @delsys:			DVBv5 type that will be used for emulation
 *
 * Provides emulation for delivery systems that are compatible with the old
 * DVBv3 call. Among its usages, it provices support for ISDB-T, and allows
 * using a DVB-S2 only frontend just like it were a DVB-S, if the frontent
 * parameters are compatible with DVB-S spec.
 */
static int emulate_delivery_system(struct dvb_frontend *fe, u32 delsys)
{
	int i;
	struct dtv_frontend_properties *c = &fe->dtv_property_cache;

	c->delivery_system = delsys;

	/*
	 * If the call is for ISDB-T, put it into full-seg, auto mode, TV
	 */
	if (c->delivery_system == SYS_ISDBT) {
		dev_dbg(fe->dvb->device,
			"%s: Using defaults for SYS_ISDBT\n",
			__func__);

		if (!c->bandwidth_hz)
			c->bandwidth_hz = 6000000;

		c->isdbt_partial_reception = 0;
		c->isdbt_sb_mode = 0;
		c->isdbt_sb_subchannel = 0;
		c->isdbt_sb_segment_idx = 0;
		c->isdbt_sb_segment_count = 0;
		c->isdbt_layer_enabled = 7;
		for (i = 0; i < 3; i++) {
			c->layer[i].fec = FEC_AUTO;
			c->layer[i].modulation = QAM_AUTO;
			c->layer[i].interleaving = 0;
			c->layer[i].segment_count = 0;
		}
	}
	dev_dbg(fe->dvb->device, "%s: change delivery system on cache to %d\n",
		__func__, c->delivery_system);

	return 0;
}

/**
 * dvbv5_set_delivery_system - Sets the delivery system for a DVBv5 API call
 * @fe:			frontend struct
 * @desired_system:	delivery system requested by the user
 *
 * A DVBv5 call know what's the desired system it wants. So, set it.
 *
 * There are, however, a few known issues with early DVBv5 applications that
 * are also handled by this logic:
 *
 * 1) Some early apps use SYS_UNDEFINED as the desired delivery system.
 *    This is an API violation, but, as we don't want to break userspace,
 *    convert it to the first supported delivery system.
 * 2) Some apps might be using a DVBv5 call in a wrong way, passing, for
 *    example, SYS_DVBT instead of SYS_ISDBT. This is because early usage of
 *    ISDB-T provided backward compat with DVB-T.
 */
static int dvbv5_set_delivery_system(struct dvb_frontend *fe,
				     u32 desired_system)
{
	int ncaps;
	u32 delsys = SYS_UNDEFINED;
	struct dtv_frontend_properties *c = &fe->dtv_property_cache;
	enum dvbv3_emulation_type type;

	/*
	 * It was reported that some old DVBv5 applications were
	 * filling delivery_system with SYS_UNDEFINED. If this happens,
	 * assume that the application wants to use the first supported
	 * delivery system.
	 */
	if (desired_system == SYS_UNDEFINED)
		desired_system = fe->ops.delsys[0];

	/*
	 * This is a DVBv5 call. So, it likely knows the supported
	 * delivery systems. So, check if the desired delivery system is
	 * supported
	 */
	ncaps = 0;
	while (ncaps < MAX_DELSYS && fe->ops.delsys[ncaps]) {
		if (fe->ops.delsys[ncaps] == desired_system) {
			c->delivery_system = desired_system;
			dev_dbg(fe->dvb->device,
					"%s: Changing delivery system to %d\n",
					__func__, desired_system);
			return 0;
		}
		ncaps++;
	}

	/*
	 * The requested delivery system isn't supported. Maybe userspace
	 * is requesting a DVBv3 compatible delivery system.
	 *
	 * The emulation only works if the desired system is one of the
	 * delivery systems supported by DVBv3 API
	 */
	if (!is_dvbv3_delsys(desired_system)) {
		dev_dbg(fe->dvb->device,
			"%s: Delivery system %d not supported.\n",
			__func__, desired_system);
		return -EINVAL;
	}

	type = dvbv3_type(desired_system);

	/*
	* Get the last non-DVBv3 delivery system that has the same type
	* of the desired system
	*/
	ncaps = 0;
	while (ncaps < MAX_DELSYS && fe->ops.delsys[ncaps]) {
		if (dvbv3_type(fe->ops.delsys[ncaps]) == type)
			delsys = fe->ops.delsys[ncaps];
		ncaps++;
	}

	/* There's nothing compatible with the desired delivery system */
	if (delsys == SYS_UNDEFINED) {
		dev_dbg(fe->dvb->device,
			"%s: Delivery system %d not supported on emulation mode.\n",
			__func__, desired_system);
		return -EINVAL;
	}

	dev_dbg(fe->dvb->device,
		"%s: Using delivery system %d emulated as if it were %d\n",
		__func__, delsys, desired_system);

	return emulate_delivery_system(fe, desired_system);
}

/**
 * dvbv3_set_delivery_system - Sets the delivery system for a DVBv3 API call
 * @fe:	frontend struct
 *
 * A DVBv3 call doesn't know what's the desired system it wants. It also
 * doesn't allow to switch between different types. Due to that, userspace
 * should use DVBv5 instead.
 * However, in order to avoid breaking userspace API, limited backward
 * compatibility support is provided.
 *
 * There are some delivery systems that are incompatible with DVBv3 calls.
 *
 * This routine should work fine for frontends that support just one delivery
 * system.
 *
 * For frontends that support multiple frontends:
 * 1) It defaults to use the first supported delivery system. There's an
 *    userspace application that allows changing it at runtime;
 *
 * 2) If the current delivery system is not compatible with DVBv3, it gets
 *    the first one that it is compatible.
 *
 * NOTE: in order for this to work with applications like Kaffeine that
 *	uses a DVBv5 call for DVB-S2 and a DVBv3 call to go back to
 *	DVB-S, drivers that support both DVB-S and DVB-S2 should have the
 *	SYS_DVBS entry before the SYS_DVBS2, otherwise it won't switch back
 *	to DVB-S.
 */
static int dvbv3_set_delivery_system(struct dvb_frontend *fe)
{
	int ncaps;
	u32 delsys = SYS_UNDEFINED;
	struct dtv_frontend_properties *c = &fe->dtv_property_cache;

	/* If not set yet, defaults to the first supported delivery system */
	if (c->delivery_system == SYS_UNDEFINED)
		c->delivery_system = fe->ops.delsys[0];

	/*
	 * Trivial case: just use the current one, if it already a DVBv3
	 * delivery system
	 */
	if (is_dvbv3_delsys(c->delivery_system)) {
		dev_dbg(fe->dvb->device,
				"%s: Using delivery system to %d\n",
				__func__, c->delivery_system);
		return 0;
	}

	/*
	 * Seek for the first delivery system that it is compatible with a
	 * DVBv3 standard
	 */
	ncaps = 0;
	while (ncaps < MAX_DELSYS && fe->ops.delsys[ncaps]) {
		if (dvbv3_type(fe->ops.delsys[ncaps]) != DVBV3_UNKNOWN) {
			delsys = fe->ops.delsys[ncaps];
			break;
		}
		ncaps++;
	}
	if (delsys == SYS_UNDEFINED) {
		dev_dbg(fe->dvb->device,
			"%s: Couldn't find a delivery system that works with FE_SET_FRONTEND\n",
			__func__);
		return -EINVAL;
	}
	return emulate_delivery_system(fe, delsys);
}

/**
 * dtv_property_process_set -  Sets a single DTV property
 * @fe:		Pointer to &struct dvb_frontend
 * @file:	Pointer to &struct file
 * @cmd:	Digital TV command
 * @data:	An unsigned 32-bits number
 *
 * This routine assigns the property
 * value to the corresponding member of
 * &struct dtv_frontend_properties
 *
 * Returns:
 * Zero on success, negative errno on failure.
 */
static int dtv_property_process_set(struct dvb_frontend *fe,
					struct file *file,
					u32 cmd, u32 data)
{
	int r = 0;
	struct dtv_frontend_properties *c = &fe->dtv_property_cache;

	/** Dump DTV command name and value*/
	if (!cmd || cmd > DTV_MAX_COMMAND)
		dev_warn(fe->dvb->device, "%s: SET cmd 0x%08x undefined\n",
				 __func__, cmd);
	else
		dev_dbg(fe->dvb->device,
				"%s: SET cmd 0x%08x (%s) to 0x%08x\n",
				__func__, cmd, dtv_cmds[cmd].name, data);
	switch (cmd) {
	case DTV_CLEAR:
		/*
		 * Reset a cache of data specific to the frontend here. This does
		 * not effect hardware.
		 */
		dvb_frontend_clear_cache(fe);
		break;
	case DTV_TUNE:
		/*
		 * Use the cached Digital TV properties to tune the
		 * frontend
		 */
		dev_dbg(fe->dvb->device,
			"%s: Setting the frontend from property cache\n",
			__func__);

		r = dtv_set_frontend(fe);
		break;
	case DTV_FREQUENCY:
		c->frequency = data;
		break;
	case DTV_MODULATION:
		c->modulation = data;
		break;
	case DTV_BANDWIDTH_HZ:
		c->bandwidth_hz = data;
		break;
	case DTV_INVERSION:
		c->inversion = data;
		break;
	case DTV_SYMBOL_RATE:
		c->symbol_rate = data;
		break;
	case DTV_INNER_FEC:
		c->fec_inner = data;
		break;
	case DTV_PILOT:
		c->pilot = data;
		break;
	case DTV_ROLLOFF:
		c->rolloff = data;
		break;
	case DTV_DELIVERY_SYSTEM:
		r = dvbv5_set_delivery_system(fe, data);
		break;
	case DTV_VOLTAGE:
		c->voltage = data;
		r = dvb_frontend_handle_ioctl(file, FE_SET_VOLTAGE,
			(void *)c->voltage);
		break;
	case DTV_TONE:
		c->sectone = data;
		r = dvb_frontend_handle_ioctl(file, FE_SET_TONE,
			(void *)c->sectone);
		break;
	case DTV_CODE_RATE_HP:
		c->code_rate_HP = data;
		break;
	case DTV_CODE_RATE_LP:
		c->code_rate_LP = data;
		break;
	case DTV_GUARD_INTERVAL:
		c->guard_interval = data;
		break;
	case DTV_TRANSMISSION_MODE:
		c->transmission_mode = data;
		break;
	case DTV_HIERARCHY:
		c->hierarchy = data;
		break;
	case DTV_INTERLEAVING:
		c->interleaving = data;
		break;

	/* ISDB-T Support here */
	case DTV_ISDBT_PARTIAL_RECEPTION:
		c->isdbt_partial_reception = data;
		break;
	case DTV_ISDBT_SOUND_BROADCASTING:
		c->isdbt_sb_mode = data;
		break;
	case DTV_ISDBT_SB_SUBCHANNEL_ID:
		c->isdbt_sb_subchannel = data;
		break;
	case DTV_ISDBT_SB_SEGMENT_IDX:
		c->isdbt_sb_segment_idx = data;
		break;
	case DTV_ISDBT_SB_SEGMENT_COUNT:
		c->isdbt_sb_segment_count = data;
		break;
	case DTV_ISDBT_LAYER_ENABLED:
		c->isdbt_layer_enabled = data;
		break;
	case DTV_ISDBT_LAYERA_FEC:
		c->layer[0].fec = data;
		break;
	case DTV_ISDBT_LAYERA_MODULATION:
		c->layer[0].modulation = data;
		break;
	case DTV_ISDBT_LAYERA_SEGMENT_COUNT:
		c->layer[0].segment_count = data;
		break;
	case DTV_ISDBT_LAYERA_TIME_INTERLEAVING:
		c->layer[0].interleaving = data;
		break;
	case DTV_ISDBT_LAYERB_FEC:
		c->layer[1].fec = data;
		break;
	case DTV_ISDBT_LAYERB_MODULATION:
		c->layer[1].modulation = data;
		break;
	case DTV_ISDBT_LAYERB_SEGMENT_COUNT:
		c->layer[1].segment_count = data;
		break;
	case DTV_ISDBT_LAYERB_TIME_INTERLEAVING:
		c->layer[1].interleaving = data;
		break;
	case DTV_ISDBT_LAYERC_FEC:
		c->layer[2].fec = data;
		break;
	case DTV_ISDBT_LAYERC_MODULATION:
		c->layer[2].modulation = data;
		break;
	case DTV_ISDBT_LAYERC_SEGMENT_COUNT:
		c->layer[2].segment_count = data;
		break;
	case DTV_ISDBT_LAYERC_TIME_INTERLEAVING:
		c->layer[2].interleaving = data;
		break;

	/* Multistream support */
	case DTV_STREAM_ID:
	case DTV_DVBT2_PLP_ID_LEGACY:
		c->stream_id = data;
		break;

	/* Physical layer scrambling support */
	case DTV_SCRAMBLING_SEQUENCE_INDEX:
		c->scrambling_sequence_index = data;
		break;

	/* ATSC-MH */
	case DTV_ATSCMH_PARADE_ID:
		fe->dtv_property_cache.atscmh_parade_id = data;
		break;
	case DTV_ATSCMH_RS_FRAME_ENSEMBLE:
		fe->dtv_property_cache.atscmh_rs_frame_ensemble = data;
		break;

	case DTV_LNA:
		c->lna = data;
		if (fe->ops.set_lna)
			r = fe->ops.set_lna(fe);
		if (r < 0)
			c->lna = LNA_AUTO;
		break;

	default:
		return -EINVAL;
	}

	return r;
}

static int dvb_frontend_do_ioctl(struct file *file, unsigned int cmd,
				 void *parg)
{
	struct dvb_device *dvbdev = file->private_data;
	struct dvb_frontend *fe = dvbdev->priv;
	struct dvb_frontend_private *fepriv = fe->frontend_priv;
	int err;

	dev_dbg(fe->dvb->device, "%s: (%d)\n", __func__, _IOC_NR(cmd));
	if (down_interruptible(&fepriv->sem))
		return -ERESTARTSYS;

	if (fe->exit != DVB_FE_NO_EXIT) {
		up(&fepriv->sem);
		return -ENODEV;
	}

	/*
	 * If the frontend is opened in read-only mode, only the ioctls
	 * that don't interfere with the tune logic should be accepted.
	 * That allows an external application to monitor the DVB QoS and
	 * statistics parameters.
	 *
	 * That matches all _IOR() ioctls, except for two special cases:
	 *   - FE_GET_EVENT is part of the tuning logic on a DVB application;
	 *   - FE_DISEQC_RECV_SLAVE_REPLY is part of DiSEqC 2.0
	 *     setup
	 * So, those two ioctls should also return -EPERM, as otherwise
	 * reading from them would interfere with a DVB tune application
	 */
	if ((file->f_flags & O_ACCMODE) == O_RDONLY
	    && (_IOC_DIR(cmd) != _IOC_READ
		|| cmd == FE_GET_EVENT
		|| cmd == FE_DISEQC_RECV_SLAVE_REPLY)) {
		up(&fepriv->sem);
		return -EPERM;
	}

	err = dvb_frontend_handle_ioctl(file, cmd, parg);

	up(&fepriv->sem);
	return err;
}

static long dvb_frontend_ioctl(struct file *file, unsigned int cmd,
			       unsigned long arg)
{
	struct dvb_device *dvbdev = file->private_data;

	if (!dvbdev)
		return -ENODEV;

	return dvb_usercopy(file, cmd, arg, dvb_frontend_do_ioctl);
}

#ifdef CONFIG_COMPAT
struct compat_dtv_property {
	__u32 cmd;
	__u32 reserved[3];
	union {
		__u32 data;
		struct dtv_fe_stats st;
		struct {
			__u8 data[32];
			__u32 len;
			__u32 reserved1[3];
			compat_uptr_t reserved2;
		} buffer;
	} u;
	int result;
} __attribute__ ((packed));

struct compat_dtv_properties {
	__u32 num;
	compat_uptr_t props;
};

#define COMPAT_FE_SET_PROPERTY	   _IOW('o', 82, struct compat_dtv_properties)
#define COMPAT_FE_GET_PROPERTY	   _IOR('o', 83, struct compat_dtv_properties)

static int dvb_frontend_handle_compat_ioctl(struct file *file, unsigned int cmd,
					    unsigned long arg)
{
	struct dvb_device *dvbdev = file->private_data;
	struct dvb_frontend *fe = dvbdev->priv;
	struct dvb_frontend_private *fepriv = fe->frontend_priv;
	int i, err = 0;

	if (cmd == COMPAT_FE_SET_PROPERTY) {
		struct compat_dtv_properties prop, *tvps = NULL;
		struct compat_dtv_property *tvp = NULL;

		if (copy_from_user(&prop, compat_ptr(arg), sizeof(prop)))
			return -EFAULT;

		tvps = &prop;

		/*
		 * Put an arbitrary limit on the number of messages that can
		 * be sent at once
		 */
		if (!tvps->num || (tvps->num > DTV_IOCTL_MAX_MSGS))
			return -EINVAL;

		tvp = memdup_user(compat_ptr(tvps->props), tvps->num * sizeof(*tvp));
		if (IS_ERR(tvp))
			return PTR_ERR(tvp);

		for (i = 0; i < tvps->num; i++) {
			err = dtv_property_process_set(fe, file,
							(tvp + i)->cmd,
							(tvp + i)->u.data);
			if (err < 0) {
				kfree(tvp);
				return err;
			}
		}
		kfree(tvp);
	} else if (cmd == COMPAT_FE_GET_PROPERTY) {
		struct compat_dtv_properties prop, *tvps = NULL;
		struct compat_dtv_property *tvp = NULL;
		struct dtv_frontend_properties getp = fe->dtv_property_cache;

		if (copy_from_user(&prop, compat_ptr(arg), sizeof(prop)))
			return -EFAULT;

		tvps = &prop;

		/*
		 * Put an arbitrary limit on the number of messages that can
		 * be sent at once
		 */
		if (!tvps->num || (tvps->num > DTV_IOCTL_MAX_MSGS))
			return -EINVAL;

		tvp = memdup_user(compat_ptr(tvps->props), tvps->num * sizeof(*tvp));
		if (IS_ERR(tvp))
			return PTR_ERR(tvp);

		/*
		 * Let's use our own copy of property cache, in order to
		 * avoid mangling with DTV zigzag logic, as drivers might
		 * return crap, if they don't check if the data is available
		 * before updating the properties cache.
		 */
		if (fepriv->state != FESTATE_IDLE) {
			err = dtv_get_frontend(fe, &getp, NULL);
			if (err < 0) {
				kfree(tvp);
				return err;
			}
		}
		for (i = 0; i < tvps->num; i++) {
			err = dtv_property_process_get(
			    fe, &getp, (struct dtv_property *)tvp + i, file);
			if (err < 0) {
				kfree(tvp);
				return err;
			}
		}

		if (copy_to_user((void __user *)compat_ptr(tvps->props), tvp,
				 tvps->num * sizeof(struct compat_dtv_property))) {
			kfree(tvp);
			return -EFAULT;
		}
		kfree(tvp);
	}

	return err;
}

static long dvb_frontend_compat_ioctl(struct file *file, unsigned int cmd,
				      unsigned long arg)
{
	struct dvb_device *dvbdev = file->private_data;
	struct dvb_frontend *fe = dvbdev->priv;
	struct dvb_frontend_private *fepriv = fe->frontend_priv;
	int err;

	if (cmd == COMPAT_FE_SET_PROPERTY || cmd == COMPAT_FE_GET_PROPERTY) {
		if (down_interruptible(&fepriv->sem))
			return -ERESTARTSYS;

		err = dvb_frontend_handle_compat_ioctl(file, cmd, arg);

		up(&fepriv->sem);
		return err;
	}

	return dvb_frontend_ioctl(file, cmd, (unsigned long)compat_ptr(arg));
}
#endif

static int dtv_set_frontend(struct dvb_frontend *fe)
{
	struct dvb_frontend_private *fepriv = fe->frontend_priv;
	struct dtv_frontend_properties *c = &fe->dtv_property_cache;
	struct dvb_frontend_tune_settings fetunesettings;
	u32 rolloff = 0;

	if (dvb_frontend_check_parameters(fe) < 0)
		return -EINVAL;

	/*
	 * Initialize output parameters to match the values given by
	 * the user. FE_SET_FRONTEND triggers an initial frontend event
	 * with status = 0, which copies output parameters to userspace.
	 */
	dtv_property_legacy_params_sync(fe, c, &fepriv->parameters_out);

	/*
	 * Be sure that the bandwidth will be filled for all
	 * non-satellite systems, as tuners need to know what
	 * low pass/Nyquist half filter should be applied, in
	 * order to avoid inter-channel noise.
	 *
	 * ISDB-T and DVB-T/T2 already sets bandwidth.
	 * ATSC and DVB-C don't set, so, the core should fill it.
	 *
	 * On DVB-C Annex A and C, the bandwidth is a function of
	 * the roll-off and symbol rate. Annex B defines different
	 * roll-off factors depending on the modulation. Fortunately,
	 * Annex B is only used with 6MHz, so there's no need to
	 * calculate it.
	 *
	 * While not officially supported, a side effect of handling it at
	 * the cache level is that a program could retrieve the bandwidth
	 * via DTV_BANDWIDTH_HZ, which may be useful for test programs.
	 */
	switch (c->delivery_system) {
	case SYS_ATSC:
	case SYS_DVBC_ANNEX_B:
		c->bandwidth_hz = 6000000;
		break;
	case SYS_DVBC_ANNEX_A:
		rolloff = 115;
		break;
	case SYS_DVBC_ANNEX_C:
		rolloff = 113;
		break;
	case SYS_DVBS:
	case SYS_TURBO:
	case SYS_ISDBS:
		rolloff = 135;
		break;
	case SYS_DVBS2:
		switch (c->rolloff) {
		case ROLLOFF_20:
			rolloff = 120;
			break;
		case ROLLOFF_25:
			rolloff = 125;
			break;
		default:
		case ROLLOFF_35:
			rolloff = 135;
		}
		break;
	default:
		break;
	}
	if (rolloff)
		c->bandwidth_hz = mult_frac(c->symbol_rate, rolloff, 100);

	/* force auto frequency inversion if requested */
	if (dvb_force_auto_inversion)
		c->inversion = INVERSION_AUTO;

	/*
	 * without hierarchical coding code_rate_LP is irrelevant,
	 * so we tolerate the otherwise invalid FEC_NONE setting
	 */
	if (c->hierarchy == HIERARCHY_NONE && c->code_rate_LP == FEC_NONE)
		c->code_rate_LP = FEC_AUTO;

	/* get frontend-specific tuning settings */
	memset(&fetunesettings, 0, sizeof(struct dvb_frontend_tune_settings));
	if (fe->ops.get_tune_settings && (fe->ops.get_tune_settings(fe, &fetunesettings) == 0)) {
		fepriv->min_delay = (fetunesettings.min_delay_ms * HZ) / 1000;
		fepriv->max_drift = fetunesettings.max_drift;
		fepriv->step_size = fetunesettings.step_size;
	} else {
		/* default values */
		switch (c->delivery_system) {
		case SYS_DVBS:
		case SYS_DVBS2:
		case SYS_ISDBS:
		case SYS_TURBO:
		case SYS_DVBC_ANNEX_A:
		case SYS_DVBC_ANNEX_C:
			fepriv->min_delay = HZ / 20;
			fepriv->step_size = c->symbol_rate / 16000;
			fepriv->max_drift = c->symbol_rate / 2000;
			break;
		case SYS_DVBT:
		case SYS_DVBT2:
		case SYS_ISDBT:
		case SYS_DTMB:
			fepriv->min_delay = HZ / 20;
			fepriv->step_size = fe->ops.info.frequency_stepsize * 2;
			fepriv->max_drift = (fe->ops.info.frequency_stepsize * 2) + 1;
			break;
		default:
			/*
			 * FIXME: This sounds wrong! if freqency_stepsize is
			 * defined by the frontend, why not use it???
			 */
			fepriv->min_delay = HZ / 20;
			fepriv->step_size = 0; /* no zigzag */
			fepriv->max_drift = 0;
			break;
		}
	}
	if (dvb_override_tune_delay > 0)
		fepriv->min_delay = (dvb_override_tune_delay * HZ) / 1000;

	fepriv->state = FESTATE_RETUNE;

	/* Request the search algorithm to search */
	fepriv->algo_status |= DVBFE_ALGO_SEARCH_AGAIN;

	dvb_frontend_clear_events(fe);
	dvb_frontend_add_event(fe, 0);
	dvb_frontend_wakeup(fe);
	fepriv->status = 0;

	return 0;
}


static int dvb_frontend_handle_ioctl(struct file *file,
				     unsigned int cmd, void *parg)
{
	struct dvb_device *dvbdev = file->private_data;
	struct dvb_frontend *fe = dvbdev->priv;
	struct dvb_frontend_private *fepriv = fe->frontend_priv;
	struct dtv_frontend_properties *c = &fe->dtv_property_cache;
	int i, err = -ENOTSUPP;

	dev_dbg(fe->dvb->device, "%s:\n", __func__);

	switch (cmd) {
	case FE_SET_PROPERTY: {
		struct dtv_properties *tvps = parg;
		struct dtv_property *tvp = NULL;

		dev_dbg(fe->dvb->device, "%s: properties.num = %d\n",
			__func__, tvps->num);
		dev_dbg(fe->dvb->device, "%s: properties.props = %p\n",
			__func__, tvps->props);

		/*
		 * Put an arbitrary limit on the number of messages that can
		 * be sent at once
		 */
		if (!tvps->num || (tvps->num > DTV_IOCTL_MAX_MSGS))
			return -EINVAL;

		tvp = memdup_user(tvps->props, tvps->num * sizeof(*tvp));
		if (IS_ERR(tvp))
			return PTR_ERR(tvp);

		for (i = 0; i < tvps->num; i++) {
			err = dtv_property_process_set(fe, file,
							(tvp + i)->cmd,
							(tvp + i)->u.data);
			if (err < 0) {
				kfree(tvp);
				return err;
			}
		}
		kfree(tvp);
		err = 0;
		break;
	}
	case FE_GET_PROPERTY: {
		struct dtv_properties *tvps = parg;
		struct dtv_property *tvp = NULL;
		struct dtv_frontend_properties getp = fe->dtv_property_cache;

		dev_dbg(fe->dvb->device, "%s: properties.num = %d\n",
			__func__, tvps->num);
		dev_dbg(fe->dvb->device, "%s: properties.props = %p\n",
			__func__, tvps->props);

		/*
		 * Put an arbitrary limit on the number of messages that can
		 * be sent at once
		 */
		if (!tvps->num || (tvps->num > DTV_IOCTL_MAX_MSGS))
			return -EINVAL;

		tvp = memdup_user(tvps->props, tvps->num * sizeof(*tvp));
		if (IS_ERR(tvp))
			return PTR_ERR(tvp);

		/*
		 * Let's use our own copy of property cache, in order to
		 * avoid mangling with DTV zigzag logic, as drivers might
		 * return crap, if they don't check if the data is available
		 * before updating the properties cache.
		 */
		if (fepriv->state != FESTATE_IDLE) {
			err = dtv_get_frontend(fe, &getp, NULL);
			if (err < 0) {
				kfree(tvp);
				return err;
			}
		}
		for (i = 0; i < tvps->num; i++) {
			err = dtv_property_process_get(fe, &getp,
						       tvp + i, file);
			if (err < 0) {
				kfree(tvp);
				return err;
			}
		}

		if (copy_to_user((void __user *)tvps->props, tvp,
				 tvps->num * sizeof(struct dtv_property))) {
			kfree(tvp);
			return -EFAULT;
		}
		kfree(tvp);
		err = 0;
		break;
	}

	case FE_GET_INFO: {
		struct dvb_frontend_info* info = parg;

		memcpy(info, &fe->ops.info, sizeof(struct dvb_frontend_info));
		dvb_frontend_get_frequency_limits(fe, &info->frequency_min, &info->frequency_max);

		/*
		 * Associate the 4 delivery systems supported by DVBv3
		 * API with their DVBv5 counterpart. For the other standards,
		 * use the closest type, assuming that it would hopefully
		 * work with a DVBv3 application.
		 * It should be noticed that, on multi-frontend devices with
		 * different types (terrestrial and cable, for example),
		 * a pure DVBv3 application won't be able to use all delivery
		 * systems. Yet, changing the DVBv5 cache to the other delivery
		 * system should be enough for making it work.
		 */
		switch (dvbv3_type(c->delivery_system)) {
		case DVBV3_QPSK:
			info->type = FE_QPSK;
			break;
		case DVBV3_ATSC:
			info->type = FE_ATSC;
			break;
		case DVBV3_QAM:
			info->type = FE_QAM;
			break;
		case DVBV3_OFDM:
			info->type = FE_OFDM;
			break;
		default:
			dev_err(fe->dvb->device,
					"%s: doesn't know how to handle a DVBv3 call to delivery system %i\n",
					__func__, c->delivery_system);
			fe->ops.info.type = FE_OFDM;
		}
		dev_dbg(fe->dvb->device, "%s: current delivery system on cache: %d, V3 type: %d\n",
				 __func__, c->delivery_system, fe->ops.info.type);

		/* Set CAN_INVERSION_AUTO bit on in other than oneshot mode */
		if (!(fepriv->tune_mode_flags & FE_TUNE_MODE_ONESHOT))
			info->caps |= FE_CAN_INVERSION_AUTO;
		err = 0;
		break;
	}

	case FE_READ_STATUS: {
		enum fe_status *status = parg;

		/* if retune was requested but hasn't occurred yet, prevent
		 * that user get signal state from previous tuning */
		if (fepriv->state == FESTATE_RETUNE ||
		    fepriv->state == FESTATE_ERROR) {
			err=0;
			*status = 0;
			break;
		}

		if (fe->ops.read_status)
			err = fe->ops.read_status(fe, status);
		break;
	}

	case FE_DISEQC_RESET_OVERLOAD:
		if (fe->ops.diseqc_reset_overload) {
			err = fe->ops.diseqc_reset_overload(fe);
			fepriv->state = FESTATE_DISEQC;
			fepriv->status = 0;
		}
		break;

	case FE_DISEQC_SEND_MASTER_CMD:
		if (fe->ops.diseqc_send_master_cmd) {
			struct dvb_diseqc_master_cmd *cmd = parg;

			if (cmd->msg_len > sizeof(cmd->msg)) {
				err = -EINVAL;
				break;
			}
			err = fe->ops.diseqc_send_master_cmd(fe, cmd);
			fepriv->state = FESTATE_DISEQC;
			fepriv->status = 0;
		}
		break;

	case FE_DISEQC_SEND_BURST:
		if (fe->ops.diseqc_send_burst) {
			err = fe->ops.diseqc_send_burst(fe,
						(enum fe_sec_mini_cmd)parg);
			fepriv->state = FESTATE_DISEQC;
			fepriv->status = 0;
		}
		break;

	case FE_SET_TONE:
		if (fe->ops.set_tone) {
			err = fe->ops.set_tone(fe,
					       (enum fe_sec_tone_mode)parg);
			fepriv->tone = (enum fe_sec_tone_mode)parg;
			fepriv->state = FESTATE_DISEQC;
			fepriv->status = 0;
		}
		break;

	case FE_SET_VOLTAGE:
		if (fe->ops.set_voltage) {
			err = fe->ops.set_voltage(fe,
						  (enum fe_sec_voltage)parg);
			fepriv->voltage = (enum fe_sec_voltage)parg;
			fepriv->state = FESTATE_DISEQC;
			fepriv->status = 0;
		}
		break;

	case FE_DISEQC_RECV_SLAVE_REPLY:
		if (fe->ops.diseqc_recv_slave_reply)
			err = fe->ops.diseqc_recv_slave_reply(fe, parg);
		break;

	case FE_ENABLE_HIGH_LNB_VOLTAGE:
		if (fe->ops.enable_high_lnb_voltage)
			err = fe->ops.enable_high_lnb_voltage(fe, (long) parg);
		break;

	case FE_SET_FRONTEND_TUNE_MODE:
		fepriv->tune_mode_flags = (unsigned long) parg;
		err = 0;
		break;

	/* DEPRECATED dish control ioctls */

	case FE_DISHNETWORK_SEND_LEGACY_CMD:
		if (fe->ops.dishnetwork_send_legacy_command) {
			err = fe->ops.dishnetwork_send_legacy_command(fe,
							 (unsigned long)parg);
			fepriv->state = FESTATE_DISEQC;
			fepriv->status = 0;
		} else if (fe->ops.set_voltage) {
			/*
			 * NOTE: This is a fallback condition.  Some frontends
			 * (stv0299 for instance) take longer than 8msec to
			 * respond to a set_voltage command.  Those switches
			 * need custom routines to switch properly.  For all
			 * other frontends, the following should work ok.
			 * Dish network legacy switches (as used by Dish500)
			 * are controlled by sending 9-bit command words
			 * spaced 8msec apart.
			 * the actual command word is switch/port dependent
			 * so it is up to the userspace application to send
			 * the right command.
			 * The command must always start with a '0' after
			 * initialization, so parg is 8 bits and does not
			 * include the initialization or start bit
			 */
			unsigned long swcmd = ((unsigned long) parg) << 1;
			ktime_t nexttime;
			ktime_t tv[10];
			int i;
			u8 last = 1;
			if (dvb_frontend_debug)
				dprintk("%s switch command: 0x%04lx\n",
					__func__, swcmd);
			nexttime = ktime_get_boottime();
			if (dvb_frontend_debug)
				tv[0] = nexttime;
			/* before sending a command, initialize by sending
			 * a 32ms 18V to the switch
			 */
			fe->ops.set_voltage(fe, SEC_VOLTAGE_18);
			dvb_frontend_sleep_until(&nexttime, 32000);

			for (i = 0; i < 9; i++) {
				if (dvb_frontend_debug)
					tv[i+1] = ktime_get_boottime();
				if ((swcmd & 0x01) != last) {
					/* set voltage to (last ? 13V : 18V) */
					fe->ops.set_voltage(fe, (last) ? SEC_VOLTAGE_13 : SEC_VOLTAGE_18);
					last = (last) ? 0 : 1;
				}
				swcmd = swcmd >> 1;
				if (i != 8)
					dvb_frontend_sleep_until(&nexttime, 8000);
			}
			if (dvb_frontend_debug) {
				dprintk("%s(%d): switch delay (should be 32k followed by all 8k)\n",
					__func__, fe->dvb->num);
				for (i = 1; i < 10; i++)
					pr_info("%d: %d\n", i,
					(int) ktime_us_delta(tv[i], tv[i-1]));
			}
			err = 0;
			fepriv->state = FESTATE_DISEQC;
			fepriv->status = 0;
		}
		break;

	/* DEPRECATED statistics ioctls */

	case FE_READ_BER:
		if (fe->ops.read_ber) {
			if (fepriv->thread)
				err = fe->ops.read_ber(fe, parg);
			else
				err = -EAGAIN;
		}
		break;

	case FE_READ_SIGNAL_STRENGTH:
		if (fe->ops.read_signal_strength) {
			if (fepriv->thread)
				err = fe->ops.read_signal_strength(fe, parg);
			else
				err = -EAGAIN;
		}
		break;

	case FE_READ_SNR:
		if (fe->ops.read_snr) {
			if (fepriv->thread)
				err = fe->ops.read_snr(fe, parg);
			else
				err = -EAGAIN;
		}
		break;

	case FE_READ_UNCORRECTED_BLOCKS:
		if (fe->ops.read_ucblocks) {
			if (fepriv->thread)
				err = fe->ops.read_ucblocks(fe, parg);
			else
				err = -EAGAIN;
		}
		break;

	/* DEPRECATED DVBv3 ioctls */

	case FE_SET_FRONTEND:
		err = dvbv3_set_delivery_system(fe);
		if (err)
			break;

		err = dtv_property_cache_sync(fe, c, parg);
		if (err)
			break;
		err = dtv_set_frontend(fe);
		break;
	case FE_GET_EVENT:
		err = dvb_frontend_get_event (fe, parg, file->f_flags);
		break;

	case FE_GET_FRONTEND: {
		struct dtv_frontend_properties getp = fe->dtv_property_cache;

		/*
		 * Let's use our own copy of property cache, in order to
		 * avoid mangling with DTV zigzag logic, as drivers might
		 * return crap, if they don't check if the data is available
		 * before updating the properties cache.
		 */
		err = dtv_get_frontend(fe, &getp, parg);
		break;
	}

	default:
		return -ENOTSUPP;
	} /* switch */

	return err;
}


static __poll_t dvb_frontend_poll(struct file *file, struct poll_table_struct *wait)
{
	struct dvb_device *dvbdev = file->private_data;
	struct dvb_frontend *fe = dvbdev->priv;
	struct dvb_frontend_private *fepriv = fe->frontend_priv;

	dev_dbg_ratelimited(fe->dvb->device, "%s:\n", __func__);

	poll_wait (file, &fepriv->events.wait_queue, wait);

	if (fepriv->events.eventw != fepriv->events.eventr)
		return (EPOLLIN | EPOLLRDNORM | EPOLLPRI);

	return 0;
}

static int dvb_frontend_open(struct inode *inode, struct file *file)
{
	struct dvb_device *dvbdev = file->private_data;
	struct dvb_frontend *fe = dvbdev->priv;
	struct dvb_frontend_private *fepriv = fe->frontend_priv;
	struct dvb_adapter *adapter = fe->dvb;
	int ret;

	dev_dbg(fe->dvb->device, "%s:\n", __func__);
	if (fe->exit == DVB_FE_DEVICE_REMOVED)
		return -ENODEV;

	if (adapter->mfe_shared) {
		mutex_lock (&adapter->mfe_lock);

		if (adapter->mfe_dvbdev == NULL)
			adapter->mfe_dvbdev = dvbdev;

		else if (adapter->mfe_dvbdev != dvbdev) {
			struct dvb_device
				*mfedev = adapter->mfe_dvbdev;
			struct dvb_frontend
				*mfe = mfedev->priv;
			struct dvb_frontend_private
				*mfepriv = mfe->frontend_priv;
			int mferetry = (dvb_mfe_wait_time << 1);

			mutex_unlock (&adapter->mfe_lock);
			while (mferetry-- && (mfedev->users != -1 ||
					mfepriv->thread != NULL)) {
				if(msleep_interruptible(500)) {
					if(signal_pending(current))
						return -EINTR;
				}
			}

			mutex_lock (&adapter->mfe_lock);
			if(adapter->mfe_dvbdev != dvbdev) {
				mfedev = adapter->mfe_dvbdev;
				mfe = mfedev->priv;
				mfepriv = mfe->frontend_priv;
				if (mfedev->users != -1 ||
						mfepriv->thread != NULL) {
					mutex_unlock (&adapter->mfe_lock);
					return -EBUSY;
				}
				adapter->mfe_dvbdev = dvbdev;
			}
		}
	}

	if (dvbdev->users == -1 && fe->ops.ts_bus_ctrl) {
		if ((ret = fe->ops.ts_bus_ctrl(fe, 1)) < 0)
			goto err0;

		/* If we took control of the bus, we need to force
		   reinitialization.  This is because many ts_bus_ctrl()
		   functions strobe the RESET pin on the demod, and if the
		   frontend thread already exists then the dvb_init() routine
		   won't get called (which is what usually does initial
		   register configuration). */
		fepriv->reinitialise = 1;
	}

	if ((ret = dvb_generic_open (inode, file)) < 0)
		goto err1;

	if ((file->f_flags & O_ACCMODE) != O_RDONLY) {
		/* normal tune mode when opened R/W */
		fepriv->tune_mode_flags &= ~FE_TUNE_MODE_ONESHOT;
		fepriv->tone = -1;
		fepriv->voltage = -1;

#ifdef CONFIG_MEDIA_CONTROLLER_DVB
		if (fe->dvb->mdev) {
			mutex_lock(&fe->dvb->mdev->graph_mutex);
			if (fe->dvb->mdev->enable_source)
				ret = fe->dvb->mdev->enable_source(
							   dvbdev->entity,
							   &fepriv->pipe);
			mutex_unlock(&fe->dvb->mdev->graph_mutex);
			if (ret) {
				dev_err(fe->dvb->device,
					"Tuner is busy. Error %d\n", ret);
				goto err2;
			}
		}
#endif
		ret = dvb_frontend_start (fe);
		if (ret)
			goto err3;

		/*  empty event queue */
		fepriv->events.eventr = fepriv->events.eventw = 0;
	}

	dvb_frontend_get(fe);

	if (adapter->mfe_shared)
		mutex_unlock (&adapter->mfe_lock);
	return ret;

err3:
#ifdef CONFIG_MEDIA_CONTROLLER_DVB
	if (fe->dvb->mdev) {
		mutex_lock(&fe->dvb->mdev->graph_mutex);
		if (fe->dvb->mdev->disable_source)
			fe->dvb->mdev->disable_source(dvbdev->entity);
		mutex_unlock(&fe->dvb->mdev->graph_mutex);
	}
err2:
#endif
	dvb_generic_release(inode, file);
err1:
	if (dvbdev->users == -1 && fe->ops.ts_bus_ctrl)
		fe->ops.ts_bus_ctrl(fe, 0);
err0:
	if (adapter->mfe_shared)
		mutex_unlock (&adapter->mfe_lock);
	return ret;
}

static int dvb_frontend_release(struct inode *inode, struct file *file)
{
	struct dvb_device *dvbdev = file->private_data;
	struct dvb_frontend *fe = dvbdev->priv;
	struct dvb_frontend_private *fepriv = fe->frontend_priv;
	int ret;

	dev_dbg(fe->dvb->device, "%s:\n", __func__);

	if ((file->f_flags & O_ACCMODE) != O_RDONLY) {
		fepriv->release_jiffies = jiffies;
		mb();
	}

	ret = dvb_generic_release (inode, file);

	if (dvbdev->users == -1) {
		wake_up(&fepriv->wait_queue);
#ifdef CONFIG_MEDIA_CONTROLLER_DVB
		if (fe->dvb->mdev) {
			mutex_lock(&fe->dvb->mdev->graph_mutex);
			if (fe->dvb->mdev->disable_source)
				fe->dvb->mdev->disable_source(dvbdev->entity);
			mutex_unlock(&fe->dvb->mdev->graph_mutex);
		}
#endif
		if (fe->exit != DVB_FE_NO_EXIT)
			wake_up(&dvbdev->wait_queue);
		if (fe->ops.ts_bus_ctrl)
			fe->ops.ts_bus_ctrl(fe, 0);
	}

	dvb_frontend_put(fe);

	return ret;
}

static const struct file_operations dvb_frontend_fops = {
	.owner		= THIS_MODULE,
	.unlocked_ioctl	= dvb_frontend_ioctl,
#ifdef CONFIG_COMPAT
	.compat_ioctl	= dvb_frontend_compat_ioctl,
#endif
	.poll		= dvb_frontend_poll,
	.open		= dvb_frontend_open,
	.release	= dvb_frontend_release,
	.llseek		= noop_llseek,
};

int dvb_frontend_suspend(struct dvb_frontend *fe)
{
	int ret = 0;

	dev_dbg(fe->dvb->device, "%s: adap=%d fe=%d\n", __func__, fe->dvb->num,
			fe->id);

	if (fe->ops.tuner_ops.suspend)
		ret = fe->ops.tuner_ops.suspend(fe);
	else if (fe->ops.tuner_ops.sleep)
		ret = fe->ops.tuner_ops.sleep(fe);

	if (fe->ops.sleep)
		ret = fe->ops.sleep(fe);

	return ret;
}
EXPORT_SYMBOL(dvb_frontend_suspend);

int dvb_frontend_resume(struct dvb_frontend *fe)
{
	struct dvb_frontend_private *fepriv = fe->frontend_priv;
	int ret = 0;

	dev_dbg(fe->dvb->device, "%s: adap=%d fe=%d\n", __func__, fe->dvb->num,
			fe->id);

	fe->exit = DVB_FE_DEVICE_RESUME;
	if (fe->ops.init)
		ret = fe->ops.init(fe);

	if (fe->ops.tuner_ops.resume)
		ret = fe->ops.tuner_ops.resume(fe);
	else if (fe->ops.tuner_ops.init)
		ret = fe->ops.tuner_ops.init(fe);

	if (fe->ops.set_tone && fepriv->tone != -1)
		fe->ops.set_tone(fe, fepriv->tone);
	if (fe->ops.set_voltage && fepriv->voltage != -1)
		fe->ops.set_voltage(fe, fepriv->voltage);

	fe->exit = DVB_FE_NO_EXIT;
	fepriv->state = FESTATE_RETUNE;
	dvb_frontend_wakeup(fe);

	return ret;
}
EXPORT_SYMBOL(dvb_frontend_resume);

int dvb_register_frontend(struct dvb_adapter* dvb,
			  struct dvb_frontend* fe)
{
	struct dvb_frontend_private *fepriv;
	const struct dvb_device dvbdev_template = {
		.users = ~0,
		.writers = 1,
		.readers = (~0)-1,
		.fops = &dvb_frontend_fops,
#if defined(CONFIG_MEDIA_CONTROLLER_DVB)
		.name = fe->ops.info.name,
#endif
	};

	dev_dbg(dvb->device, "%s:\n", __func__);

	if (mutex_lock_interruptible(&frontend_mutex))
		return -ERESTARTSYS;

	fe->frontend_priv = kzalloc(sizeof(struct dvb_frontend_private), GFP_KERNEL);
	if (fe->frontend_priv == NULL) {
		mutex_unlock(&frontend_mutex);
		return -ENOMEM;
	}
	fepriv = fe->frontend_priv;

	kref_init(&fe->refcount);

	/*
	 * After initialization, there need to be two references: one
	 * for dvb_unregister_frontend(), and another one for
	 * dvb_frontend_detach().
	 */
	dvb_frontend_get(fe);

	sema_init(&fepriv->sem, 1);
	init_waitqueue_head (&fepriv->wait_queue);
	init_waitqueue_head (&fepriv->events.wait_queue);
	mutex_init(&fepriv->events.mtx);
	fe->dvb = dvb;
	fepriv->inversion = INVERSION_OFF;

	dev_info(fe->dvb->device,
			"DVB: registering adapter %i frontend %i (%s)...\n",
			fe->dvb->num, fe->id, fe->ops.info.name);

	dvb_register_device (fe->dvb, &fepriv->dvbdev, &dvbdev_template,
			     fe, DVB_DEVICE_FRONTEND, 0);

	/*
	 * Initialize the cache to the proper values according with the
	 * first supported delivery system (ops->delsys[0])
	 */

	fe->dtv_property_cache.delivery_system = fe->ops.delsys[0];
	dvb_frontend_clear_cache(fe);

	mutex_unlock(&frontend_mutex);
	return 0;
}
EXPORT_SYMBOL(dvb_register_frontend);

int dvb_unregister_frontend(struct dvb_frontend* fe)
{
	struct dvb_frontend_private *fepriv = fe->frontend_priv;
	dev_dbg(fe->dvb->device, "%s:\n", __func__);

	mutex_lock(&frontend_mutex);
	dvb_frontend_stop(fe);
	dvb_remove_device(fepriv->dvbdev);

	/* fe is invalid now */
	mutex_unlock(&frontend_mutex);
	dvb_frontend_put(fe);
	return 0;
}
EXPORT_SYMBOL(dvb_unregister_frontend);

static void dvb_frontend_invoke_release(struct dvb_frontend *fe,
					void (*release)(struct dvb_frontend *fe))
{
	if (release) {
		release(fe);
#ifdef CONFIG_MEDIA_ATTACH
		dvb_detach(release);
#endif
	}
}

void dvb_frontend_detach(struct dvb_frontend* fe)
{
	dvb_frontend_invoke_release(fe, fe->ops.release_sec);
	dvb_frontend_invoke_release(fe, fe->ops.tuner_ops.release);
	dvb_frontend_invoke_release(fe, fe->ops.analog_ops.release);
	dvb_frontend_invoke_release(fe, fe->ops.detach);
	dvb_frontend_put(fe);
}
EXPORT_SYMBOL(dvb_frontend_detach);<|MERGE_RESOLUTION|>--- conflicted
+++ resolved
@@ -371,19 +371,11 @@
 /**
  * dvb_frontend_swzigzag_autotune - Performs automatic twiddling of frontend
  *	parameters.
-<<<<<<< HEAD
  *
  * @fe: The frontend concerned.
  * @check_wrapped: Checks if an iteration has completed.
  *		   DO NOT SET ON THE FIRST ATTEMPT.
  *
-=======
- *
- * @fe: The frontend concerned.
- * @check_wrapped: Checks if an iteration has completed.
- *		   DO NOT SET ON THE FIRST ATTEMPT.
- *
->>>>>>> 03a0dded
  * return: Number of complete iterations that have been performed.
  */
 static int dvb_frontend_swzigzag_autotune(struct dvb_frontend *fe, int check_wrapped)
