// SPDX-License-Identifier: GPL-2.0
/*
 * Copyright(C) 2015 Linaro Limited. All rights reserved.
 * Author: Mathieu Poirier <mathieu.poirier@linaro.org>
 */

#include <linux/pid_namespace.h>
#include <linux/pm_runtime.h>
#include <linux/sysfs.h>
#include "coresight-etm4x.h"
#include "coresight-priv.h"

static int etm4_set_mode_exclude(struct etmv4_drvdata *drvdata, bool exclude)
{
	u8 idx;
	struct etmv4_config *config = &drvdata->config;

	idx = config->addr_idx;

	/*
	 * TRCACATRn.TYPE bit[1:0]: type of comparison
	 * the trace unit performs
	 */
	if (BMVAL(config->addr_acc[idx], 0, 1) == ETM_INSTR_ADDR) {
		if (idx % 2 != 0)
			return -EINVAL;

		/*
		 * We are performing instruction address comparison. Set the
		 * relevant bit of ViewInst Include/Exclude Control register
		 * for corresponding address comparator pair.
		 */
		if (config->addr_type[idx] != ETM_ADDR_TYPE_RANGE ||
		    config->addr_type[idx + 1] != ETM_ADDR_TYPE_RANGE)
			return -EINVAL;

		if (exclude == true) {
			/*
			 * Set exclude bit and unset the include bit
			 * corresponding to comparator pair
			 */
			config->viiectlr |= BIT(idx / 2 + 16);
			config->viiectlr &= ~BIT(idx / 2);
		} else {
			/*
			 * Set include bit and unset exclude bit
			 * corresponding to comparator pair
			 */
			config->viiectlr |= BIT(idx / 2);
			config->viiectlr &= ~BIT(idx / 2 + 16);
		}
	}
	return 0;
}

static ssize_t nr_pe_cmp_show(struct device *dev,
			      struct device_attribute *attr,
			      char *buf)
{
	unsigned long val;
	struct etmv4_drvdata *drvdata = dev_get_drvdata(dev->parent);

	val = drvdata->nr_pe_cmp;
	return scnprintf(buf, PAGE_SIZE, "%#lx\n", val);
}
static DEVICE_ATTR_RO(nr_pe_cmp);

static ssize_t nr_addr_cmp_show(struct device *dev,
				struct device_attribute *attr,
				char *buf)
{
	unsigned long val;
	struct etmv4_drvdata *drvdata = dev_get_drvdata(dev->parent);

	val = drvdata->nr_addr_cmp;
	return scnprintf(buf, PAGE_SIZE, "%#lx\n", val);
}
static DEVICE_ATTR_RO(nr_addr_cmp);

static ssize_t nr_cntr_show(struct device *dev,
			    struct device_attribute *attr,
			    char *buf)
{
	unsigned long val;
	struct etmv4_drvdata *drvdata = dev_get_drvdata(dev->parent);

	val = drvdata->nr_cntr;
	return scnprintf(buf, PAGE_SIZE, "%#lx\n", val);
}
static DEVICE_ATTR_RO(nr_cntr);

static ssize_t nr_ext_inp_show(struct device *dev,
			       struct device_attribute *attr,
			       char *buf)
{
	unsigned long val;
	struct etmv4_drvdata *drvdata = dev_get_drvdata(dev->parent);

	val = drvdata->nr_ext_inp;
	return scnprintf(buf, PAGE_SIZE, "%#lx\n", val);
}
static DEVICE_ATTR_RO(nr_ext_inp);

static ssize_t numcidc_show(struct device *dev,
			    struct device_attribute *attr,
			    char *buf)
{
	unsigned long val;
	struct etmv4_drvdata *drvdata = dev_get_drvdata(dev->parent);

	val = drvdata->numcidc;
	return scnprintf(buf, PAGE_SIZE, "%#lx\n", val);
}
static DEVICE_ATTR_RO(numcidc);

static ssize_t numvmidc_show(struct device *dev,
			     struct device_attribute *attr,
			     char *buf)
{
	unsigned long val;
	struct etmv4_drvdata *drvdata = dev_get_drvdata(dev->parent);

	val = drvdata->numvmidc;
	return scnprintf(buf, PAGE_SIZE, "%#lx\n", val);
}
static DEVICE_ATTR_RO(numvmidc);

static ssize_t nrseqstate_show(struct device *dev,
			       struct device_attribute *attr,
			       char *buf)
{
	unsigned long val;
	struct etmv4_drvdata *drvdata = dev_get_drvdata(dev->parent);

	val = drvdata->nrseqstate;
	return scnprintf(buf, PAGE_SIZE, "%#lx\n", val);
}
static DEVICE_ATTR_RO(nrseqstate);

static ssize_t nr_resource_show(struct device *dev,
				struct device_attribute *attr,
				char *buf)
{
	unsigned long val;
	struct etmv4_drvdata *drvdata = dev_get_drvdata(dev->parent);

	val = drvdata->nr_resource;
	return scnprintf(buf, PAGE_SIZE, "%#lx\n", val);
}
static DEVICE_ATTR_RO(nr_resource);

static ssize_t nr_ss_cmp_show(struct device *dev,
			      struct device_attribute *attr,
			      char *buf)
{
	unsigned long val;
	struct etmv4_drvdata *drvdata = dev_get_drvdata(dev->parent);

	val = drvdata->nr_ss_cmp;
	return scnprintf(buf, PAGE_SIZE, "%#lx\n", val);
}
static DEVICE_ATTR_RO(nr_ss_cmp);

static ssize_t reset_store(struct device *dev,
			   struct device_attribute *attr,
			   const char *buf, size_t size)
{
	int i;
	unsigned long val;
	struct etmv4_drvdata *drvdata = dev_get_drvdata(dev->parent);
	struct etmv4_config *config = &drvdata->config;

	if (kstrtoul(buf, 16, &val))
		return -EINVAL;

	spin_lock(&drvdata->spinlock);
	if (val)
		config->mode = 0x0;

	/* Disable data tracing: do not trace load and store data transfers */
	config->mode &= ~(ETM_MODE_LOAD | ETM_MODE_STORE);
	config->cfg &= ~(BIT(1) | BIT(2));

	/* Disable data value and data address tracing */
	config->mode &= ~(ETM_MODE_DATA_TRACE_ADDR |
			   ETM_MODE_DATA_TRACE_VAL);
	config->cfg &= ~(BIT(16) | BIT(17));

	/* Disable all events tracing */
	config->eventctrl0 = 0x0;
	config->eventctrl1 = 0x0;

	/* Disable timestamp event */
	config->ts_ctrl = 0x0;

	/* Disable stalling */
	config->stall_ctrl = 0x0;

	/* Reset trace synchronization period  to 2^8 = 256 bytes*/
	if (drvdata->syncpr == false)
		config->syncfreq = 0x8;

	/*
	 * Enable ViewInst to trace everything with start-stop logic in
	 * started state. ARM recommends start-stop logic is set before
	 * each trace run.
	 */
	config->vinst_ctrl = BIT(0);
	if (drvdata->nr_addr_cmp > 0) {
		config->mode |= ETM_MODE_VIEWINST_STARTSTOP;
		/* SSSTATUS, bit[9] */
		config->vinst_ctrl |= BIT(9);
	}

	/* No address range filtering for ViewInst */
	config->viiectlr = 0x0;

	/* No start-stop filtering for ViewInst */
	config->vissctlr = 0x0;
	config->vipcssctlr = 0x0;

	/* Disable seq events */
	for (i = 0; i < drvdata->nrseqstate-1; i++)
		config->seq_ctrl[i] = 0x0;
	config->seq_rst = 0x0;
	config->seq_state = 0x0;

	/* Disable external input events */
	config->ext_inp = 0x0;

	config->cntr_idx = 0x0;
	for (i = 0; i < drvdata->nr_cntr; i++) {
		config->cntrldvr[i] = 0x0;
		config->cntr_ctrl[i] = 0x0;
		config->cntr_val[i] = 0x0;
	}

	config->res_idx = 0x0;
	for (i = 2; i < 2 * drvdata->nr_resource; i++)
		config->res_ctrl[i] = 0x0;

	config->ss_idx = 0x0;
	for (i = 0; i < drvdata->nr_ss_cmp; i++) {
		config->ss_ctrl[i] = 0x0;
		config->ss_pe_cmp[i] = 0x0;
	}

	config->addr_idx = 0x0;
	for (i = 0; i < drvdata->nr_addr_cmp * 2; i++) {
		config->addr_val[i] = 0x0;
		config->addr_acc[i] = 0x0;
		config->addr_type[i] = ETM_ADDR_TYPE_NONE;
	}

	config->ctxid_idx = 0x0;
	for (i = 0; i < drvdata->numcidc; i++)
		config->ctxid_pid[i] = 0x0;

	config->ctxid_mask0 = 0x0;
	config->ctxid_mask1 = 0x0;

	config->vmid_idx = 0x0;
	for (i = 0; i < drvdata->numvmidc; i++)
		config->vmid_val[i] = 0x0;
	config->vmid_mask0 = 0x0;
	config->vmid_mask1 = 0x0;

	drvdata->trcid = drvdata->cpu + 1;

	spin_unlock(&drvdata->spinlock);

	return size;
}
static DEVICE_ATTR_WO(reset);

static ssize_t mode_show(struct device *dev,
			 struct device_attribute *attr,
			 char *buf)
{
	unsigned long val;
	struct etmv4_drvdata *drvdata = dev_get_drvdata(dev->parent);
	struct etmv4_config *config = &drvdata->config;

	val = config->mode;
	return scnprintf(buf, PAGE_SIZE, "%#lx\n", val);
}

static ssize_t mode_store(struct device *dev,
			  struct device_attribute *attr,
			  const char *buf, size_t size)
{
	unsigned long val, mode;
	struct etmv4_drvdata *drvdata = dev_get_drvdata(dev->parent);
	struct etmv4_config *config = &drvdata->config;

	if (kstrtoul(buf, 16, &val))
		return -EINVAL;

	spin_lock(&drvdata->spinlock);
	config->mode = val & ETMv4_MODE_ALL;

	if (drvdata->instrp0 == true) {
		/* start by clearing instruction P0 field */
		config->cfg  &= ~(BIT(1) | BIT(2));
		if (config->mode & ETM_MODE_LOAD)
			/* 0b01 Trace load instructions as P0 instructions */
			config->cfg  |= BIT(1);
		if (config->mode & ETM_MODE_STORE)
			/* 0b10 Trace store instructions as P0 instructions */
			config->cfg  |= BIT(2);
		if (config->mode & ETM_MODE_LOAD_STORE)
			/*
			 * 0b11 Trace load and store instructions
			 * as P0 instructions
			 */
			config->cfg  |= BIT(1) | BIT(2);
	}

	/* bit[3], Branch broadcast mode */
	if ((config->mode & ETM_MODE_BB) && (drvdata->trcbb == true))
		config->cfg |= BIT(3);
	else
		config->cfg &= ~BIT(3);

	/* bit[4], Cycle counting instruction trace bit */
	if ((config->mode & ETMv4_MODE_CYCACC) &&
		(drvdata->trccci == true))
		config->cfg |= BIT(4);
	else
		config->cfg &= ~BIT(4);

	/* bit[6], Context ID tracing bit */
	if ((config->mode & ETMv4_MODE_CTXID) && (drvdata->ctxid_size))
		config->cfg |= BIT(6);
	else
		config->cfg &= ~BIT(6);

	if ((config->mode & ETM_MODE_VMID) && (drvdata->vmid_size))
		config->cfg |= BIT(7);
	else
		config->cfg &= ~BIT(7);

	/* bits[10:8], Conditional instruction tracing bit */
	mode = ETM_MODE_COND(config->mode);
	if (drvdata->trccond == true) {
		config->cfg &= ~(BIT(8) | BIT(9) | BIT(10));
		config->cfg |= mode << 8;
	}

	/* bit[11], Global timestamp tracing bit */
	if ((config->mode & ETMv4_MODE_TIMESTAMP) && (drvdata->ts_size))
		config->cfg |= BIT(11);
	else
		config->cfg &= ~BIT(11);

	/* bit[12], Return stack enable bit */
	if ((config->mode & ETM_MODE_RETURNSTACK) &&
					(drvdata->retstack == true))
		config->cfg |= BIT(12);
	else
		config->cfg &= ~BIT(12);

	/* bits[14:13], Q element enable field */
	mode = ETM_MODE_QELEM(config->mode);
	/* start by clearing QE bits */
	config->cfg &= ~(BIT(13) | BIT(14));
	/* if supported, Q elements with instruction counts are enabled */
	if ((mode & BIT(0)) && (drvdata->q_support & BIT(0)))
		config->cfg |= BIT(13);
	/*
	 * if supported, Q elements with and without instruction
	 * counts are enabled
	 */
	if ((mode & BIT(1)) && (drvdata->q_support & BIT(1)))
		config->cfg |= BIT(14);

	/* bit[11], AMBA Trace Bus (ATB) trigger enable bit */
	if ((config->mode & ETM_MODE_ATB_TRIGGER) &&
	    (drvdata->atbtrig == true))
		config->eventctrl1 |= BIT(11);
	else
		config->eventctrl1 &= ~BIT(11);

	/* bit[12], Low-power state behavior override bit */
	if ((config->mode & ETM_MODE_LPOVERRIDE) &&
	    (drvdata->lpoverride == true))
		config->eventctrl1 |= BIT(12);
	else
		config->eventctrl1 &= ~BIT(12);

	/* bit[8], Instruction stall bit */
	if ((config->mode & ETM_MODE_ISTALL_EN) && (drvdata->stallctl == true))
		config->stall_ctrl |= BIT(8);
	else
		config->stall_ctrl &= ~BIT(8);

	/* bit[10], Prioritize instruction trace bit */
	if (config->mode & ETM_MODE_INSTPRIO)
		config->stall_ctrl |= BIT(10);
	else
		config->stall_ctrl &= ~BIT(10);

	/* bit[13], Trace overflow prevention bit */
	if ((config->mode & ETM_MODE_NOOVERFLOW) &&
		(drvdata->nooverflow == true))
		config->stall_ctrl |= BIT(13);
	else
		config->stall_ctrl &= ~BIT(13);

	/* bit[9] Start/stop logic control bit */
	if (config->mode & ETM_MODE_VIEWINST_STARTSTOP)
		config->vinst_ctrl |= BIT(9);
	else
		config->vinst_ctrl &= ~BIT(9);

	/* bit[10], Whether a trace unit must trace a Reset exception */
	if (config->mode & ETM_MODE_TRACE_RESET)
		config->vinst_ctrl |= BIT(10);
	else
		config->vinst_ctrl &= ~BIT(10);

	/* bit[11], Whether a trace unit must trace a system error exception */
	if ((config->mode & ETM_MODE_TRACE_ERR) &&
		(drvdata->trc_error == true))
		config->vinst_ctrl |= BIT(11);
	else
		config->vinst_ctrl &= ~BIT(11);

	if (config->mode & (ETM_MODE_EXCL_KERN | ETM_MODE_EXCL_USER))
		etm4_config_trace_mode(config);

	spin_unlock(&drvdata->spinlock);

	return size;
}
static DEVICE_ATTR_RW(mode);

static ssize_t pe_show(struct device *dev,
		       struct device_attribute *attr,
		       char *buf)
{
	unsigned long val;
	struct etmv4_drvdata *drvdata = dev_get_drvdata(dev->parent);
	struct etmv4_config *config = &drvdata->config;

	val = config->pe_sel;
	return scnprintf(buf, PAGE_SIZE, "%#lx\n", val);
}

static ssize_t pe_store(struct device *dev,
			struct device_attribute *attr,
			const char *buf, size_t size)
{
	unsigned long val;
	struct etmv4_drvdata *drvdata = dev_get_drvdata(dev->parent);
	struct etmv4_config *config = &drvdata->config;

	if (kstrtoul(buf, 16, &val))
		return -EINVAL;

	spin_lock(&drvdata->spinlock);
	if (val > drvdata->nr_pe) {
		spin_unlock(&drvdata->spinlock);
		return -EINVAL;
	}

	config->pe_sel = val;
	spin_unlock(&drvdata->spinlock);
	return size;
}
static DEVICE_ATTR_RW(pe);

static ssize_t event_show(struct device *dev,
			  struct device_attribute *attr,
			  char *buf)
{
	unsigned long val;
	struct etmv4_drvdata *drvdata = dev_get_drvdata(dev->parent);
	struct etmv4_config *config = &drvdata->config;

	val = config->eventctrl0;
	return scnprintf(buf, PAGE_SIZE, "%#lx\n", val);
}

static ssize_t event_store(struct device *dev,
			   struct device_attribute *attr,
			   const char *buf, size_t size)
{
	unsigned long val;
	struct etmv4_drvdata *drvdata = dev_get_drvdata(dev->parent);
	struct etmv4_config *config = &drvdata->config;

	if (kstrtoul(buf, 16, &val))
		return -EINVAL;

	spin_lock(&drvdata->spinlock);
	switch (drvdata->nr_event) {
	case 0x0:
		/* EVENT0, bits[7:0] */
		config->eventctrl0 = val & 0xFF;
		break;
	case 0x1:
		 /* EVENT1, bits[15:8] */
		config->eventctrl0 = val & 0xFFFF;
		break;
	case 0x2:
		/* EVENT2, bits[23:16] */
		config->eventctrl0 = val & 0xFFFFFF;
		break;
	case 0x3:
		/* EVENT3, bits[31:24] */
		config->eventctrl0 = val;
		break;
	default:
		break;
	}
	spin_unlock(&drvdata->spinlock);
	return size;
}
static DEVICE_ATTR_RW(event);

static ssize_t event_instren_show(struct device *dev,
				  struct device_attribute *attr,
				  char *buf)
{
	unsigned long val;
	struct etmv4_drvdata *drvdata = dev_get_drvdata(dev->parent);
	struct etmv4_config *config = &drvdata->config;

	val = BMVAL(config->eventctrl1, 0, 3);
	return scnprintf(buf, PAGE_SIZE, "%#lx\n", val);
}

static ssize_t event_instren_store(struct device *dev,
				   struct device_attribute *attr,
				   const char *buf, size_t size)
{
	unsigned long val;
	struct etmv4_drvdata *drvdata = dev_get_drvdata(dev->parent);
	struct etmv4_config *config = &drvdata->config;

	if (kstrtoul(buf, 16, &val))
		return -EINVAL;

	spin_lock(&drvdata->spinlock);
	/* start by clearing all instruction event enable bits */
	config->eventctrl1 &= ~(BIT(0) | BIT(1) | BIT(2) | BIT(3));
	switch (drvdata->nr_event) {
	case 0x0:
		/* generate Event element for event 1 */
		config->eventctrl1 |= val & BIT(1);
		break;
	case 0x1:
		/* generate Event element for event 1 and 2 */
		config->eventctrl1 |= val & (BIT(0) | BIT(1));
		break;
	case 0x2:
		/* generate Event element for event 1, 2 and 3 */
		config->eventctrl1 |= val & (BIT(0) | BIT(1) | BIT(2));
		break;
	case 0x3:
		/* generate Event element for all 4 events */
		config->eventctrl1 |= val & 0xF;
		break;
	default:
		break;
	}
	spin_unlock(&drvdata->spinlock);
	return size;
}
static DEVICE_ATTR_RW(event_instren);

static ssize_t event_ts_show(struct device *dev,
			     struct device_attribute *attr,
			     char *buf)
{
	unsigned long val;
	struct etmv4_drvdata *drvdata = dev_get_drvdata(dev->parent);
	struct etmv4_config *config = &drvdata->config;

	val = config->ts_ctrl;
	return scnprintf(buf, PAGE_SIZE, "%#lx\n", val);
}

static ssize_t event_ts_store(struct device *dev,
			      struct device_attribute *attr,
			      const char *buf, size_t size)
{
	unsigned long val;
	struct etmv4_drvdata *drvdata = dev_get_drvdata(dev->parent);
	struct etmv4_config *config = &drvdata->config;

	if (kstrtoul(buf, 16, &val))
		return -EINVAL;
	if (!drvdata->ts_size)
		return -EINVAL;

	config->ts_ctrl = val & ETMv4_EVENT_MASK;
	return size;
}
static DEVICE_ATTR_RW(event_ts);

static ssize_t syncfreq_show(struct device *dev,
			     struct device_attribute *attr,
			     char *buf)
{
	unsigned long val;
	struct etmv4_drvdata *drvdata = dev_get_drvdata(dev->parent);
	struct etmv4_config *config = &drvdata->config;

	val = config->syncfreq;
	return scnprintf(buf, PAGE_SIZE, "%#lx\n", val);
}

static ssize_t syncfreq_store(struct device *dev,
			      struct device_attribute *attr,
			      const char *buf, size_t size)
{
	unsigned long val;
	struct etmv4_drvdata *drvdata = dev_get_drvdata(dev->parent);
	struct etmv4_config *config = &drvdata->config;

	if (kstrtoul(buf, 16, &val))
		return -EINVAL;
	if (drvdata->syncpr == true)
		return -EINVAL;

	config->syncfreq = val & ETMv4_SYNC_MASK;
	return size;
}
static DEVICE_ATTR_RW(syncfreq);

static ssize_t cyc_threshold_show(struct device *dev,
				  struct device_attribute *attr,
				  char *buf)
{
	unsigned long val;
	struct etmv4_drvdata *drvdata = dev_get_drvdata(dev->parent);
	struct etmv4_config *config = &drvdata->config;

	val = config->ccctlr;
	return scnprintf(buf, PAGE_SIZE, "%#lx\n", val);
}

static ssize_t cyc_threshold_store(struct device *dev,
				   struct device_attribute *attr,
				   const char *buf, size_t size)
{
	unsigned long val;
	struct etmv4_drvdata *drvdata = dev_get_drvdata(dev->parent);
	struct etmv4_config *config = &drvdata->config;

	if (kstrtoul(buf, 16, &val))
		return -EINVAL;

	/* mask off max threshold before checking min value */
	val &= ETM_CYC_THRESHOLD_MASK;
	if (val < drvdata->ccitmin)
		return -EINVAL;

	config->ccctlr = val;
	return size;
}
static DEVICE_ATTR_RW(cyc_threshold);

static ssize_t bb_ctrl_show(struct device *dev,
			    struct device_attribute *attr,
			    char *buf)
{
	unsigned long val;
	struct etmv4_drvdata *drvdata = dev_get_drvdata(dev->parent);
	struct etmv4_config *config = &drvdata->config;

	val = config->bb_ctrl;
	return scnprintf(buf, PAGE_SIZE, "%#lx\n", val);
}

static ssize_t bb_ctrl_store(struct device *dev,
			     struct device_attribute *attr,
			     const char *buf, size_t size)
{
	unsigned long val;
	struct etmv4_drvdata *drvdata = dev_get_drvdata(dev->parent);
	struct etmv4_config *config = &drvdata->config;

	if (kstrtoul(buf, 16, &val))
		return -EINVAL;
	if (drvdata->trcbb == false)
		return -EINVAL;
	if (!drvdata->nr_addr_cmp)
		return -EINVAL;

	/*
	 * Bit[8] controls include(1) / exclude(0), bits[0-7] select
	 * individual range comparators. If include then at least 1
	 * range must be selected.
	 */
	if ((val & BIT(8)) && (BMVAL(val, 0, 7) == 0))
		return -EINVAL;

	config->bb_ctrl = val & GENMASK(8, 0);
	return size;
}
static DEVICE_ATTR_RW(bb_ctrl);

static ssize_t event_vinst_show(struct device *dev,
				struct device_attribute *attr,
				char *buf)
{
	unsigned long val;
	struct etmv4_drvdata *drvdata = dev_get_drvdata(dev->parent);
	struct etmv4_config *config = &drvdata->config;

	val = config->vinst_ctrl & ETMv4_EVENT_MASK;
	return scnprintf(buf, PAGE_SIZE, "%#lx\n", val);
}

static ssize_t event_vinst_store(struct device *dev,
				 struct device_attribute *attr,
				 const char *buf, size_t size)
{
	unsigned long val;
	struct etmv4_drvdata *drvdata = dev_get_drvdata(dev->parent);
	struct etmv4_config *config = &drvdata->config;

	if (kstrtoul(buf, 16, &val))
		return -EINVAL;

	spin_lock(&drvdata->spinlock);
	val &= ETMv4_EVENT_MASK;
	config->vinst_ctrl &= ~ETMv4_EVENT_MASK;
	config->vinst_ctrl |= val;
	spin_unlock(&drvdata->spinlock);
	return size;
}
static DEVICE_ATTR_RW(event_vinst);

static ssize_t s_exlevel_vinst_show(struct device *dev,
				    struct device_attribute *attr,
				    char *buf)
{
	unsigned long val;
	struct etmv4_drvdata *drvdata = dev_get_drvdata(dev->parent);
	struct etmv4_config *config = &drvdata->config;

	val = (config->vinst_ctrl & TRCVICTLR_EXLEVEL_S_MASK) >> TRCVICTLR_EXLEVEL_S_SHIFT;
	return scnprintf(buf, PAGE_SIZE, "%#lx\n", val);
}

static ssize_t s_exlevel_vinst_store(struct device *dev,
				     struct device_attribute *attr,
				     const char *buf, size_t size)
{
	unsigned long val;
	struct etmv4_drvdata *drvdata = dev_get_drvdata(dev->parent);
	struct etmv4_config *config = &drvdata->config;

	if (kstrtoul(buf, 16, &val))
		return -EINVAL;

	spin_lock(&drvdata->spinlock);
	/* clear all EXLEVEL_S bits  */
	config->vinst_ctrl &= ~(TRCVICTLR_EXLEVEL_S_MASK);
	/* enable instruction tracing for corresponding exception level */
	val &= drvdata->s_ex_level;
	config->vinst_ctrl |= (val << TRCVICTLR_EXLEVEL_S_SHIFT);
	spin_unlock(&drvdata->spinlock);
	return size;
}
static DEVICE_ATTR_RW(s_exlevel_vinst);

static ssize_t ns_exlevel_vinst_show(struct device *dev,
				     struct device_attribute *attr,
				     char *buf)
{
	unsigned long val;
	struct etmv4_drvdata *drvdata = dev_get_drvdata(dev->parent);
	struct etmv4_config *config = &drvdata->config;

	/* EXLEVEL_NS, bits[23:20] */
	val = (config->vinst_ctrl & TRCVICTLR_EXLEVEL_NS_MASK) >> TRCVICTLR_EXLEVEL_NS_SHIFT;
	return scnprintf(buf, PAGE_SIZE, "%#lx\n", val);
}

static ssize_t ns_exlevel_vinst_store(struct device *dev,
				      struct device_attribute *attr,
				      const char *buf, size_t size)
{
	unsigned long val;
	struct etmv4_drvdata *drvdata = dev_get_drvdata(dev->parent);
	struct etmv4_config *config = &drvdata->config;

	if (kstrtoul(buf, 16, &val))
		return -EINVAL;

	spin_lock(&drvdata->spinlock);
	/* clear EXLEVEL_NS bits  */
	config->vinst_ctrl &= ~(TRCVICTLR_EXLEVEL_NS_MASK);
	/* enable instruction tracing for corresponding exception level */
	val &= drvdata->ns_ex_level;
	config->vinst_ctrl |= (val << TRCVICTLR_EXLEVEL_NS_SHIFT);
	spin_unlock(&drvdata->spinlock);
	return size;
}
static DEVICE_ATTR_RW(ns_exlevel_vinst);

static ssize_t addr_idx_show(struct device *dev,
			     struct device_attribute *attr,
			     char *buf)
{
	unsigned long val;
	struct etmv4_drvdata *drvdata = dev_get_drvdata(dev->parent);
	struct etmv4_config *config = &drvdata->config;

	val = config->addr_idx;
	return scnprintf(buf, PAGE_SIZE, "%#lx\n", val);
}

static ssize_t addr_idx_store(struct device *dev,
			      struct device_attribute *attr,
			      const char *buf, size_t size)
{
	unsigned long val;
	struct etmv4_drvdata *drvdata = dev_get_drvdata(dev->parent);
	struct etmv4_config *config = &drvdata->config;

	if (kstrtoul(buf, 16, &val))
		return -EINVAL;
	if (val >= drvdata->nr_addr_cmp * 2)
		return -EINVAL;

	/*
	 * Use spinlock to ensure index doesn't change while it gets
	 * dereferenced multiple times within a spinlock block elsewhere.
	 */
	spin_lock(&drvdata->spinlock);
	config->addr_idx = val;
	spin_unlock(&drvdata->spinlock);
	return size;
}
static DEVICE_ATTR_RW(addr_idx);

static ssize_t addr_instdatatype_show(struct device *dev,
				      struct device_attribute *attr,
				      char *buf)
{
	ssize_t len;
	u8 val, idx;
	struct etmv4_drvdata *drvdata = dev_get_drvdata(dev->parent);
	struct etmv4_config *config = &drvdata->config;

	spin_lock(&drvdata->spinlock);
	idx = config->addr_idx;
	val = BMVAL(config->addr_acc[idx], 0, 1);
	len = scnprintf(buf, PAGE_SIZE, "%s\n",
			val == ETM_INSTR_ADDR ? "instr" :
			(val == ETM_DATA_LOAD_ADDR ? "data_load" :
			(val == ETM_DATA_STORE_ADDR ? "data_store" :
			"data_load_store")));
	spin_unlock(&drvdata->spinlock);
	return len;
}

static ssize_t addr_instdatatype_store(struct device *dev,
				       struct device_attribute *attr,
				       const char *buf, size_t size)
{
	u8 idx;
	char str[20] = "";
	struct etmv4_drvdata *drvdata = dev_get_drvdata(dev->parent);
	struct etmv4_config *config = &drvdata->config;

	if (strlen(buf) >= 20)
		return -EINVAL;
	if (sscanf(buf, "%s", str) != 1)
		return -EINVAL;

	spin_lock(&drvdata->spinlock);
	idx = config->addr_idx;
	if (!strcmp(str, "instr"))
		/* TYPE, bits[1:0] */
		config->addr_acc[idx] &= ~(BIT(0) | BIT(1));

	spin_unlock(&drvdata->spinlock);
	return size;
}
static DEVICE_ATTR_RW(addr_instdatatype);

static ssize_t addr_single_show(struct device *dev,
				struct device_attribute *attr,
				char *buf)
{
	u8 idx;
	unsigned long val;
	struct etmv4_drvdata *drvdata = dev_get_drvdata(dev->parent);
	struct etmv4_config *config = &drvdata->config;

	idx = config->addr_idx;
	spin_lock(&drvdata->spinlock);
	if (!(config->addr_type[idx] == ETM_ADDR_TYPE_NONE ||
	      config->addr_type[idx] == ETM_ADDR_TYPE_SINGLE)) {
		spin_unlock(&drvdata->spinlock);
		return -EPERM;
	}
	val = (unsigned long)config->addr_val[idx];
	spin_unlock(&drvdata->spinlock);
	return scnprintf(buf, PAGE_SIZE, "%#lx\n", val);
}

static ssize_t addr_single_store(struct device *dev,
				 struct device_attribute *attr,
				 const char *buf, size_t size)
{
	u8 idx;
	unsigned long val;
	struct etmv4_drvdata *drvdata = dev_get_drvdata(dev->parent);
	struct etmv4_config *config = &drvdata->config;

	if (kstrtoul(buf, 16, &val))
		return -EINVAL;

	spin_lock(&drvdata->spinlock);
	idx = config->addr_idx;
	if (!(config->addr_type[idx] == ETM_ADDR_TYPE_NONE ||
	      config->addr_type[idx] == ETM_ADDR_TYPE_SINGLE)) {
		spin_unlock(&drvdata->spinlock);
		return -EPERM;
	}

	config->addr_val[idx] = (u64)val;
	config->addr_type[idx] = ETM_ADDR_TYPE_SINGLE;
	spin_unlock(&drvdata->spinlock);
	return size;
}
static DEVICE_ATTR_RW(addr_single);

static ssize_t addr_range_show(struct device *dev,
			       struct device_attribute *attr,
			       char *buf)
{
	u8 idx;
	unsigned long val1, val2;
	struct etmv4_drvdata *drvdata = dev_get_drvdata(dev->parent);
	struct etmv4_config *config = &drvdata->config;

	spin_lock(&drvdata->spinlock);
	idx = config->addr_idx;
	if (idx % 2 != 0) {
		spin_unlock(&drvdata->spinlock);
		return -EPERM;
	}
	if (!((config->addr_type[idx] == ETM_ADDR_TYPE_NONE &&
	       config->addr_type[idx + 1] == ETM_ADDR_TYPE_NONE) ||
	      (config->addr_type[idx] == ETM_ADDR_TYPE_RANGE &&
	       config->addr_type[idx + 1] == ETM_ADDR_TYPE_RANGE))) {
		spin_unlock(&drvdata->spinlock);
		return -EPERM;
	}

	val1 = (unsigned long)config->addr_val[idx];
	val2 = (unsigned long)config->addr_val[idx + 1];
	spin_unlock(&drvdata->spinlock);
	return scnprintf(buf, PAGE_SIZE, "%#lx %#lx\n", val1, val2);
}

static ssize_t addr_range_store(struct device *dev,
				struct device_attribute *attr,
				const char *buf, size_t size)
{
	u8 idx;
	unsigned long val1, val2;
	struct etmv4_drvdata *drvdata = dev_get_drvdata(dev->parent);
	struct etmv4_config *config = &drvdata->config;
	int elements, exclude;

	elements = sscanf(buf, "%lx %lx %x", &val1, &val2, &exclude);

	/*  exclude is optional, but need at least two parameter */
	if (elements < 2)
		return -EINVAL;
	/* lower address comparator cannot have a higher address value */
	if (val1 > val2)
		return -EINVAL;

	spin_lock(&drvdata->spinlock);
	idx = config->addr_idx;
	if (idx % 2 != 0) {
		spin_unlock(&drvdata->spinlock);
		return -EPERM;
	}

	if (!((config->addr_type[idx] == ETM_ADDR_TYPE_NONE &&
	       config->addr_type[idx + 1] == ETM_ADDR_TYPE_NONE) ||
	      (config->addr_type[idx] == ETM_ADDR_TYPE_RANGE &&
	       config->addr_type[idx + 1] == ETM_ADDR_TYPE_RANGE))) {
		spin_unlock(&drvdata->spinlock);
		return -EPERM;
	}

	config->addr_val[idx] = (u64)val1;
	config->addr_type[idx] = ETM_ADDR_TYPE_RANGE;
	config->addr_val[idx + 1] = (u64)val2;
	config->addr_type[idx + 1] = ETM_ADDR_TYPE_RANGE;
	/*
	 * Program include or exclude control bits for vinst or vdata
	 * whenever we change addr comparators to ETM_ADDR_TYPE_RANGE
	 * use supplied value, or default to bit set in 'mode'
	 */
	if (elements != 3)
		exclude = config->mode & ETM_MODE_EXCLUDE;
	etm4_set_mode_exclude(drvdata, exclude ? true : false);

	spin_unlock(&drvdata->spinlock);
	return size;
}
static DEVICE_ATTR_RW(addr_range);

static ssize_t addr_start_show(struct device *dev,
			       struct device_attribute *attr,
			       char *buf)
{
	u8 idx;
	unsigned long val;
	struct etmv4_drvdata *drvdata = dev_get_drvdata(dev->parent);
	struct etmv4_config *config = &drvdata->config;

	spin_lock(&drvdata->spinlock);
	idx = config->addr_idx;

	if (!(config->addr_type[idx] == ETM_ADDR_TYPE_NONE ||
	      config->addr_type[idx] == ETM_ADDR_TYPE_START)) {
		spin_unlock(&drvdata->spinlock);
		return -EPERM;
	}

	val = (unsigned long)config->addr_val[idx];
	spin_unlock(&drvdata->spinlock);
	return scnprintf(buf, PAGE_SIZE, "%#lx\n", val);
}

static ssize_t addr_start_store(struct device *dev,
				struct device_attribute *attr,
				const char *buf, size_t size)
{
	u8 idx;
	unsigned long val;
	struct etmv4_drvdata *drvdata = dev_get_drvdata(dev->parent);
	struct etmv4_config *config = &drvdata->config;

	if (kstrtoul(buf, 16, &val))
		return -EINVAL;

	spin_lock(&drvdata->spinlock);
	idx = config->addr_idx;
	if (!drvdata->nr_addr_cmp) {
		spin_unlock(&drvdata->spinlock);
		return -EINVAL;
	}
	if (!(config->addr_type[idx] == ETM_ADDR_TYPE_NONE ||
	      config->addr_type[idx] == ETM_ADDR_TYPE_START)) {
		spin_unlock(&drvdata->spinlock);
		return -EPERM;
	}

	config->addr_val[idx] = (u64)val;
	config->addr_type[idx] = ETM_ADDR_TYPE_START;
	config->vissctlr |= BIT(idx);
	spin_unlock(&drvdata->spinlock);
	return size;
}
static DEVICE_ATTR_RW(addr_start);

static ssize_t addr_stop_show(struct device *dev,
			      struct device_attribute *attr,
			      char *buf)
{
	u8 idx;
	unsigned long val;
	struct etmv4_drvdata *drvdata = dev_get_drvdata(dev->parent);
	struct etmv4_config *config = &drvdata->config;

	spin_lock(&drvdata->spinlock);
	idx = config->addr_idx;

	if (!(config->addr_type[idx] == ETM_ADDR_TYPE_NONE ||
	      config->addr_type[idx] == ETM_ADDR_TYPE_STOP)) {
		spin_unlock(&drvdata->spinlock);
		return -EPERM;
	}

	val = (unsigned long)config->addr_val[idx];
	spin_unlock(&drvdata->spinlock);
	return scnprintf(buf, PAGE_SIZE, "%#lx\n", val);
}

static ssize_t addr_stop_store(struct device *dev,
			       struct device_attribute *attr,
			       const char *buf, size_t size)
{
	u8 idx;
	unsigned long val;
	struct etmv4_drvdata *drvdata = dev_get_drvdata(dev->parent);
	struct etmv4_config *config = &drvdata->config;

	if (kstrtoul(buf, 16, &val))
		return -EINVAL;

	spin_lock(&drvdata->spinlock);
	idx = config->addr_idx;
	if (!drvdata->nr_addr_cmp) {
		spin_unlock(&drvdata->spinlock);
		return -EINVAL;
	}
	if (!(config->addr_type[idx] == ETM_ADDR_TYPE_NONE ||
	       config->addr_type[idx] == ETM_ADDR_TYPE_STOP)) {
		spin_unlock(&drvdata->spinlock);
		return -EPERM;
	}

	config->addr_val[idx] = (u64)val;
	config->addr_type[idx] = ETM_ADDR_TYPE_STOP;
	config->vissctlr |= BIT(idx + 16);
	spin_unlock(&drvdata->spinlock);
	return size;
}
static DEVICE_ATTR_RW(addr_stop);

static ssize_t addr_ctxtype_show(struct device *dev,
				 struct device_attribute *attr,
				 char *buf)
{
	ssize_t len;
	u8 idx, val;
	struct etmv4_drvdata *drvdata = dev_get_drvdata(dev->parent);
	struct etmv4_config *config = &drvdata->config;

	spin_lock(&drvdata->spinlock);
	idx = config->addr_idx;
	/* CONTEXTTYPE, bits[3:2] */
	val = BMVAL(config->addr_acc[idx], 2, 3);
	len = scnprintf(buf, PAGE_SIZE, "%s\n", val == ETM_CTX_NONE ? "none" :
			(val == ETM_CTX_CTXID ? "ctxid" :
			(val == ETM_CTX_VMID ? "vmid" : "all")));
	spin_unlock(&drvdata->spinlock);
	return len;
}

static ssize_t addr_ctxtype_store(struct device *dev,
				  struct device_attribute *attr,
				  const char *buf, size_t size)
{
	u8 idx;
	char str[10] = "";
	struct etmv4_drvdata *drvdata = dev_get_drvdata(dev->parent);
	struct etmv4_config *config = &drvdata->config;

	if (strlen(buf) >= 10)
		return -EINVAL;
	if (sscanf(buf, "%s", str) != 1)
		return -EINVAL;

	spin_lock(&drvdata->spinlock);
	idx = config->addr_idx;
	if (!strcmp(str, "none"))
		/* start by clearing context type bits */
		config->addr_acc[idx] &= ~(BIT(2) | BIT(3));
	else if (!strcmp(str, "ctxid")) {
		/* 0b01 The trace unit performs a Context ID */
		if (drvdata->numcidc) {
			config->addr_acc[idx] |= BIT(2);
			config->addr_acc[idx] &= ~BIT(3);
		}
	} else if (!strcmp(str, "vmid")) {
		/* 0b10 The trace unit performs a VMID */
		if (drvdata->numvmidc) {
			config->addr_acc[idx] &= ~BIT(2);
			config->addr_acc[idx] |= BIT(3);
		}
	} else if (!strcmp(str, "all")) {
		/*
		 * 0b11 The trace unit performs a Context ID
		 * comparison and a VMID
		 */
		if (drvdata->numcidc)
			config->addr_acc[idx] |= BIT(2);
		if (drvdata->numvmidc)
			config->addr_acc[idx] |= BIT(3);
	}
	spin_unlock(&drvdata->spinlock);
	return size;
}
static DEVICE_ATTR_RW(addr_ctxtype);

static ssize_t addr_context_show(struct device *dev,
				 struct device_attribute *attr,
				 char *buf)
{
	u8 idx;
	unsigned long val;
	struct etmv4_drvdata *drvdata = dev_get_drvdata(dev->parent);
	struct etmv4_config *config = &drvdata->config;

	spin_lock(&drvdata->spinlock);
	idx = config->addr_idx;
	/* context ID comparator bits[6:4] */
	val = BMVAL(config->addr_acc[idx], 4, 6);
	spin_unlock(&drvdata->spinlock);
	return scnprintf(buf, PAGE_SIZE, "%#lx\n", val);
}

static ssize_t addr_context_store(struct device *dev,
				  struct device_attribute *attr,
				  const char *buf, size_t size)
{
	u8 idx;
	unsigned long val;
	struct etmv4_drvdata *drvdata = dev_get_drvdata(dev->parent);
	struct etmv4_config *config = &drvdata->config;

	if (kstrtoul(buf, 16, &val))
		return -EINVAL;
	if ((drvdata->numcidc <= 1) && (drvdata->numvmidc <= 1))
		return -EINVAL;
	if (val >=  (drvdata->numcidc >= drvdata->numvmidc ?
		     drvdata->numcidc : drvdata->numvmidc))
		return -EINVAL;

	spin_lock(&drvdata->spinlock);
	idx = config->addr_idx;
	/* clear context ID comparator bits[6:4] */
	config->addr_acc[idx] &= ~(BIT(4) | BIT(5) | BIT(6));
	config->addr_acc[idx] |= (val << 4);
	spin_unlock(&drvdata->spinlock);
	return size;
}
static DEVICE_ATTR_RW(addr_context);

static ssize_t addr_exlevel_s_ns_show(struct device *dev,
				      struct device_attribute *attr,
				      char *buf)
{
	u8 idx;
	unsigned long val;
	struct etmv4_drvdata *drvdata = dev_get_drvdata(dev->parent);
	struct etmv4_config *config = &drvdata->config;

	spin_lock(&drvdata->spinlock);
	idx = config->addr_idx;
	val = BMVAL(config->addr_acc[idx], 8, 14);
	spin_unlock(&drvdata->spinlock);
	return scnprintf(buf, PAGE_SIZE, "%#lx\n", val);
}

static ssize_t addr_exlevel_s_ns_store(struct device *dev,
				       struct device_attribute *attr,
				       const char *buf, size_t size)
{
	u8 idx;
	unsigned long val;
	struct etmv4_drvdata *drvdata = dev_get_drvdata(dev->parent);
	struct etmv4_config *config = &drvdata->config;

	if (kstrtoul(buf, 0, &val))
		return -EINVAL;

	if (val & ~((GENMASK(14, 8) >> 8)))
		return -EINVAL;

	spin_lock(&drvdata->spinlock);
	idx = config->addr_idx;
	/* clear Exlevel_ns & Exlevel_s bits[14:12, 11:8], bit[15] is res0 */
	config->addr_acc[idx] &= ~(GENMASK(14, 8));
	config->addr_acc[idx] |= (val << 8);
	spin_unlock(&drvdata->spinlock);
	return size;
}
static DEVICE_ATTR_RW(addr_exlevel_s_ns);

static const char * const addr_type_names[] = {
	"unused",
	"single",
	"range",
	"start",
	"stop"
};

static ssize_t addr_cmp_view_show(struct device *dev,
				  struct device_attribute *attr, char *buf)
{
	u8 idx, addr_type;
	unsigned long addr_v, addr_v2, addr_ctrl;
	struct etmv4_drvdata *drvdata = dev_get_drvdata(dev->parent);
	struct etmv4_config *config = &drvdata->config;
	int size = 0;
	bool exclude = false;

	spin_lock(&drvdata->spinlock);
	idx = config->addr_idx;
	addr_v = config->addr_val[idx];
	addr_ctrl = config->addr_acc[idx];
	addr_type = config->addr_type[idx];
	if (addr_type == ETM_ADDR_TYPE_RANGE) {
		if (idx & 0x1) {
			idx -= 1;
			addr_v2 = addr_v;
			addr_v = config->addr_val[idx];
		} else {
			addr_v2 = config->addr_val[idx + 1];
		}
		exclude = config->viiectlr & BIT(idx / 2 + 16);
	}
	spin_unlock(&drvdata->spinlock);
	if (addr_type) {
		size = scnprintf(buf, PAGE_SIZE, "addr_cmp[%i] %s %#lx", idx,
				 addr_type_names[addr_type], addr_v);
		if (addr_type == ETM_ADDR_TYPE_RANGE) {
			size += scnprintf(buf + size, PAGE_SIZE - size,
					  " %#lx %s", addr_v2,
					  exclude ? "exclude" : "include");
		}
		size += scnprintf(buf + size, PAGE_SIZE - size,
				  " ctrl(%#lx)\n", addr_ctrl);
	} else {
		size = scnprintf(buf, PAGE_SIZE, "addr_cmp[%i] unused\n", idx);
	}
	return size;
}
static DEVICE_ATTR_RO(addr_cmp_view);

static ssize_t vinst_pe_cmp_start_stop_show(struct device *dev,
					    struct device_attribute *attr,
					    char *buf)
{
	unsigned long val;
	struct etmv4_drvdata *drvdata = dev_get_drvdata(dev->parent);
	struct etmv4_config *config = &drvdata->config;

	if (!drvdata->nr_pe_cmp)
		return -EINVAL;
	val = config->vipcssctlr;
	return scnprintf(buf, PAGE_SIZE, "%#lx\n", val);
}
static ssize_t vinst_pe_cmp_start_stop_store(struct device *dev,
					     struct device_attribute *attr,
					     const char *buf, size_t size)
{
	unsigned long val;
	struct etmv4_drvdata *drvdata = dev_get_drvdata(dev->parent);
	struct etmv4_config *config = &drvdata->config;

	if (kstrtoul(buf, 16, &val))
		return -EINVAL;
	if (!drvdata->nr_pe_cmp)
		return -EINVAL;

	spin_lock(&drvdata->spinlock);
	config->vipcssctlr = val;
	spin_unlock(&drvdata->spinlock);
	return size;
}
static DEVICE_ATTR_RW(vinst_pe_cmp_start_stop);

static ssize_t seq_idx_show(struct device *dev,
			    struct device_attribute *attr,
			    char *buf)
{
	unsigned long val;
	struct etmv4_drvdata *drvdata = dev_get_drvdata(dev->parent);
	struct etmv4_config *config = &drvdata->config;

	val = config->seq_idx;
	return scnprintf(buf, PAGE_SIZE, "%#lx\n", val);
}

static ssize_t seq_idx_store(struct device *dev,
			     struct device_attribute *attr,
			     const char *buf, size_t size)
{
	unsigned long val;
	struct etmv4_drvdata *drvdata = dev_get_drvdata(dev->parent);
	struct etmv4_config *config = &drvdata->config;

	if (kstrtoul(buf, 16, &val))
		return -EINVAL;
	if (val >= drvdata->nrseqstate - 1)
		return -EINVAL;

	/*
	 * Use spinlock to ensure index doesn't change while it gets
	 * dereferenced multiple times within a spinlock block elsewhere.
	 */
	spin_lock(&drvdata->spinlock);
	config->seq_idx = val;
	spin_unlock(&drvdata->spinlock);
	return size;
}
static DEVICE_ATTR_RW(seq_idx);

static ssize_t seq_state_show(struct device *dev,
			      struct device_attribute *attr,
			      char *buf)
{
	unsigned long val;
	struct etmv4_drvdata *drvdata = dev_get_drvdata(dev->parent);
	struct etmv4_config *config = &drvdata->config;

	val = config->seq_state;
	return scnprintf(buf, PAGE_SIZE, "%#lx\n", val);
}

static ssize_t seq_state_store(struct device *dev,
			       struct device_attribute *attr,
			       const char *buf, size_t size)
{
	unsigned long val;
	struct etmv4_drvdata *drvdata = dev_get_drvdata(dev->parent);
	struct etmv4_config *config = &drvdata->config;

	if (kstrtoul(buf, 16, &val))
		return -EINVAL;
	if (val >= drvdata->nrseqstate)
		return -EINVAL;

	config->seq_state = val;
	return size;
}
static DEVICE_ATTR_RW(seq_state);

static ssize_t seq_event_show(struct device *dev,
			      struct device_attribute *attr,
			      char *buf)
{
	u8 idx;
	unsigned long val;
	struct etmv4_drvdata *drvdata = dev_get_drvdata(dev->parent);
	struct etmv4_config *config = &drvdata->config;

	spin_lock(&drvdata->spinlock);
	idx = config->seq_idx;
	val = config->seq_ctrl[idx];
	spin_unlock(&drvdata->spinlock);
	return scnprintf(buf, PAGE_SIZE, "%#lx\n", val);
}

static ssize_t seq_event_store(struct device *dev,
			       struct device_attribute *attr,
			       const char *buf, size_t size)
{
	u8 idx;
	unsigned long val;
	struct etmv4_drvdata *drvdata = dev_get_drvdata(dev->parent);
	struct etmv4_config *config = &drvdata->config;

	if (kstrtoul(buf, 16, &val))
		return -EINVAL;

	spin_lock(&drvdata->spinlock);
	idx = config->seq_idx;
	/* Seq control has two masks B[15:8] F[7:0] */
	config->seq_ctrl[idx] = val & 0xFFFF;
	spin_unlock(&drvdata->spinlock);
	return size;
}
static DEVICE_ATTR_RW(seq_event);

static ssize_t seq_reset_event_show(struct device *dev,
				    struct device_attribute *attr,
				    char *buf)
{
	unsigned long val;
	struct etmv4_drvdata *drvdata = dev_get_drvdata(dev->parent);
	struct etmv4_config *config = &drvdata->config;

	val = config->seq_rst;
	return scnprintf(buf, PAGE_SIZE, "%#lx\n", val);
}

static ssize_t seq_reset_event_store(struct device *dev,
				     struct device_attribute *attr,
				     const char *buf, size_t size)
{
	unsigned long val;
	struct etmv4_drvdata *drvdata = dev_get_drvdata(dev->parent);
	struct etmv4_config *config = &drvdata->config;

	if (kstrtoul(buf, 16, &val))
		return -EINVAL;
	if (!(drvdata->nrseqstate))
		return -EINVAL;

	config->seq_rst = val & ETMv4_EVENT_MASK;
	return size;
}
static DEVICE_ATTR_RW(seq_reset_event);

static ssize_t cntr_idx_show(struct device *dev,
			     struct device_attribute *attr,
			     char *buf)
{
	unsigned long val;
	struct etmv4_drvdata *drvdata = dev_get_drvdata(dev->parent);
	struct etmv4_config *config = &drvdata->config;

	val = config->cntr_idx;
	return scnprintf(buf, PAGE_SIZE, "%#lx\n", val);
}

static ssize_t cntr_idx_store(struct device *dev,
			      struct device_attribute *attr,
			      const char *buf, size_t size)
{
	unsigned long val;
	struct etmv4_drvdata *drvdata = dev_get_drvdata(dev->parent);
	struct etmv4_config *config = &drvdata->config;

	if (kstrtoul(buf, 16, &val))
		return -EINVAL;
	if (val >= drvdata->nr_cntr)
		return -EINVAL;

	/*
	 * Use spinlock to ensure index doesn't change while it gets
	 * dereferenced multiple times within a spinlock block elsewhere.
	 */
	spin_lock(&drvdata->spinlock);
	config->cntr_idx = val;
	spin_unlock(&drvdata->spinlock);
	return size;
}
static DEVICE_ATTR_RW(cntr_idx);

static ssize_t cntrldvr_show(struct device *dev,
			     struct device_attribute *attr,
			     char *buf)
{
	u8 idx;
	unsigned long val;
	struct etmv4_drvdata *drvdata = dev_get_drvdata(dev->parent);
	struct etmv4_config *config = &drvdata->config;

	spin_lock(&drvdata->spinlock);
	idx = config->cntr_idx;
	val = config->cntrldvr[idx];
	spin_unlock(&drvdata->spinlock);
	return scnprintf(buf, PAGE_SIZE, "%#lx\n", val);
}

static ssize_t cntrldvr_store(struct device *dev,
			      struct device_attribute *attr,
			      const char *buf, size_t size)
{
	u8 idx;
	unsigned long val;
	struct etmv4_drvdata *drvdata = dev_get_drvdata(dev->parent);
	struct etmv4_config *config = &drvdata->config;

	if (kstrtoul(buf, 16, &val))
		return -EINVAL;
	if (val > ETM_CNTR_MAX_VAL)
		return -EINVAL;

	spin_lock(&drvdata->spinlock);
	idx = config->cntr_idx;
	config->cntrldvr[idx] = val;
	spin_unlock(&drvdata->spinlock);
	return size;
}
static DEVICE_ATTR_RW(cntrldvr);

static ssize_t cntr_val_show(struct device *dev,
			     struct device_attribute *attr,
			     char *buf)
{
	u8 idx;
	unsigned long val;
	struct etmv4_drvdata *drvdata = dev_get_drvdata(dev->parent);
	struct etmv4_config *config = &drvdata->config;

	spin_lock(&drvdata->spinlock);
	idx = config->cntr_idx;
	val = config->cntr_val[idx];
	spin_unlock(&drvdata->spinlock);
	return scnprintf(buf, PAGE_SIZE, "%#lx\n", val);
}

static ssize_t cntr_val_store(struct device *dev,
			      struct device_attribute *attr,
			      const char *buf, size_t size)
{
	u8 idx;
	unsigned long val;
	struct etmv4_drvdata *drvdata = dev_get_drvdata(dev->parent);
	struct etmv4_config *config = &drvdata->config;

	if (kstrtoul(buf, 16, &val))
		return -EINVAL;
	if (val > ETM_CNTR_MAX_VAL)
		return -EINVAL;

	spin_lock(&drvdata->spinlock);
	idx = config->cntr_idx;
	config->cntr_val[idx] = val;
	spin_unlock(&drvdata->spinlock);
	return size;
}
static DEVICE_ATTR_RW(cntr_val);

static ssize_t cntr_ctrl_show(struct device *dev,
			      struct device_attribute *attr,
			      char *buf)
{
	u8 idx;
	unsigned long val;
	struct etmv4_drvdata *drvdata = dev_get_drvdata(dev->parent);
	struct etmv4_config *config = &drvdata->config;

	spin_lock(&drvdata->spinlock);
	idx = config->cntr_idx;
	val = config->cntr_ctrl[idx];
	spin_unlock(&drvdata->spinlock);
	return scnprintf(buf, PAGE_SIZE, "%#lx\n", val);
}

static ssize_t cntr_ctrl_store(struct device *dev,
			       struct device_attribute *attr,
			       const char *buf, size_t size)
{
	u8 idx;
	unsigned long val;
	struct etmv4_drvdata *drvdata = dev_get_drvdata(dev->parent);
	struct etmv4_config *config = &drvdata->config;

	if (kstrtoul(buf, 16, &val))
		return -EINVAL;

	spin_lock(&drvdata->spinlock);
	idx = config->cntr_idx;
	config->cntr_ctrl[idx] = val;
	spin_unlock(&drvdata->spinlock);
	return size;
}
static DEVICE_ATTR_RW(cntr_ctrl);

static ssize_t res_idx_show(struct device *dev,
			    struct device_attribute *attr,
			    char *buf)
{
	unsigned long val;
	struct etmv4_drvdata *drvdata = dev_get_drvdata(dev->parent);
	struct etmv4_config *config = &drvdata->config;

	val = config->res_idx;
	return scnprintf(buf, PAGE_SIZE, "%#lx\n", val);
}

static ssize_t res_idx_store(struct device *dev,
			     struct device_attribute *attr,
			     const char *buf, size_t size)
{
	unsigned long val;
	struct etmv4_drvdata *drvdata = dev_get_drvdata(dev->parent);
	struct etmv4_config *config = &drvdata->config;

	if (kstrtoul(buf, 16, &val))
		return -EINVAL;
	/*
	 * Resource selector pair 0 is always implemented and reserved,
	 * namely an idx with 0 and 1 is illegal.
	 */
	if ((val < 2) || (val >= 2 * drvdata->nr_resource))
		return -EINVAL;

	/*
	 * Use spinlock to ensure index doesn't change while it gets
	 * dereferenced multiple times within a spinlock block elsewhere.
	 */
	spin_lock(&drvdata->spinlock);
	config->res_idx = val;
	spin_unlock(&drvdata->spinlock);
	return size;
}
static DEVICE_ATTR_RW(res_idx);

static ssize_t res_ctrl_show(struct device *dev,
			     struct device_attribute *attr,
			     char *buf)
{
	u8 idx;
	unsigned long val;
	struct etmv4_drvdata *drvdata = dev_get_drvdata(dev->parent);
	struct etmv4_config *config = &drvdata->config;

	spin_lock(&drvdata->spinlock);
	idx = config->res_idx;
	val = config->res_ctrl[idx];
	spin_unlock(&drvdata->spinlock);
	return scnprintf(buf, PAGE_SIZE, "%#lx\n", val);
}

static ssize_t res_ctrl_store(struct device *dev,
			      struct device_attribute *attr,
			      const char *buf, size_t size)
{
	u8 idx;
	unsigned long val;
	struct etmv4_drvdata *drvdata = dev_get_drvdata(dev->parent);
	struct etmv4_config *config = &drvdata->config;

	if (kstrtoul(buf, 16, &val))
		return -EINVAL;

	spin_lock(&drvdata->spinlock);
	idx = config->res_idx;
	/* For odd idx pair inversal bit is RES0 */
	if (idx % 2 != 0)
		/* PAIRINV, bit[21] */
		val &= ~BIT(21);
	config->res_ctrl[idx] = val & GENMASK(21, 0);
	spin_unlock(&drvdata->spinlock);
	return size;
}
static DEVICE_ATTR_RW(res_ctrl);

static ssize_t sshot_idx_show(struct device *dev,
			      struct device_attribute *attr, char *buf)
{
	unsigned long val;
	struct etmv4_drvdata *drvdata = dev_get_drvdata(dev->parent);
	struct etmv4_config *config = &drvdata->config;

	val = config->ss_idx;
	return scnprintf(buf, PAGE_SIZE, "%#lx\n", val);
}

static ssize_t sshot_idx_store(struct device *dev,
			       struct device_attribute *attr,
			       const char *buf, size_t size)
{
	unsigned long val;
	struct etmv4_drvdata *drvdata = dev_get_drvdata(dev->parent);
	struct etmv4_config *config = &drvdata->config;

	if (kstrtoul(buf, 16, &val))
		return -EINVAL;
	if (val >= drvdata->nr_ss_cmp)
		return -EINVAL;

	spin_lock(&drvdata->spinlock);
	config->ss_idx = val;
	spin_unlock(&drvdata->spinlock);
	return size;
}
static DEVICE_ATTR_RW(sshot_idx);

static ssize_t sshot_ctrl_show(struct device *dev,
			       struct device_attribute *attr,
			       char *buf)
{
	unsigned long val;
	struct etmv4_drvdata *drvdata = dev_get_drvdata(dev->parent);
	struct etmv4_config *config = &drvdata->config;

	spin_lock(&drvdata->spinlock);
	val = config->ss_ctrl[config->ss_idx];
	spin_unlock(&drvdata->spinlock);
	return scnprintf(buf, PAGE_SIZE, "%#lx\n", val);
}

static ssize_t sshot_ctrl_store(struct device *dev,
				struct device_attribute *attr,
				const char *buf, size_t size)
{
	u8 idx;
	unsigned long val;
	struct etmv4_drvdata *drvdata = dev_get_drvdata(dev->parent);
	struct etmv4_config *config = &drvdata->config;

	if (kstrtoul(buf, 16, &val))
		return -EINVAL;

	spin_lock(&drvdata->spinlock);
	idx = config->ss_idx;
	config->ss_ctrl[idx] = val & GENMASK(24, 0);
	/* must clear bit 31 in related status register on programming */
	config->ss_status[idx] &= ~BIT(31);
	spin_unlock(&drvdata->spinlock);
	return size;
}
static DEVICE_ATTR_RW(sshot_ctrl);

static ssize_t sshot_status_show(struct device *dev,
				 struct device_attribute *attr, char *buf)
{
	unsigned long val;
	struct etmv4_drvdata *drvdata = dev_get_drvdata(dev->parent);
	struct etmv4_config *config = &drvdata->config;

	spin_lock(&drvdata->spinlock);
	val = config->ss_status[config->ss_idx];
	spin_unlock(&drvdata->spinlock);
	return scnprintf(buf, PAGE_SIZE, "%#lx\n", val);
}
static DEVICE_ATTR_RO(sshot_status);

static ssize_t sshot_pe_ctrl_show(struct device *dev,
				  struct device_attribute *attr,
				  char *buf)
{
	unsigned long val;
	struct etmv4_drvdata *drvdata = dev_get_drvdata(dev->parent);
	struct etmv4_config *config = &drvdata->config;

	spin_lock(&drvdata->spinlock);
	val = config->ss_pe_cmp[config->ss_idx];
	spin_unlock(&drvdata->spinlock);
	return scnprintf(buf, PAGE_SIZE, "%#lx\n", val);
}

static ssize_t sshot_pe_ctrl_store(struct device *dev,
				   struct device_attribute *attr,
				   const char *buf, size_t size)
{
	u8 idx;
	unsigned long val;
	struct etmv4_drvdata *drvdata = dev_get_drvdata(dev->parent);
	struct etmv4_config *config = &drvdata->config;

	if (kstrtoul(buf, 16, &val))
		return -EINVAL;

	spin_lock(&drvdata->spinlock);
	idx = config->ss_idx;
	config->ss_pe_cmp[idx] = val & GENMASK(7, 0);
	/* must clear bit 31 in related status register on programming */
	config->ss_status[idx] &= ~BIT(31);
	spin_unlock(&drvdata->spinlock);
	return size;
}
static DEVICE_ATTR_RW(sshot_pe_ctrl);

static ssize_t ctxid_idx_show(struct device *dev,
			      struct device_attribute *attr,
			      char *buf)
{
	unsigned long val;
	struct etmv4_drvdata *drvdata = dev_get_drvdata(dev->parent);
	struct etmv4_config *config = &drvdata->config;

	val = config->ctxid_idx;
	return scnprintf(buf, PAGE_SIZE, "%#lx\n", val);
}

static ssize_t ctxid_idx_store(struct device *dev,
			       struct device_attribute *attr,
			       const char *buf, size_t size)
{
	unsigned long val;
	struct etmv4_drvdata *drvdata = dev_get_drvdata(dev->parent);
	struct etmv4_config *config = &drvdata->config;

	if (kstrtoul(buf, 16, &val))
		return -EINVAL;
	if (val >= drvdata->numcidc)
		return -EINVAL;

	/*
	 * Use spinlock to ensure index doesn't change while it gets
	 * dereferenced multiple times within a spinlock block elsewhere.
	 */
	spin_lock(&drvdata->spinlock);
	config->ctxid_idx = val;
	spin_unlock(&drvdata->spinlock);
	return size;
}
static DEVICE_ATTR_RW(ctxid_idx);

static ssize_t ctxid_pid_show(struct device *dev,
			      struct device_attribute *attr,
			      char *buf)
{
	u8 idx;
	unsigned long val;
	struct etmv4_drvdata *drvdata = dev_get_drvdata(dev->parent);
	struct etmv4_config *config = &drvdata->config;

	/*
	 * Don't use contextID tracing if coming from a PID namespace.  See
	 * comment in ctxid_pid_store().
	 */
	if (task_active_pid_ns(current) != &init_pid_ns)
		return -EINVAL;

	spin_lock(&drvdata->spinlock);
	idx = config->ctxid_idx;
	val = (unsigned long)config->ctxid_pid[idx];
	spin_unlock(&drvdata->spinlock);
	return scnprintf(buf, PAGE_SIZE, "%#lx\n", val);
}

static ssize_t ctxid_pid_store(struct device *dev,
			       struct device_attribute *attr,
			       const char *buf, size_t size)
{
	u8 idx;
	unsigned long pid;
	struct etmv4_drvdata *drvdata = dev_get_drvdata(dev->parent);
	struct etmv4_config *config = &drvdata->config;

	/*
	 * When contextID tracing is enabled the tracers will insert the
	 * value found in the contextID register in the trace stream.  But if
	 * a process is in a namespace the PID of that process as seen from the
	 * namespace won't be what the kernel sees, something that makes the
	 * feature confusing and can potentially leak kernel only information.
	 * As such refuse to use the feature if @current is not in the initial
	 * PID namespace.
	 */
	if (task_active_pid_ns(current) != &init_pid_ns)
		return -EINVAL;

	/*
	 * only implemented when ctxid tracing is enabled, i.e. at least one
	 * ctxid comparator is implemented and ctxid is greater than 0 bits
	 * in length
	 */
	if (!drvdata->ctxid_size || !drvdata->numcidc)
		return -EINVAL;
	if (kstrtoul(buf, 16, &pid))
		return -EINVAL;

	spin_lock(&drvdata->spinlock);
	idx = config->ctxid_idx;
	config->ctxid_pid[idx] = (u64)pid;
	spin_unlock(&drvdata->spinlock);
	return size;
}
static DEVICE_ATTR_RW(ctxid_pid);

static ssize_t ctxid_masks_show(struct device *dev,
				struct device_attribute *attr,
				char *buf)
{
	unsigned long val1, val2;
	struct etmv4_drvdata *drvdata = dev_get_drvdata(dev->parent);
	struct etmv4_config *config = &drvdata->config;

	/*
	 * Don't use contextID tracing if coming from a PID namespace.  See
	 * comment in ctxid_pid_store().
	 */
	if (task_active_pid_ns(current) != &init_pid_ns)
		return -EINVAL;

	spin_lock(&drvdata->spinlock);
	val1 = config->ctxid_mask0;
	val2 = config->ctxid_mask1;
	spin_unlock(&drvdata->spinlock);
	return scnprintf(buf, PAGE_SIZE, "%#lx %#lx\n", val1, val2);
}

static ssize_t ctxid_masks_store(struct device *dev,
				struct device_attribute *attr,
				const char *buf, size_t size)
{
	u8 i, j, maskbyte;
	unsigned long val1, val2, mask;
	struct etmv4_drvdata *drvdata = dev_get_drvdata(dev->parent);
	struct etmv4_config *config = &drvdata->config;
	int nr_inputs;

	/*
	 * Don't use contextID tracing if coming from a PID namespace.  See
	 * comment in ctxid_pid_store().
	 */
	if (task_active_pid_ns(current) != &init_pid_ns)
		return -EINVAL;

	/*
	 * only implemented when ctxid tracing is enabled, i.e. at least one
	 * ctxid comparator is implemented and ctxid is greater than 0 bits
	 * in length
	 */
	if (!drvdata->ctxid_size || !drvdata->numcidc)
		return -EINVAL;
	/* one mask if <= 4 comparators, two for up to 8 */
	nr_inputs = sscanf(buf, "%lx %lx", &val1, &val2);
	if ((drvdata->numcidc > 4) && (nr_inputs != 2))
		return -EINVAL;

	spin_lock(&drvdata->spinlock);
	/*
	 * each byte[0..3] controls mask value applied to ctxid
	 * comparator[0..3]
	 */
	switch (drvdata->numcidc) {
	case 0x1:
		/* COMP0, bits[7:0] */
		config->ctxid_mask0 = val1 & 0xFF;
		break;
	case 0x2:
		/* COMP1, bits[15:8] */
		config->ctxid_mask0 = val1 & 0xFFFF;
		break;
	case 0x3:
		/* COMP2, bits[23:16] */
		config->ctxid_mask0 = val1 & 0xFFFFFF;
		break;
	case 0x4:
		 /* COMP3, bits[31:24] */
		config->ctxid_mask0 = val1;
		break;
	case 0x5:
		/* COMP4, bits[7:0] */
		config->ctxid_mask0 = val1;
		config->ctxid_mask1 = val2 & 0xFF;
		break;
	case 0x6:
		/* COMP5, bits[15:8] */
		config->ctxid_mask0 = val1;
		config->ctxid_mask1 = val2 & 0xFFFF;
		break;
	case 0x7:
		/* COMP6, bits[23:16] */
		config->ctxid_mask0 = val1;
		config->ctxid_mask1 = val2 & 0xFFFFFF;
		break;
	case 0x8:
		/* COMP7, bits[31:24] */
		config->ctxid_mask0 = val1;
		config->ctxid_mask1 = val2;
		break;
	default:
		break;
	}
	/*
	 * If software sets a mask bit to 1, it must program relevant byte
	 * of ctxid comparator value 0x0, otherwise behavior is unpredictable.
	 * For example, if bit[3] of ctxid_mask0 is 1, we must clear bits[31:24]
	 * of ctxid comparator0 value (corresponding to byte 0) register.
	 */
	mask = config->ctxid_mask0;
	for (i = 0; i < drvdata->numcidc; i++) {
		/* mask value of corresponding ctxid comparator */
		maskbyte = mask & ETMv4_EVENT_MASK;
		/*
		 * each bit corresponds to a byte of respective ctxid comparator
		 * value register
		 */
		for (j = 0; j < 8; j++) {
			if (maskbyte & 1)
				config->ctxid_pid[i] &= ~(0xFFUL << (j * 8));
			maskbyte >>= 1;
		}
		/* Select the next ctxid comparator mask value */
		if (i == 3)
			/* ctxid comparators[4-7] */
			mask = config->ctxid_mask1;
		else
			mask >>= 0x8;
	}

	spin_unlock(&drvdata->spinlock);
	return size;
}
static DEVICE_ATTR_RW(ctxid_masks);

static ssize_t vmid_idx_show(struct device *dev,
			     struct device_attribute *attr,
			     char *buf)
{
	unsigned long val;
	struct etmv4_drvdata *drvdata = dev_get_drvdata(dev->parent);
	struct etmv4_config *config = &drvdata->config;

	val = config->vmid_idx;
	return scnprintf(buf, PAGE_SIZE, "%#lx\n", val);
}

static ssize_t vmid_idx_store(struct device *dev,
			      struct device_attribute *attr,
			      const char *buf, size_t size)
{
	unsigned long val;
	struct etmv4_drvdata *drvdata = dev_get_drvdata(dev->parent);
	struct etmv4_config *config = &drvdata->config;

	if (kstrtoul(buf, 16, &val))
		return -EINVAL;
	if (val >= drvdata->numvmidc)
		return -EINVAL;

	/*
	 * Use spinlock to ensure index doesn't change while it gets
	 * dereferenced multiple times within a spinlock block elsewhere.
	 */
	spin_lock(&drvdata->spinlock);
	config->vmid_idx = val;
	spin_unlock(&drvdata->spinlock);
	return size;
}
static DEVICE_ATTR_RW(vmid_idx);

static ssize_t vmid_val_show(struct device *dev,
			     struct device_attribute *attr,
			     char *buf)
{
	unsigned long val;
	struct etmv4_drvdata *drvdata = dev_get_drvdata(dev->parent);
	struct etmv4_config *config = &drvdata->config;

	val = (unsigned long)config->vmid_val[config->vmid_idx];
	return scnprintf(buf, PAGE_SIZE, "%#lx\n", val);
}

static ssize_t vmid_val_store(struct device *dev,
			      struct device_attribute *attr,
			      const char *buf, size_t size)
{
	unsigned long val;
	struct etmv4_drvdata *drvdata = dev_get_drvdata(dev->parent);
	struct etmv4_config *config = &drvdata->config;

	/*
	 * only implemented when vmid tracing is enabled, i.e. at least one
	 * vmid comparator is implemented and at least 8 bit vmid size
	 */
	if (!drvdata->vmid_size || !drvdata->numvmidc)
		return -EINVAL;
	if (kstrtoul(buf, 16, &val))
		return -EINVAL;

	spin_lock(&drvdata->spinlock);
	config->vmid_val[config->vmid_idx] = (u64)val;
	spin_unlock(&drvdata->spinlock);
	return size;
}
static DEVICE_ATTR_RW(vmid_val);

static ssize_t vmid_masks_show(struct device *dev,
			       struct device_attribute *attr, char *buf)
{
	unsigned long val1, val2;
	struct etmv4_drvdata *drvdata = dev_get_drvdata(dev->parent);
	struct etmv4_config *config = &drvdata->config;

	spin_lock(&drvdata->spinlock);
	val1 = config->vmid_mask0;
	val2 = config->vmid_mask1;
	spin_unlock(&drvdata->spinlock);
	return scnprintf(buf, PAGE_SIZE, "%#lx %#lx\n", val1, val2);
}

static ssize_t vmid_masks_store(struct device *dev,
				struct device_attribute *attr,
				const char *buf, size_t size)
{
	u8 i, j, maskbyte;
	unsigned long val1, val2, mask;
	struct etmv4_drvdata *drvdata = dev_get_drvdata(dev->parent);
	struct etmv4_config *config = &drvdata->config;
	int nr_inputs;

	/*
	 * only implemented when vmid tracing is enabled, i.e. at least one
	 * vmid comparator is implemented and at least 8 bit vmid size
	 */
	if (!drvdata->vmid_size || !drvdata->numvmidc)
		return -EINVAL;
	/* one mask if <= 4 comparators, two for up to 8 */
	nr_inputs = sscanf(buf, "%lx %lx", &val1, &val2);
	if ((drvdata->numvmidc > 4) && (nr_inputs != 2))
		return -EINVAL;

	spin_lock(&drvdata->spinlock);

	/*
	 * each byte[0..3] controls mask value applied to vmid
	 * comparator[0..3]
	 */
	switch (drvdata->numvmidc) {
	case 0x1:
		/* COMP0, bits[7:0] */
		config->vmid_mask0 = val1 & 0xFF;
		break;
	case 0x2:
		/* COMP1, bits[15:8] */
		config->vmid_mask0 = val1 & 0xFFFF;
		break;
	case 0x3:
		/* COMP2, bits[23:16] */
		config->vmid_mask0 = val1 & 0xFFFFFF;
		break;
	case 0x4:
		/* COMP3, bits[31:24] */
		config->vmid_mask0 = val1;
		break;
	case 0x5:
		/* COMP4, bits[7:0] */
		config->vmid_mask0 = val1;
		config->vmid_mask1 = val2 & 0xFF;
		break;
	case 0x6:
		/* COMP5, bits[15:8] */
		config->vmid_mask0 = val1;
		config->vmid_mask1 = val2 & 0xFFFF;
		break;
	case 0x7:
		/* COMP6, bits[23:16] */
		config->vmid_mask0 = val1;
		config->vmid_mask1 = val2 & 0xFFFFFF;
		break;
	case 0x8:
		/* COMP7, bits[31:24] */
		config->vmid_mask0 = val1;
		config->vmid_mask1 = val2;
		break;
	default:
		break;
	}

	/*
	 * If software sets a mask bit to 1, it must program relevant byte
	 * of vmid comparator value 0x0, otherwise behavior is unpredictable.
	 * For example, if bit[3] of vmid_mask0 is 1, we must clear bits[31:24]
	 * of vmid comparator0 value (corresponding to byte 0) register.
	 */
	mask = config->vmid_mask0;
	for (i = 0; i < drvdata->numvmidc; i++) {
		/* mask value of corresponding vmid comparator */
		maskbyte = mask & ETMv4_EVENT_MASK;
		/*
		 * each bit corresponds to a byte of respective vmid comparator
		 * value register
		 */
		for (j = 0; j < 8; j++) {
			if (maskbyte & 1)
				config->vmid_val[i] &= ~(0xFFUL << (j * 8));
			maskbyte >>= 1;
		}
		/* Select the next vmid comparator mask value */
		if (i == 3)
			/* vmid comparators[4-7] */
			mask = config->vmid_mask1;
		else
			mask >>= 0x8;
	}
	spin_unlock(&drvdata->spinlock);
	return size;
}
static DEVICE_ATTR_RW(vmid_masks);

static ssize_t cpu_show(struct device *dev,
			struct device_attribute *attr, char *buf)
{
	int val;
	struct etmv4_drvdata *drvdata = dev_get_drvdata(dev->parent);

	val = drvdata->cpu;
	return scnprintf(buf, PAGE_SIZE, "%d\n", val);

}
static DEVICE_ATTR_RO(cpu);

static struct attribute *coresight_etmv4_attrs[] = {
	&dev_attr_nr_pe_cmp.attr,
	&dev_attr_nr_addr_cmp.attr,
	&dev_attr_nr_cntr.attr,
	&dev_attr_nr_ext_inp.attr,
	&dev_attr_numcidc.attr,
	&dev_attr_numvmidc.attr,
	&dev_attr_nrseqstate.attr,
	&dev_attr_nr_resource.attr,
	&dev_attr_nr_ss_cmp.attr,
	&dev_attr_reset.attr,
	&dev_attr_mode.attr,
	&dev_attr_pe.attr,
	&dev_attr_event.attr,
	&dev_attr_event_instren.attr,
	&dev_attr_event_ts.attr,
	&dev_attr_syncfreq.attr,
	&dev_attr_cyc_threshold.attr,
	&dev_attr_bb_ctrl.attr,
	&dev_attr_event_vinst.attr,
	&dev_attr_s_exlevel_vinst.attr,
	&dev_attr_ns_exlevel_vinst.attr,
	&dev_attr_addr_idx.attr,
	&dev_attr_addr_instdatatype.attr,
	&dev_attr_addr_single.attr,
	&dev_attr_addr_range.attr,
	&dev_attr_addr_start.attr,
	&dev_attr_addr_stop.attr,
	&dev_attr_addr_ctxtype.attr,
	&dev_attr_addr_context.attr,
	&dev_attr_addr_exlevel_s_ns.attr,
	&dev_attr_addr_cmp_view.attr,
	&dev_attr_vinst_pe_cmp_start_stop.attr,
	&dev_attr_sshot_idx.attr,
	&dev_attr_sshot_ctrl.attr,
	&dev_attr_sshot_pe_ctrl.attr,
	&dev_attr_sshot_status.attr,
	&dev_attr_seq_idx.attr,
	&dev_attr_seq_state.attr,
	&dev_attr_seq_event.attr,
	&dev_attr_seq_reset_event.attr,
	&dev_attr_cntr_idx.attr,
	&dev_attr_cntrldvr.attr,
	&dev_attr_cntr_val.attr,
	&dev_attr_cntr_ctrl.attr,
	&dev_attr_res_idx.attr,
	&dev_attr_res_ctrl.attr,
	&dev_attr_ctxid_idx.attr,
	&dev_attr_ctxid_pid.attr,
	&dev_attr_ctxid_masks.attr,
	&dev_attr_vmid_idx.attr,
	&dev_attr_vmid_val.attr,
	&dev_attr_vmid_masks.attr,
	&dev_attr_cpu.attr,
	NULL,
};

struct etmv4_reg {
	struct coresight_device *csdev;
	u32 offset;
	u32 data;
};

static void do_smp_cross_read(void *data)
{
	struct etmv4_reg *reg = data;

	reg->data = etm4x_relaxed_read32(&reg->csdev->access, reg->offset);
}

static u32 etmv4_cross_read(const struct etmv4_drvdata *drvdata, u32 offset)
{
	struct etmv4_reg reg;

	reg.offset = offset;
	reg.csdev = drvdata->csdev;

	/*
	 * smp cross call ensures the CPU will be powered up before
	 * accessing the ETMv4 trace core registers
	 */
	smp_call_function_single(drvdata->cpu, do_smp_cross_read, &reg, 1);
	return reg.data;
}

static inline u32 coresight_etm4x_attr_to_offset(struct device_attribute *attr)
{
	struct dev_ext_attribute *eattr;

	eattr = container_of(attr, struct dev_ext_attribute, attr);
	return (u32)(unsigned long)eattr->var;
}

static ssize_t coresight_etm4x_reg_show(struct device *dev,
					struct device_attribute *d_attr,
					char *buf)
{
	u32 val, offset;
	struct etmv4_drvdata *drvdata = dev_get_drvdata(dev->parent);
<<<<<<< HEAD

	offset = coresight_etm4x_attr_to_offset(d_attr);

	pm_runtime_get_sync(dev->parent);
	val = etmv4_cross_read(drvdata, offset);
	pm_runtime_put_sync(dev->parent);

	return scnprintf(buf, PAGE_SIZE, "0x%x\n", val);
}

static inline bool
etm4x_register_implemented(struct etmv4_drvdata *drvdata, u32 offset)
{
	switch (offset) {
	ETM4x_SYSREG_LIST_CASES
		/*
		 * Registers accessible via system instructions are always
		 * implemented.
		 */
		return true;
	ETM4x_MMAP_LIST_CASES
		/*
		 * Registers accessible only via memory-mapped registers
		 * must not be accessed via system instructions.
		 * We cannot access the drvdata->csdev here, as this
		 * function is called during the device creation, via
		 * coresight_register() and the csdev is not initialized
		 * until that is done. So rely on the drvdata->base to
		 * detect if we have a memory mapped access.
		 */
		return !!drvdata->base;
	}

	return false;
}

/*
 * Hide the ETM4x registers that may not be available on the
 * hardware.
 * There are certain management registers unavailable via system
 * instructions. Make those sysfs attributes hidden on such
 * systems.
 */
static umode_t
coresight_etm4x_attr_reg_implemented(struct kobject *kobj,
				     struct attribute *attr, int unused)
{
	struct device *dev = kobj_to_dev(kobj);
	struct etmv4_drvdata *drvdata = dev_get_drvdata(dev->parent);
	struct device_attribute *d_attr;
	u32 offset;

	d_attr = container_of(attr, struct device_attribute, attr);
	offset = coresight_etm4x_attr_to_offset(d_attr);

=======

	offset = coresight_etm4x_attr_to_offset(d_attr);

	pm_runtime_get_sync(dev->parent);
	val = etmv4_cross_read(drvdata, offset);
	pm_runtime_put_sync(dev->parent);

	return scnprintf(buf, PAGE_SIZE, "0x%x\n", val);
}

static inline bool
etm4x_register_implemented(struct etmv4_drvdata *drvdata, u32 offset)
{
	switch (offset) {
	ETM_COMMON_SYSREG_LIST_CASES
		/*
		 * Common registers to ETE & ETM4x accessible via system
		 * instructions are always implemented.
		 */
		return true;

	ETM4x_ONLY_SYSREG_LIST_CASES
		/*
		 * We only support etm4x and ete. So if the device is not
		 * ETE, it must be ETMv4x.
		 */
		return !etm4x_is_ete(drvdata);

	ETM4x_MMAP_LIST_CASES
		/*
		 * Registers accessible only via memory-mapped registers
		 * must not be accessed via system instructions.
		 * We cannot access the drvdata->csdev here, as this
		 * function is called during the device creation, via
		 * coresight_register() and the csdev is not initialized
		 * until that is done. So rely on the drvdata->base to
		 * detect if we have a memory mapped access.
		 * Also ETE doesn't implement memory mapped access, thus
		 * it is sufficient to check that we are using mmio.
		 */
		return !!drvdata->base;

	ETE_ONLY_SYSREG_LIST_CASES
		return etm4x_is_ete(drvdata);
	}

	return false;
}

/*
 * Hide the ETM4x registers that may not be available on the
 * hardware.
 * There are certain management registers unavailable via system
 * instructions. Make those sysfs attributes hidden on such
 * systems.
 */
static umode_t
coresight_etm4x_attr_reg_implemented(struct kobject *kobj,
				     struct attribute *attr, int unused)
{
	struct device *dev = kobj_to_dev(kobj);
	struct etmv4_drvdata *drvdata = dev_get_drvdata(dev->parent);
	struct device_attribute *d_attr;
	u32 offset;

	d_attr = container_of(attr, struct device_attribute, attr);
	offset = coresight_etm4x_attr_to_offset(d_attr);

>>>>>>> 11e4b63a
	if (etm4x_register_implemented(drvdata, offset))
		return attr->mode;
	return 0;
}

#define coresight_etm4x_reg(name, offset)				\
	&((struct dev_ext_attribute[]) {				\
	   {								\
		__ATTR(name, 0444, coresight_etm4x_reg_show, NULL),	\
		(void *)(unsigned long)offset				\
	   }								\
	})[0].attr.attr

static struct attribute *coresight_etmv4_mgmt_attrs[] = {
	coresight_etm4x_reg(trcpdcr, TRCPDCR),
	coresight_etm4x_reg(trcpdsr, TRCPDSR),
	coresight_etm4x_reg(trclsr, TRCLSR),
	coresight_etm4x_reg(trcauthstatus, TRCAUTHSTATUS),
	coresight_etm4x_reg(trcdevid, TRCDEVID),
	coresight_etm4x_reg(trcdevtype, TRCDEVTYPE),
	coresight_etm4x_reg(trcpidr0, TRCPIDR0),
	coresight_etm4x_reg(trcpidr1, TRCPIDR1),
	coresight_etm4x_reg(trcpidr2, TRCPIDR2),
	coresight_etm4x_reg(trcpidr3, TRCPIDR3),
	coresight_etm4x_reg(trcoslsr, TRCOSLSR),
	coresight_etm4x_reg(trcconfig, TRCCONFIGR),
	coresight_etm4x_reg(trctraceid, TRCTRACEIDR),
	coresight_etm4x_reg(trcdevarch, TRCDEVARCH),
	NULL,
};

static struct attribute *coresight_etmv4_trcidr_attrs[] = {
	coresight_etm4x_reg(trcidr0, TRCIDR0),
	coresight_etm4x_reg(trcidr1, TRCIDR1),
	coresight_etm4x_reg(trcidr2, TRCIDR2),
	coresight_etm4x_reg(trcidr3, TRCIDR3),
	coresight_etm4x_reg(trcidr4, TRCIDR4),
	coresight_etm4x_reg(trcidr5, TRCIDR5),
	/* trcidr[6,7] are reserved */
	coresight_etm4x_reg(trcidr8, TRCIDR8),
	coresight_etm4x_reg(trcidr9, TRCIDR9),
	coresight_etm4x_reg(trcidr10, TRCIDR10),
	coresight_etm4x_reg(trcidr11, TRCIDR11),
	coresight_etm4x_reg(trcidr12, TRCIDR12),
	coresight_etm4x_reg(trcidr13, TRCIDR13),
	NULL,
};

static const struct attribute_group coresight_etmv4_group = {
	.attrs = coresight_etmv4_attrs,
};

static const struct attribute_group coresight_etmv4_mgmt_group = {
	.is_visible = coresight_etm4x_attr_reg_implemented,
	.attrs = coresight_etmv4_mgmt_attrs,
	.name = "mgmt",
};

static const struct attribute_group coresight_etmv4_trcidr_group = {
	.attrs = coresight_etmv4_trcidr_attrs,
	.name = "trcidr",
};

const struct attribute_group *coresight_etmv4_groups[] = {
	&coresight_etmv4_group,
	&coresight_etmv4_mgmt_group,
	&coresight_etmv4_trcidr_group,
	NULL,
};<|MERGE_RESOLUTION|>--- conflicted
+++ resolved
@@ -2360,63 +2360,6 @@
 {
 	u32 val, offset;
 	struct etmv4_drvdata *drvdata = dev_get_drvdata(dev->parent);
-<<<<<<< HEAD
-
-	offset = coresight_etm4x_attr_to_offset(d_attr);
-
-	pm_runtime_get_sync(dev->parent);
-	val = etmv4_cross_read(drvdata, offset);
-	pm_runtime_put_sync(dev->parent);
-
-	return scnprintf(buf, PAGE_SIZE, "0x%x\n", val);
-}
-
-static inline bool
-etm4x_register_implemented(struct etmv4_drvdata *drvdata, u32 offset)
-{
-	switch (offset) {
-	ETM4x_SYSREG_LIST_CASES
-		/*
-		 * Registers accessible via system instructions are always
-		 * implemented.
-		 */
-		return true;
-	ETM4x_MMAP_LIST_CASES
-		/*
-		 * Registers accessible only via memory-mapped registers
-		 * must not be accessed via system instructions.
-		 * We cannot access the drvdata->csdev here, as this
-		 * function is called during the device creation, via
-		 * coresight_register() and the csdev is not initialized
-		 * until that is done. So rely on the drvdata->base to
-		 * detect if we have a memory mapped access.
-		 */
-		return !!drvdata->base;
-	}
-
-	return false;
-}
-
-/*
- * Hide the ETM4x registers that may not be available on the
- * hardware.
- * There are certain management registers unavailable via system
- * instructions. Make those sysfs attributes hidden on such
- * systems.
- */
-static umode_t
-coresight_etm4x_attr_reg_implemented(struct kobject *kobj,
-				     struct attribute *attr, int unused)
-{
-	struct device *dev = kobj_to_dev(kobj);
-	struct etmv4_drvdata *drvdata = dev_get_drvdata(dev->parent);
-	struct device_attribute *d_attr;
-	u32 offset;
-
-	d_attr = container_of(attr, struct device_attribute, attr);
-	offset = coresight_etm4x_attr_to_offset(d_attr);
-
-=======
 
 	offset = coresight_etm4x_attr_to_offset(d_attr);
 
@@ -2485,7 +2428,6 @@
 	d_attr = container_of(attr, struct device_attribute, attr);
 	offset = coresight_etm4x_attr_to_offset(d_attr);
 
->>>>>>> 11e4b63a
 	if (etm4x_register_implemented(drvdata, offset))
 		return attr->mode;
 	return 0;
