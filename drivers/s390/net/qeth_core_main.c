--- conflicted
+++ resolved
@@ -4041,10 +4041,7 @@
 
 static struct ccw_driver qeth_ccw_driver = {
 	.driver = {
-<<<<<<< HEAD
-=======
 		.owner = THIS_MODULE,
->>>>>>> d762f438
 		.name = "qeth",
 	},
 	.ids = qeth_ids,
