--- conflicted
+++ resolved
@@ -76,29 +76,17 @@
 	{
 		.cfg = {
 			.id	= V4L2_CID_STATELESS_MPEG2_SEQUENCE,
-<<<<<<< HEAD
-=======
 		},
 		.codec		= CEDRUS_CODEC_MPEG2,
 	},
 	{
 		.cfg = {
 			.id	= V4L2_CID_STATELESS_MPEG2_PICTURE,
->>>>>>> df0cc57e
 		},
 		.codec		= CEDRUS_CODEC_MPEG2,
 	},
 	{
 		.cfg = {
-<<<<<<< HEAD
-			.id	= V4L2_CID_STATELESS_MPEG2_PICTURE,
-		},
-		.codec		= CEDRUS_CODEC_MPEG2,
-	},
-	{
-		.cfg = {
-=======
->>>>>>> df0cc57e
 			.id	= V4L2_CID_STATELESS_MPEG2_QUANTISATION,
 		},
 		.codec		= CEDRUS_CODEC_MPEG2,
