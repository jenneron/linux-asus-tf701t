--- conflicted
+++ resolved
@@ -102,15 +102,6 @@
  * This configuration item enables/disables transmit bursting 
  * 0 - Enable tx Bursting (default)
  * 1 - Disable tx bursting 
-<<<<<<< HEAD
- */
-#define WLAN_CONFIG_DISABLE_TX_BURSTING     0
-
-/*
- * Platform specific function to power ON/OFF AR6000 
- * and enable/disable SDIO card detection
-=======
->>>>>>> d762f438
  */
 #define WLAN_CONFIG_DISABLE_TX_BURSTING     0
 
