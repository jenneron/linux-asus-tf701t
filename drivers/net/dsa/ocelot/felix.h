--- conflicted
+++ resolved
@@ -18,12 +18,9 @@
 	const struct ocelot_stat_layout	*stats_layout;
 	unsigned int			num_stats;
 	int				num_ports;
-<<<<<<< HEAD
-=======
 	struct vcap_field		*vcap_is2_keys;
 	struct vcap_field		*vcap_is2_actions;
 	const struct vcap_props		*vcap;
->>>>>>> 778fbf41
 	int				switch_pci_bar;
 	int				imdio_pci_bar;
 	int	(*mdio_bus_alloc)(struct ocelot *ocelot);
