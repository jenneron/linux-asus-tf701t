--- conflicted
+++ resolved
@@ -90,10 +90,6 @@
 
 	struct sk_buff *rx_head;
 
-<<<<<<< HEAD
-	struct napi_struct tx_napi;
-=======
->>>>>>> 6fb08f1a
 	struct delayed_work cal_work;
 	struct delayed_work wdt_work;
 
