// SPDX-License-Identifier: ISC
/* Copyright (C) 2020 MediaTek Inc.
 *
 */

#include <linux/kernel.h>
#include <linux/module.h>
#include <linux/pci.h>

#include "mt7921.h"
#include "mac.h"
#include "mcu.h"
#include "../trace.h"

static const struct pci_device_id mt7921_pci_device_table[] = {
	{ PCI_DEVICE(PCI_VENDOR_ID_MEDIATEK, 0x7961) },
	{ PCI_DEVICE(PCI_VENDOR_ID_MEDIATEK, 0x7922) },
<<<<<<< HEAD
=======
	{ PCI_DEVICE(PCI_VENDOR_ID_MEDIATEK, 0x0608) },
	{ PCI_DEVICE(PCI_VENDOR_ID_MEDIATEK, 0x0616) },
>>>>>>> 754e0b0e
	{ },
};

static bool mt7921_disable_aspm;
module_param_named(disable_aspm, mt7921_disable_aspm, bool, 0644);
MODULE_PARM_DESC(disable_aspm, "disable PCI ASPM support");

static void
mt7921_rx_poll_complete(struct mt76_dev *mdev, enum mt76_rxq_id q)
{
	struct mt7921_dev *dev = container_of(mdev, struct mt7921_dev, mt76);

	if (q == MT_RXQ_MAIN)
		mt7921_irq_enable(dev, MT_INT_RX_DONE_DATA);
	else if (q == MT_RXQ_MCU_WA)
		mt7921_irq_enable(dev, MT_INT_RX_DONE_WM2);
	else
		mt7921_irq_enable(dev, MT_INT_RX_DONE_WM);
}

static irqreturn_t mt7921_irq_handler(int irq, void *dev_instance)
{
	struct mt7921_dev *dev = dev_instance;

	mt76_wr(dev, MT_WFDMA0_HOST_INT_ENA, 0);

	if (!test_bit(MT76_STATE_INITIALIZED, &dev->mphy.state))
		return IRQ_NONE;

	tasklet_schedule(&dev->irq_tasklet);

	return IRQ_HANDLED;
}

static void mt7921_irq_tasklet(unsigned long data)
{
	struct mt7921_dev *dev = (struct mt7921_dev *)data;
	u32 intr, mask = 0;

	mt76_wr(dev, MT_WFDMA0_HOST_INT_ENA, 0);

	intr = mt76_rr(dev, MT_WFDMA0_HOST_INT_STA);
	intr &= dev->mt76.mmio.irqmask;
	mt76_wr(dev, MT_WFDMA0_HOST_INT_STA, intr);

	trace_dev_irq(&dev->mt76, intr, dev->mt76.mmio.irqmask);

	mask |= intr & MT_INT_RX_DONE_ALL;
	if (intr & MT_INT_TX_DONE_MCU)
		mask |= MT_INT_TX_DONE_MCU;

	if (intr & MT_INT_MCU_CMD) {
		u32 intr_sw;

		intr_sw = mt76_rr(dev, MT_MCU_CMD);
		/* ack MCU2HOST_SW_INT_STA */
		mt76_wr(dev, MT_MCU_CMD, intr_sw);
		if (intr_sw & MT_MCU_CMD_WAKE_RX_PCIE) {
			mask |= MT_INT_RX_DONE_DATA;
			intr |= MT_INT_RX_DONE_DATA;
		}
	}

	mt76_set_irq_mask(&dev->mt76, MT_WFDMA0_HOST_INT_ENA, mask, 0);

	if (intr & MT_INT_TX_DONE_ALL)
		napi_schedule(&dev->mt76.tx_napi);

	if (intr & MT_INT_RX_DONE_WM)
		napi_schedule(&dev->mt76.napi[MT_RXQ_MCU]);

	if (intr & MT_INT_RX_DONE_WM2)
		napi_schedule(&dev->mt76.napi[MT_RXQ_MCU_WA]);

	if (intr & MT_INT_RX_DONE_DATA)
		napi_schedule(&dev->mt76.napi[MT_RXQ_MAIN]);
}

static int mt7921e_init_reset(struct mt7921_dev *dev)
{
	return mt7921_wpdma_reset(dev, true);
}

static void mt7921e_unregister_device(struct mt7921_dev *dev)
{
	int i;
	struct mt76_connac_pm *pm = &dev->pm;

	mt76_unregister_device(&dev->mt76);
	mt76_for_each_q_rx(&dev->mt76, i)
		napi_disable(&dev->mt76.napi[i]);
	cancel_delayed_work_sync(&pm->ps_work);
	cancel_work_sync(&pm->wake_work);

	mt7921_tx_token_put(dev);
	mt7921_mcu_drv_pmctrl(dev);
	mt7921_dma_cleanup(dev);
	mt7921_wfsys_reset(dev);
	mt7921_mcu_exit(dev);

	tasklet_disable(&dev->irq_tasklet);
	mt76_free_device(&dev->mt76);
}

static int mt7921_pci_probe(struct pci_dev *pdev,
			    const struct pci_device_id *id)
{
	static const struct mt76_driver_ops drv_ops = {
		/* txwi_size = txd size + txp size */
		.txwi_size = MT_TXD_SIZE + sizeof(struct mt7921_txp_common),
		.drv_flags = MT_DRV_TXWI_NO_FREE | MT_DRV_HW_MGMT_TXQ,
		.survey_flags = SURVEY_INFO_TIME_TX |
				SURVEY_INFO_TIME_RX |
				SURVEY_INFO_TIME_BSS_RX,
		.token_size = MT7921_TOKEN_SIZE,
		.tx_prepare_skb = mt7921e_tx_prepare_skb,
		.tx_complete_skb = mt7921e_tx_complete_skb,
		.rx_skb = mt7921e_queue_rx_skb,
		.rx_poll_complete = mt7921_rx_poll_complete,
		.sta_ps = mt7921_sta_ps,
		.sta_add = mt7921_mac_sta_add,
		.sta_assoc = mt7921_mac_sta_assoc,
		.sta_remove = mt7921_mac_sta_remove,
		.update_survey = mt7921_update_channel,
	};

	static const struct mt7921_hif_ops mt7921_pcie_ops = {
		.init_reset = mt7921e_init_reset,
		.reset = mt7921e_mac_reset,
		.mcu_init = mt7921e_mcu_init,
		.drv_own = mt7921e_mcu_drv_pmctrl,
		.fw_own = mt7921e_mcu_fw_pmctrl,
	};

	struct mt7921_dev *dev;
	struct mt76_dev *mdev;
	int ret;

	ret = pcim_enable_device(pdev);
	if (ret)
		return ret;

	ret = pcim_iomap_regions(pdev, BIT(0), pci_name(pdev));
	if (ret)
		return ret;

	pci_set_master(pdev);

	ret = pci_alloc_irq_vectors(pdev, 1, 1, PCI_IRQ_ALL_TYPES);
	if (ret < 0)
		return ret;

	ret = dma_set_mask(&pdev->dev, DMA_BIT_MASK(32));
	if (ret)
		goto err_free_pci_vec;

	if (mt7921_disable_aspm)
		mt76_pci_disable_aspm(pdev);

	mdev = mt76_alloc_device(&pdev->dev, sizeof(*dev), &mt7921_ops,
				 &drv_ops);
	if (!mdev) {
		ret = -ENOMEM;
		goto err_free_pci_vec;
	}

	dev = container_of(mdev, struct mt7921_dev, mt76);
	dev->hif_ops = &mt7921_pcie_ops;

	mt76_mmio_init(&dev->mt76, pcim_iomap_table(pdev)[0]);
	tasklet_init(&dev->irq_tasklet, mt7921_irq_tasklet, (unsigned long)dev);
	mdev->rev = (mt7921_l1_rr(dev, MT_HW_CHIPID) << 16) |
		    (mt7921_l1_rr(dev, MT_HW_REV) & 0xff);
	dev_info(mdev->dev, "ASIC revision: %04x\n", mdev->rev);

	mt76_wr(dev, MT_WFDMA0_HOST_INT_ENA, 0);

	mt76_wr(dev, MT_PCIE_MAC_INT_ENABLE, 0xff);

	ret = devm_request_irq(mdev->dev, pdev->irq, mt7921_irq_handler,
			       IRQF_SHARED, KBUILD_MODNAME, dev);
	if (ret)
		goto err_free_dev;

	ret = mt7921_dma_init(dev);
	if (ret)
		goto err_free_irq;

	ret = mt7921_register_device(dev);
	if (ret)
		goto err_free_irq;

	return 0;

err_free_irq:
	devm_free_irq(&pdev->dev, pdev->irq, dev);
err_free_dev:
	mt76_free_device(&dev->mt76);
err_free_pci_vec:
	pci_free_irq_vectors(pdev);

	return ret;
}

static void mt7921_pci_remove(struct pci_dev *pdev)
{
	struct mt76_dev *mdev = pci_get_drvdata(pdev);
	struct mt7921_dev *dev = container_of(mdev, struct mt7921_dev, mt76);

	mt7921e_unregister_device(dev);
	devm_free_irq(&pdev->dev, pdev->irq, dev);
	pci_free_irq_vectors(pdev);
}

#ifdef CONFIG_PM
static int mt7921_pci_suspend(struct pci_dev *pdev, pm_message_t state)
{
	struct mt76_dev *mdev = pci_get_drvdata(pdev);
	struct mt7921_dev *dev = container_of(mdev, struct mt7921_dev, mt76);
	struct mt76_connac_pm *pm = &dev->pm;
	int i, err;

	pm->suspended = true;
	cancel_delayed_work_sync(&pm->ps_work);
	cancel_work_sync(&pm->wake_work);

	err = mt7921_mcu_drv_pmctrl(dev);
	if (err < 0)
		goto restore_suspend;

	err = mt76_connac_mcu_set_hif_suspend(mdev, true);
	if (err)
		goto restore_suspend;

	/* always enable deep sleep during suspend to reduce
	 * power consumption
	 */
	mt76_connac_mcu_set_deep_sleep(&dev->mt76, true);

	napi_disable(&mdev->tx_napi);
	mt76_worker_disable(&mdev->tx_worker);

	mt76_for_each_q_rx(mdev, i) {
		napi_disable(&mdev->napi[i]);
	}

	pci_enable_wake(pdev, pci_choose_state(pdev, state), true);

	/* wait until dma is idle  */
	mt76_poll(dev, MT_WFDMA0_GLO_CFG,
		  MT_WFDMA0_GLO_CFG_TX_DMA_BUSY |
		  MT_WFDMA0_GLO_CFG_RX_DMA_BUSY, 0, 1000);

	/* put dma disabled */
	mt76_clear(dev, MT_WFDMA0_GLO_CFG,
		   MT_WFDMA0_GLO_CFG_TX_DMA_EN | MT_WFDMA0_GLO_CFG_RX_DMA_EN);

	/* disable interrupt */
	mt76_wr(dev, MT_WFDMA0_HOST_INT_ENA, 0);
	mt76_wr(dev, MT_PCIE_MAC_INT_ENABLE, 0x0);
	synchronize_irq(pdev->irq);
	tasklet_kill(&dev->irq_tasklet);

	err = mt7921_mcu_fw_pmctrl(dev);
	if (err)
		goto restore_napi;

	pci_save_state(pdev);
	err = pci_set_power_state(pdev, pci_choose_state(pdev, state));
	if (err)
		goto restore_napi;

	return 0;

restore_napi:
	mt76_for_each_q_rx(mdev, i) {
		napi_enable(&mdev->napi[i]);
	}
	napi_enable(&mdev->tx_napi);

	if (!pm->ds_enable)
		mt76_connac_mcu_set_deep_sleep(&dev->mt76, false);

	mt76_connac_mcu_set_hif_suspend(mdev, false);

restore_suspend:
	pm->suspended = false;

	return err;
}

static int mt7921_pci_resume(struct pci_dev *pdev)
{
	struct mt76_dev *mdev = pci_get_drvdata(pdev);
	struct mt7921_dev *dev = container_of(mdev, struct mt7921_dev, mt76);
	struct mt76_connac_pm *pm = &dev->pm;
	int i, err;

	err = pci_set_power_state(pdev, PCI_D0);
	if (err)
		return err;

	pci_restore_state(pdev);

	err = mt7921_mcu_drv_pmctrl(dev);
	if (err < 0)
		return err;

	mt7921_wpdma_reinit_cond(dev);

	/* enable interrupt */
	mt76_wr(dev, MT_PCIE_MAC_INT_ENABLE, 0xff);
	mt7921_irq_enable(dev, MT_INT_RX_DONE_ALL | MT_INT_TX_DONE_ALL |
			  MT_INT_MCU_CMD);
	mt76_set(dev, MT_MCU2HOST_SW_INT_ENA, MT_MCU_CMD_WAKE_RX_PCIE);

	/* put dma enabled */
	mt76_set(dev, MT_WFDMA0_GLO_CFG,
		 MT_WFDMA0_GLO_CFG_TX_DMA_EN | MT_WFDMA0_GLO_CFG_RX_DMA_EN);

	mt76_worker_enable(&mdev->tx_worker);

	local_bh_disable();
	mt76_for_each_q_rx(mdev, i) {
		napi_enable(&mdev->napi[i]);
		napi_schedule(&mdev->napi[i]);
	}
	napi_enable(&mdev->tx_napi);
	napi_schedule(&mdev->tx_napi);
	local_bh_enable();

	/* restore previous ds setting */
	if (!pm->ds_enable)
		mt76_connac_mcu_set_deep_sleep(&dev->mt76, false);

	err = mt76_connac_mcu_set_hif_suspend(mdev, false);
	if (err)
		return err;

	pm->suspended = false;

	return err;
}
#endif /* CONFIG_PM */

struct pci_driver mt7921_pci_driver = {
	.name		= KBUILD_MODNAME,
	.id_table	= mt7921_pci_device_table,
	.probe		= mt7921_pci_probe,
	.remove		= mt7921_pci_remove,
#ifdef CONFIG_PM
	.suspend	= mt7921_pci_suspend,
	.resume		= mt7921_pci_resume,
#endif /* CONFIG_PM */
};

module_pci_driver(mt7921_pci_driver);

MODULE_DEVICE_TABLE(pci, mt7921_pci_device_table);
MODULE_FIRMWARE(MT7921_FIRMWARE_WM);
MODULE_FIRMWARE(MT7921_ROM_PATCH);
MODULE_FIRMWARE(MT7922_FIRMWARE_WM);
MODULE_FIRMWARE(MT7922_ROM_PATCH);
MODULE_AUTHOR("Sean Wang <sean.wang@mediatek.com>");
MODULE_AUTHOR("Lorenzo Bianconi <lorenzo@kernel.org>");
MODULE_LICENSE("Dual BSD/GPL");<|MERGE_RESOLUTION|>--- conflicted
+++ resolved
@@ -15,11 +15,8 @@
 static const struct pci_device_id mt7921_pci_device_table[] = {
 	{ PCI_DEVICE(PCI_VENDOR_ID_MEDIATEK, 0x7961) },
 	{ PCI_DEVICE(PCI_VENDOR_ID_MEDIATEK, 0x7922) },
-<<<<<<< HEAD
-=======
 	{ PCI_DEVICE(PCI_VENDOR_ID_MEDIATEK, 0x0608) },
 	{ PCI_DEVICE(PCI_VENDOR_ID_MEDIATEK, 0x0616) },
->>>>>>> 754e0b0e
 	{ },
 };
 
