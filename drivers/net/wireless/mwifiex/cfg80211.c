--- conflicted
+++ resolved
@@ -1302,30 +1302,6 @@
 	if (list_empty(&priv->sta_list) || !priv->bss_started)
 		return 0;
 
-<<<<<<< HEAD
-	if (!params->mac || is_broadcast_ether_addr(params->mac)) {
-		wiphy_dbg(wiphy, "%s: NULL/broadcast mac address\n", __func__);
-		list_for_each_entry(sta_node, &priv->sta_list, list) {
-			if (mwifiex_send_cmd(priv, HostCmd_CMD_UAP_STA_DEAUTH,
-					     HostCmd_ACT_GEN_SET, 0,
-					     sta_node->mac_addr, true))
-				return -1;
-			mwifiex_uap_del_sta_data(priv, sta_node);
-		}
-	} else {
-		wiphy_dbg(wiphy, "%s: mac address %pM\n", __func__,
-			  params->mac);
-		spin_lock_irqsave(&priv->sta_list_spinlock, flags);
-		sta_node = mwifiex_get_sta_entry(priv, params->mac);
-		spin_unlock_irqrestore(&priv->sta_list_spinlock, flags);
-		if (sta_node) {
-			if (mwifiex_send_cmd(priv, HostCmd_CMD_UAP_STA_DEAUTH,
-					     HostCmd_ACT_GEN_SET, 0,
-					     sta_node->mac_addr, true))
-				return -1;
-			mwifiex_uap_del_sta_data(priv, sta_node);
-		}
-=======
 	if (!params->mac || is_broadcast_ether_addr(params->mac))
 		return 0;
 
@@ -1344,7 +1320,6 @@
 				     HostCmd_ACT_GEN_SET, 0,
 				     deauth_mac, true))
 			return -1;
->>>>>>> 81c41260
 	}
 
 	return 0;
