/**************************************************************************/
/*                                                                        */
/*  IBM System i and System p Virtual NIC Device Driver                   */
/*  Copyright (C) 2014 IBM Corp.                                          */
/*  Santiago Leon (santi_leon@yahoo.com)                                  */
/*  Thomas Falcon (tlfalcon@linux.vnet.ibm.com)                           */
/*  John Allen (jallen@linux.vnet.ibm.com)                                */
/*                                                                        */
/*  This program is free software; you can redistribute it and/or modify  */
/*  it under the terms of the GNU General Public License as published by  */
/*  the Free Software Foundation; either version 2 of the License, or     */
/*  (at your option) any later version.                                   */
/*                                                                        */
/*  This program is distributed in the hope that it will be useful,       */
/*  but WITHOUT ANY WARRANTY; without even the implied warranty of        */
/*  MERCHANTABILITY or FITNESS FOR A PARTICULAR PURPOSE.  See the         */
/*  GNU General Public License for more details.                          */
/*                                                                        */
/*  You should have received a copy of the GNU General Public License     */
/*  along with this program.                                              */
/*                                                                        */
/* This module contains the implementation of a virtual ethernet device   */
/* for use with IBM i/pSeries LPAR Linux.  It utilizes the logical LAN    */
/* option of the RS/6000 Platform Architecture to interface with virtual */
/* ethernet NICs that are presented to the partition by the hypervisor.   */
/*                                                                        */
/**************************************************************************/

#define IBMVNIC_NAME		"ibmvnic"
#define IBMVNIC_DRIVER_VERSION	"1.0.1"
#define IBMVNIC_INVALID_MAP	-1
#define IBMVNIC_STATS_TIMEOUT	1
#define IBMVNIC_INIT_FAILED	2

/* basic structures plus 100 2k buffers */
#define IBMVNIC_IO_ENTITLEMENT_DEFAULT	610305

/* Initial module_parameters */
#define IBMVNIC_RX_WEIGHT		16
/* when changing this, update IBMVNIC_IO_ENTITLEMENT_DEFAULT */
#define IBMVNIC_BUFFS_PER_POOL	100
#define IBMVNIC_MAX_QUEUES	16
#define IBMVNIC_MAX_QUEUE_SZ   4096

#define IBMVNIC_TSO_BUF_SZ	65536
#define IBMVNIC_TSO_BUFS	64
#define IBMVNIC_TSO_POOL_MASK	0x80000000

#define IBMVNIC_MAX_LTB_SIZE ((1 << (MAX_ORDER - 1)) * PAGE_SIZE)
#define IBMVNIC_BUFFER_HLEN 500

static const char ibmvnic_priv_flags[][ETH_GSTRING_LEN] = {
#define IBMVNIC_USE_SERVER_MAXES 0x1
	"use-server-maxes"
};

struct ibmvnic_login_buffer {
	__be32 len;
	__be32 version;
#define INITIAL_VERSION_LB 1
	__be32 num_txcomp_subcrqs;
	__be32 off_txcomp_subcrqs;
	__be32 num_rxcomp_subcrqs;
	__be32 off_rxcomp_subcrqs;
	__be32 login_rsp_ioba;
	__be32 login_rsp_len;
	__be32 client_data_offset;
	__be32 client_data_len;
} __packed __aligned(8);

struct ibmvnic_login_rsp_buffer {
	__be32 len;
	__be32 version;
#define INITIAL_VERSION_LRB 1
	__be32 num_txsubm_subcrqs;
	__be32 off_txsubm_subcrqs;
	__be32 num_rxadd_subcrqs;
	__be32 off_rxadd_subcrqs;
	__be32 off_rxadd_buff_size;
	__be32 num_supp_tx_desc;
	__be32 off_supp_tx_desc;
} __packed __aligned(8);

struct ibmvnic_query_ip_offload_buffer {
	__be32 len;
	__be32 version;
#define INITIAL_VERSION_IOB 1
	u8 ipv4_chksum;
	u8 ipv6_chksum;
	u8 tcp_ipv4_chksum;
	u8 tcp_ipv6_chksum;
	u8 udp_ipv4_chksum;
	u8 udp_ipv6_chksum;
	u8 large_tx_ipv4;
	u8 large_tx_ipv6;
	u8 large_rx_ipv4;
	u8 large_rx_ipv6;
	u8 reserved1[14];
	__be16 max_ipv4_header_size;
	__be16 max_ipv6_header_size;
	__be16 max_tcp_header_size;
	__be16 max_udp_header_size;
	__be32 max_large_tx_size;
	__be32 max_large_rx_size;
	u8 reserved2[16];
	u8 ipv6_extension_header;
#define IPV6_EH_NOT_SUPPORTED	0x00
#define IPV6_EH_SUPPORTED_LIM	0x01
#define IPV6_EH_SUPPORTED	0xFF
	u8 tcp_pseudosum_req;
#define TCP_PS_NOT_REQUIRED	0x00
#define TCP_PS_REQUIRED		0x01
	u8 reserved3[30];
	__be16 num_ipv6_ext_headers;
	__be32 off_ipv6_ext_headers;
	u8 reserved4[154];
} __packed __aligned(8);

struct ibmvnic_control_ip_offload_buffer {
	__be32 len;
	__be32 version;
#define INITIAL_VERSION_IOB 1
	u8 ipv4_chksum;
	u8 ipv6_chksum;
	u8 tcp_ipv4_chksum;
	u8 tcp_ipv6_chksum;
	u8 udp_ipv4_chksum;
	u8 udp_ipv6_chksum;
	u8 large_tx_ipv4;
	u8 large_tx_ipv6;
	u8 bad_packet_rx;
	u8 large_rx_ipv4;
	u8 large_rx_ipv6;
	u8 reserved4[111];
} __packed __aligned(8);

struct ibmvnic_fw_component {
	u8 name[48];
	__be32 trace_buff_size;
	u8 correlator;
	u8 trace_level;
	u8 parent_correlator;
	u8 error_check_level;
	u8 trace_on;
	u8 reserved[7];
	u8 description[192];
} __packed __aligned(8);

struct ibmvnic_fw_trace_entry {
	__be32 trace_id;
	u8 num_valid_data;
	u8 reserved[3];
	__be64 pmc_registers;
	__be64 timebase;
	__be64 trace_data[5];
} __packed __aligned(8);

struct ibmvnic_statistics {
	__be32 version;
	__be32 promiscuous;
	__be64 rx_packets;
	__be64 rx_bytes;
	__be64 tx_packets;
	__be64 tx_bytes;
	__be64 ucast_tx_packets;
	__be64 ucast_rx_packets;
	__be64 mcast_tx_packets;
	__be64 mcast_rx_packets;
	__be64 bcast_tx_packets;
	__be64 bcast_rx_packets;
	__be64 align_errors;
	__be64 fcs_errors;
	__be64 single_collision_frames;
	__be64 multi_collision_frames;
	__be64 sqe_test_errors;
	__be64 deferred_tx;
	__be64 late_collisions;
	__be64 excess_collisions;
	__be64 internal_mac_tx_errors;
	__be64 carrier_sense;
	__be64 too_long_frames;
	__be64 internal_mac_rx_errors;
	u8 reserved[72];
} __packed __aligned(8);

#define NUM_TX_STATS 3
struct ibmvnic_tx_queue_stats {
	u64 packets;
	u64 bytes;
	u64 dropped_packets;
};

#define NUM_RX_STATS 3
struct ibmvnic_rx_queue_stats {
	u64 packets;
	u64 bytes;
	u64 interrupts;
};

struct ibmvnic_acl_buffer {
	__be32 len;
	__be32 version;
#define INITIAL_VERSION_IOB 1
	u8 mac_acls_restrict;
	u8 vlan_acls_restrict;
	u8 reserved1[22];
	__be32 num_mac_addrs;
	__be32 offset_mac_addrs;
	__be32 num_vlan_ids;
	__be32 offset_vlan_ids;
	u8 reserved2[80];
} __packed __aligned(8);

/* descriptors have been changed, how should this be defined?  1? 4? */

#define IBMVNIC_TX_DESC_VERSIONS 3

/* is this still needed? */
struct ibmvnic_tx_comp_desc {
	u8 first;
	u8 num_comps;
	__be16 rcs[5];
	__be32 correlators[5];
} __packed __aligned(8);

/* some flags that included in v0 descriptor, which is gone
 * only used for IBMVNIC_TCP_CHKSUM and IBMVNIC_UDP_CHKSUM
 * and only in some offload_flags variable that doesn't seem
 * to be used anywhere, can probably be removed?
 */

#define IBMVNIC_TCP_CHKSUM		0x20
#define IBMVNIC_UDP_CHKSUM		0x08

#define IBMVNIC_MAX_FRAGS_PER_CRQ 3

struct ibmvnic_tx_desc {
	u8 first;
	u8 type;

#define IBMVNIC_TX_DESC 0x10
	u8 n_crq_elem;
	u8 n_sge;
	u8 flags1;
#define IBMVNIC_TX_COMP_NEEDED		0x80
#define IBMVNIC_TX_CHKSUM_OFFLOAD	0x40
#define IBMVNIC_TX_LSO			0x20
#define IBMVNIC_TX_PROT_TCP		0x10
#define IBMVNIC_TX_PROT_UDP		0x08
#define IBMVNIC_TX_PROT_IPV4		0x04
#define IBMVNIC_TX_PROT_IPV6		0x02
#define IBMVNIC_TX_VLAN_PRESENT		0x01
	u8 flags2;
#define IBMVNIC_TX_VLAN_INSERT		0x80
	__be16 mss;
	u8 reserved[4];
	__be32 correlator;
	__be16 vlan_id;
	__be16 dma_reg;
	__be32 sge_len;
	__be64 ioba;
} __packed __aligned(8);

struct ibmvnic_hdr_desc {
	u8 first;
	u8 type;
#define IBMVNIC_HDR_DESC		0x11
	u8 len;
	u8 l2_len;
	__be16 l3_len;
	u8 l4_len;
	u8 flag;
	u8 data[24];
} __packed __aligned(8);

struct ibmvnic_hdr_ext_desc {
	u8 first;
	u8 type;
#define IBMVNIC_HDR_EXT_DESC		0x12
	u8 len;
	u8 data[29];
} __packed __aligned(8);

struct ibmvnic_sge_desc {
	u8 first;
	u8 type;
#define IBMVNIC_SGE_DESC		0x30
	__be16 sge1_dma_reg;
	__be32 sge1_len;
	__be64 sge1_ioba;
	__be16 reserved;
	__be16 sge2_dma_reg;
	__be32 sge2_len;
	__be64 sge2_ioba;
} __packed __aligned(8);

struct ibmvnic_rx_comp_desc {
	u8 first;
	u8 flags;
#define IBMVNIC_IP_CHKSUM_GOOD		0x80
#define IBMVNIC_TCP_UDP_CHKSUM_GOOD	0x40
#define IBMVNIC_END_FRAME			0x20
#define IBMVNIC_EXACT_MC			0x10
#define IBMVNIC_VLAN_STRIPPED			0x08
	__be16 off_frame_data;
	__be32 len;
	__be64 correlator;
	__be16 vlan_tci;
	__be16 rc;
	u8 reserved[12];
} __packed __aligned(8);

struct ibmvnic_generic_scrq {
	u8 first;
	u8 reserved[31];
} __packed __aligned(8);

struct ibmvnic_rx_buff_add_desc {
	u8 first;
	u8 reserved[7];
	__be64 correlator;
	__be32 ioba;
	u8 map_id;
	__be32 len:24;
	u8 reserved2[8];
} __packed __aligned(8);

struct ibmvnic_rc {
	u8 code; /* one of enum ibmvnic_rc_codes */
	u8 detailed_data[3];
} __packed __aligned(4);

struct ibmvnic_generic_crq {
	u8 first;
	u8 cmd;
	u8 params[10];
	struct ibmvnic_rc rc;
} __packed __aligned(8);

struct ibmvnic_version_exchange {
	u8 first;
	u8 cmd;
	__be16 version;
#define IBMVNIC_INITIAL_VERSION 1
	u8 reserved[8];
	struct ibmvnic_rc rc;
} __packed __aligned(8);

struct ibmvnic_capability {
	u8 first;
	u8 cmd;
	__be16 capability; /* one of ibmvnic_capabilities */
	__be64 number;
	struct ibmvnic_rc rc;
} __packed __aligned(8);

struct ibmvnic_login {
	u8 first;
	u8 cmd;
	u8 reserved[6];
	__be32 ioba;
	__be32 len;
} __packed __aligned(8);

struct ibmvnic_phys_parms {
	u8 first;
	u8 cmd;
	u8 flags1;
#define IBMVNIC_EXTERNAL_LOOPBACK	0x80
#define IBMVNIC_INTERNAL_LOOPBACK	0x40
#define IBMVNIC_PROMISC		0x20
#define IBMVNIC_PHYS_LINK_ACTIVE	0x10
#define IBMVNIC_AUTONEG_DUPLEX	0x08
#define IBMVNIC_FULL_DUPLEX	0x04
#define IBMVNIC_HALF_DUPLEX	0x02
#define IBMVNIC_CAN_CHG_PHYS_PARMS	0x01
	u8 flags2;
#define IBMVNIC_LOGICAL_LNK_ACTIVE 0x80
	__be32 speed;
#define IBMVNIC_AUTONEG		0x80
#define IBMVNIC_10MBPS		0x40
#define IBMVNIC_100MBPS		0x20
#define IBMVNIC_1GBPS		0x10
#define IBMVNIC_10GBPS		0x08
	__be32 mtu;
	struct ibmvnic_rc rc;
} __packed __aligned(8);

struct ibmvnic_logical_link_state {
	u8 first;
	u8 cmd;
	u8 link_state;
#define IBMVNIC_LOGICAL_LNK_DN 0x00
#define IBMVNIC_LOGICAL_LNK_UP 0x01
#define IBMVNIC_LOGICAL_LNK_QUERY 0xff
	u8 reserved[9];
	struct ibmvnic_rc rc;
} __packed __aligned(8);

struct ibmvnic_query_ip_offload {
	u8 first;
	u8 cmd;
	u8 reserved[2];
	__be32 len;
	__be32 ioba;
	struct ibmvnic_rc rc;
} __packed __aligned(8);

struct ibmvnic_control_ip_offload {
	u8 first;
	u8 cmd;
	u8 reserved[2];
	__be32 ioba;
	__be32 len;
	struct ibmvnic_rc rc;
} __packed __aligned(8);

struct ibmvnic_request_dump_size {
	u8 first;
	u8 cmd;
	u8 reserved[6];
	__be32 len;
	struct ibmvnic_rc rc;
} __packed __aligned(8);

struct ibmvnic_request_dump {
	u8 first;
	u8 cmd;
	u8 reserved1[2];
	__be32 ioba;
	__be32 len;
	u8 reserved2[4];
} __packed __aligned(8);

struct ibmvnic_request_dump_rsp {
	u8 first;
	u8 cmd;
	u8 reserved[6];
	__be32 dumped_len;
	struct ibmvnic_rc rc;
} __packed __aligned(8);

struct ibmvnic_request_ras_comp_num {
	u8 first;
	u8 cmd;
	u8 reserved1[2];
	__be32 num_components;
	u8 reserved2[4];
	struct ibmvnic_rc rc;
} __packed __aligned(8);

struct ibmvnic_request_ras_comps {
	u8 first;
	u8 cmd;
	u8 reserved[2];
	__be32 ioba;
	__be32 len;
	struct ibmvnic_rc rc;
} __packed __aligned(8);

struct ibmvnic_control_ras {
	u8 first;
	u8 cmd;
	u8 correlator;
	u8 level;
	u8 op;
#define IBMVNIC_TRACE_LEVEL	1
#define IBMVNIC_ERROR_LEVEL	2
#define IBMVNIC_TRACE_PAUSE	3
#define IBMVNIC_TRACE_RESUME	4
#define IBMVNIC_TRACE_ON		5
#define IBMVNIC_TRACE_OFF		6
#define IBMVNIC_CHG_TRACE_BUFF_SZ	7
	u8 trace_buff_sz[3];
	u8 reserved[4];
	struct ibmvnic_rc rc;
} __packed __aligned(8);

struct ibmvnic_collect_fw_trace {
	u8 first;
	u8 cmd;
	u8 correlator;
	u8 reserved;
	__be32 ioba;
	__be32 len;
	struct ibmvnic_rc rc;
} __packed __aligned(8);

struct ibmvnic_request_statistics {
	u8 first;
	u8 cmd;
	u8 flags;
#define IBMVNIC_PHYSICAL_PORT	0x80
	u8 reserved1;
	__be32 ioba;
	__be32 len;
	u8 reserved[4];
} __packed __aligned(8);

struct ibmvnic_request_debug_stats {
	u8 first;
	u8 cmd;
	u8 reserved[2];
	__be32 ioba;
	__be32 len;
	struct ibmvnic_rc rc;
} __packed __aligned(8);

struct ibmvnic_error_indication {
	u8 first;
	u8 cmd;
	u8 flags;
#define IBMVNIC_FATAL_ERROR	0x80
	u8 reserved1;
	__be32 error_id;
	__be32 detail_error_sz;
	__be16 error_cause;
	u8 reserved2[2];
} __packed __aligned(8);

struct ibmvnic_link_state_indication {
	u8 first;
	u8 cmd;
	u8 reserved1[2];
	u8 phys_link_state;
	u8 logical_link_state;
	u8 reserved2[10];
} __packed __aligned(8);

struct ibmvnic_change_mac_addr {
	u8 first;
	u8 cmd;
	u8 mac_addr[6];
	u8 reserved[4];
	struct ibmvnic_rc rc;
} __packed __aligned(8);

struct ibmvnic_multicast_ctrl {
	u8 first;
	u8 cmd;
	u8 mac_addr[6];
	u8 flags;
#define IBMVNIC_ENABLE_MC		0x80
#define IBMVNIC_DISABLE_MC		0x40
#define IBMVNIC_ENABLE_ALL		0x20
#define IBMVNIC_DISABLE_ALL	0x10
	u8 reserved1;
	__be16 reserved2; /* was num_enabled_mc_addr; */
	struct ibmvnic_rc rc;
} __packed __aligned(8);

struct ibmvnic_get_vpd_size {
	u8 first;
	u8 cmd;
	u8 reserved[14];
} __packed __aligned(8);

struct ibmvnic_get_vpd_size_rsp {
	u8 first;
	u8 cmd;
	u8 reserved[2];
	__be64 len;
	struct ibmvnic_rc rc;
} __packed __aligned(8);

struct ibmvnic_get_vpd {
	u8 first;
	u8 cmd;
	u8 reserved1[2];
	__be32 ioba;
	__be32 len;
	u8 reserved[4];
} __packed __aligned(8);

struct ibmvnic_get_vpd_rsp {
	u8 first;
	u8 cmd;
	u8 reserved[10];
	struct ibmvnic_rc rc;
} __packed __aligned(8);

struct ibmvnic_acl_change_indication {
	u8 first;
	u8 cmd;
	__be16 change_type;
#define IBMVNIC_MAC_ACL 0
#define IBMVNIC_VLAN_ACL 1
	u8 reserved[12];
} __packed __aligned(8);

struct ibmvnic_acl_query {
	u8 first;
	u8 cmd;
	u8 reserved1[2];
	__be32 ioba;
	__be32 len;
	u8 reserved2[4];
} __packed __aligned(8);

struct ibmvnic_tune {
	u8 first;
	u8 cmd;
	u8 reserved1[2];
	__be32 ioba;
	__be32 len;
	u8 reserved2[4];
} __packed __aligned(8);

struct ibmvnic_request_map {
	u8 first;
	u8 cmd;
	u8 reserved1;
	u8 map_id;
	__be32 ioba;
	__be32 len;
	u8 reserved2[4];
} __packed __aligned(8);

struct ibmvnic_request_map_rsp {
	u8 first;
	u8 cmd;
	u8 reserved1;
	u8 map_id;
	u8 reserved2[8];
	struct ibmvnic_rc rc;
} __packed __aligned(8);

struct ibmvnic_request_unmap {
	u8 first;
	u8 cmd;
	u8 reserved1;
	u8 map_id;
	u8 reserved2[12];
} __packed __aligned(8);

struct ibmvnic_request_unmap_rsp {
	u8 first;
	u8 cmd;
	u8 reserved1;
	u8 map_id;
	u8 reserved2[8];
	struct ibmvnic_rc rc;
} __packed __aligned(8);

struct ibmvnic_query_map {
	u8 first;
	u8 cmd;
	u8 reserved[14];
} __packed __aligned(8);

struct ibmvnic_query_map_rsp {
	u8 first;
	u8 cmd;
	u8 reserved;
	u8 page_size;
	__be32 tot_pages;
	__be32 free_pages;
	struct ibmvnic_rc rc;
} __packed __aligned(8);

union ibmvnic_crq {
	struct ibmvnic_generic_crq generic;
	struct ibmvnic_version_exchange version_exchange;
	struct ibmvnic_version_exchange version_exchange_rsp;
	struct ibmvnic_capability query_capability;
	struct ibmvnic_capability query_capability_rsp;
	struct ibmvnic_capability request_capability;
	struct ibmvnic_capability request_capability_rsp;
	struct ibmvnic_login login;
	struct ibmvnic_generic_crq login_rsp;
	struct ibmvnic_phys_parms query_phys_parms;
	struct ibmvnic_phys_parms query_phys_parms_rsp;
	struct ibmvnic_phys_parms query_phys_capabilities;
	struct ibmvnic_phys_parms query_phys_capabilities_rsp;
	struct ibmvnic_phys_parms set_phys_parms;
	struct ibmvnic_phys_parms set_phys_parms_rsp;
	struct ibmvnic_logical_link_state logical_link_state;
	struct ibmvnic_logical_link_state logical_link_state_rsp;
	struct ibmvnic_query_ip_offload query_ip_offload;
	struct ibmvnic_query_ip_offload query_ip_offload_rsp;
	struct ibmvnic_control_ip_offload control_ip_offload;
	struct ibmvnic_control_ip_offload control_ip_offload_rsp;
	struct ibmvnic_request_dump_size request_dump_size;
	struct ibmvnic_request_dump_size request_dump_size_rsp;
	struct ibmvnic_request_dump request_dump;
	struct ibmvnic_request_dump_rsp request_dump_rsp;
	struct ibmvnic_request_ras_comp_num request_ras_comp_num;
	struct ibmvnic_request_ras_comp_num request_ras_comp_num_rsp;
	struct ibmvnic_request_ras_comps request_ras_comps;
	struct ibmvnic_request_ras_comps request_ras_comps_rsp;
	struct ibmvnic_control_ras control_ras;
	struct ibmvnic_control_ras control_ras_rsp;
	struct ibmvnic_collect_fw_trace collect_fw_trace;
	struct ibmvnic_collect_fw_trace collect_fw_trace_rsp;
	struct ibmvnic_request_statistics request_statistics;
	struct ibmvnic_generic_crq request_statistics_rsp;
	struct ibmvnic_request_debug_stats request_debug_stats;
	struct ibmvnic_request_debug_stats request_debug_stats_rsp;
	struct ibmvnic_error_indication error_indication;
	struct ibmvnic_link_state_indication link_state_indication;
	struct ibmvnic_change_mac_addr change_mac_addr;
	struct ibmvnic_change_mac_addr change_mac_addr_rsp;
	struct ibmvnic_multicast_ctrl multicast_ctrl;
	struct ibmvnic_multicast_ctrl multicast_ctrl_rsp;
	struct ibmvnic_get_vpd_size get_vpd_size;
	struct ibmvnic_get_vpd_size_rsp get_vpd_size_rsp;
	struct ibmvnic_get_vpd get_vpd;
	struct ibmvnic_get_vpd_rsp get_vpd_rsp;
	struct ibmvnic_acl_change_indication acl_change_indication;
	struct ibmvnic_acl_query acl_query;
	struct ibmvnic_generic_crq acl_query_rsp;
	struct ibmvnic_tune tune;
	struct ibmvnic_generic_crq tune_rsp;
	struct ibmvnic_request_map request_map;
	struct ibmvnic_request_map_rsp request_map_rsp;
	struct ibmvnic_request_unmap request_unmap;
	struct ibmvnic_request_unmap_rsp request_unmap_rsp;
	struct ibmvnic_query_map query_map;
	struct ibmvnic_query_map_rsp query_map_rsp;
};

enum ibmvnic_rc_codes {
	SUCCESS = 0,
	PARTIALSUCCESS = 1,
	PERMISSION = 2,
	NOMEMORY = 3,
	PARAMETER = 4,
	UNKNOWNCOMMAND = 5,
	ABORTED = 6,
	INVALIDSTATE = 7,
	INVALIDIOBA = 8,
	INVALIDLENGTH = 9,
	UNSUPPORTEDOPTION = 10,
};

enum ibmvnic_capabilities {
	MIN_TX_QUEUES = 1,
	MIN_RX_QUEUES = 2,
	MIN_RX_ADD_QUEUES = 3,
	MAX_TX_QUEUES = 4,
	MAX_RX_QUEUES = 5,
	MAX_RX_ADD_QUEUES = 6,
	REQ_TX_QUEUES = 7,
	REQ_RX_QUEUES = 8,
	REQ_RX_ADD_QUEUES = 9,
	MIN_TX_ENTRIES_PER_SUBCRQ = 10,
	MIN_RX_ADD_ENTRIES_PER_SUBCRQ = 11,
	MAX_TX_ENTRIES_PER_SUBCRQ = 12,
	MAX_RX_ADD_ENTRIES_PER_SUBCRQ = 13,
	REQ_TX_ENTRIES_PER_SUBCRQ = 14,
	REQ_RX_ADD_ENTRIES_PER_SUBCRQ = 15,
	TCP_IP_OFFLOAD = 16,
	PROMISC_REQUESTED = 17,
	PROMISC_SUPPORTED = 18,
	MIN_MTU = 19,
	MAX_MTU = 20,
	REQ_MTU = 21,
	MAX_MULTICAST_FILTERS = 22,
	VLAN_HEADER_INSERTION = 23,
	RX_VLAN_HEADER_INSERTION = 24,
	MAX_TX_SG_ENTRIES = 25,
	RX_SG_SUPPORTED = 26,
	RX_SG_REQUESTED = 27,
	OPT_TX_COMP_SUB_QUEUES = 28,
	OPT_RX_COMP_QUEUES = 29,
	OPT_RX_BUFADD_Q_PER_RX_COMP_Q = 30,
	OPT_TX_ENTRIES_PER_SUBCRQ = 31,
	OPT_RXBA_ENTRIES_PER_SUBCRQ = 32,
	TX_RX_DESC_REQ = 33,
};

enum ibmvnic_error_cause {
	ADAPTER_PROBLEM = 0,
	BUS_PROBLEM = 1,
	FW_PROBLEM = 2,
	DD_PROBLEM = 3,
	EEH_RECOVERY = 4,
	FW_UPDATED = 5,
	LOW_MEMORY = 6,
};

enum ibmvnic_commands {
	VERSION_EXCHANGE = 0x01,
	VERSION_EXCHANGE_RSP = 0x81,
	QUERY_CAPABILITY = 0x02,
	QUERY_CAPABILITY_RSP = 0x82,
	REQUEST_CAPABILITY = 0x03,
	REQUEST_CAPABILITY_RSP = 0x83,
	LOGIN = 0x04,
	LOGIN_RSP = 0x84,
	QUERY_PHYS_PARMS = 0x05,
	QUERY_PHYS_PARMS_RSP = 0x85,
	QUERY_PHYS_CAPABILITIES = 0x06,
	QUERY_PHYS_CAPABILITIES_RSP = 0x86,
	SET_PHYS_PARMS = 0x07,
	SET_PHYS_PARMS_RSP = 0x87,
	ERROR_INDICATION = 0x08,
	LOGICAL_LINK_STATE = 0x0C,
	LOGICAL_LINK_STATE_RSP = 0x8C,
	REQUEST_STATISTICS = 0x0D,
	REQUEST_STATISTICS_RSP = 0x8D,
	COLLECT_FW_TRACE = 0x11,
	COLLECT_FW_TRACE_RSP = 0x91,
	LINK_STATE_INDICATION = 0x12,
	CHANGE_MAC_ADDR = 0x13,
	CHANGE_MAC_ADDR_RSP = 0x93,
	MULTICAST_CTRL = 0x14,
	MULTICAST_CTRL_RSP = 0x94,
	GET_VPD_SIZE = 0x15,
	GET_VPD_SIZE_RSP = 0x95,
	GET_VPD = 0x16,
	GET_VPD_RSP = 0x96,
	TUNE = 0x17,
	TUNE_RSP = 0x97,
	QUERY_IP_OFFLOAD = 0x18,
	QUERY_IP_OFFLOAD_RSP = 0x98,
	CONTROL_IP_OFFLOAD = 0x19,
	CONTROL_IP_OFFLOAD_RSP = 0x99,
	ACL_CHANGE_INDICATION = 0x1A,
	ACL_QUERY = 0x1B,
	ACL_QUERY_RSP = 0x9B,
	QUERY_MAP = 0x1D,
	QUERY_MAP_RSP = 0x9D,
	REQUEST_MAP = 0x1E,
	REQUEST_MAP_RSP = 0x9E,
	REQUEST_UNMAP = 0x1F,
	REQUEST_UNMAP_RSP = 0x9F,
	VLAN_CTRL = 0x20,
	VLAN_CTRL_RSP = 0xA0,
};

enum ibmvnic_crq_type {
	IBMVNIC_CRQ_CMD			= 0x80,
	IBMVNIC_CRQ_CMD_RSP		= 0x80,
	IBMVNIC_CRQ_INIT_CMD		= 0xC0,
	IBMVNIC_CRQ_INIT_RSP		= 0xC0,
	IBMVNIC_CRQ_XPORT_EVENT		= 0xFF,
};

enum ibmvfc_crq_format {
	IBMVNIC_CRQ_INIT                 = 0x01,
	IBMVNIC_CRQ_INIT_COMPLETE        = 0x02,
	IBMVNIC_PARTITION_MIGRATED       = 0x06,
	IBMVNIC_DEVICE_FAILOVER          = 0x08,
};

struct ibmvnic_crq_queue {
	union ibmvnic_crq *msgs;
	int size, cur;
	dma_addr_t msg_token;
	spinlock_t lock;
	bool active;
};

union sub_crq {
	struct ibmvnic_generic_scrq generic;
	struct ibmvnic_tx_comp_desc tx_comp;
	struct ibmvnic_tx_desc v1;
	struct ibmvnic_hdr_desc hdr;
	struct ibmvnic_hdr_ext_desc hdr_ext;
	struct ibmvnic_sge_desc sge;
	struct ibmvnic_rx_comp_desc rx_comp;
	struct ibmvnic_rx_buff_add_desc rx_add;
};

struct ibmvnic_sub_crq_queue {
	union sub_crq *msgs;
	int size, cur;
	dma_addr_t msg_token;
	unsigned long crq_num;
	unsigned long hw_irq;
	unsigned int irq;
	unsigned int pool_index;
	int scrq_num;
	spinlock_t lock;
	struct sk_buff *rx_skb_top;
	struct ibmvnic_adapter *adapter;
	atomic_t used;
};

struct ibmvnic_long_term_buff {
	unsigned char *buff;
	dma_addr_t addr;
	u64 size;
	u8 map_id;
};

struct ibmvnic_tx_buff {
	struct sk_buff *skb;
	dma_addr_t data_dma[IBMVNIC_MAX_FRAGS_PER_CRQ];
	unsigned int data_len[IBMVNIC_MAX_FRAGS_PER_CRQ];
	int index;
	int pool_index;
	bool last_frag;
	union sub_crq indir_arr[6];
	u8 hdr_data[140];
	dma_addr_t indir_dma;
	int num_entries;
};

struct ibmvnic_tx_pool {
	struct ibmvnic_tx_buff *tx_buff;
	int *free_map;
	int consumer_index;
	int producer_index;
	struct ibmvnic_long_term_buff long_term_buff;
	int num_buffers;
	int buf_size;
};

struct ibmvnic_rx_buff {
	struct sk_buff *skb;
	dma_addr_t dma;
	unsigned char *data;
	int size;
	int pool_index;
};

struct ibmvnic_rx_pool {
	struct ibmvnic_rx_buff *rx_buff;
	int size;
	int index;
	int buff_size;
	atomic_t available;
	int *free_map;
	int next_free;
	int next_alloc;
	int active;
	struct ibmvnic_long_term_buff long_term_buff;
};

struct ibmvnic_vpd {
	unsigned char *buff;
	dma_addr_t dma_addr;
	u64 len;
};

enum vnic_state {VNIC_PROBING = 1,
		 VNIC_PROBED,
		 VNIC_OPENING,
		 VNIC_OPEN,
		 VNIC_CLOSING,
		 VNIC_CLOSED,
		 VNIC_REMOVING,
		 VNIC_REMOVED};

enum ibmvnic_reset_reason {VNIC_RESET_FAILOVER = 1,
			   VNIC_RESET_MOBILITY,
			   VNIC_RESET_FATAL,
			   VNIC_RESET_NON_FATAL,
			   VNIC_RESET_TIMEOUT,
			   VNIC_RESET_CHANGE_PARAM};

struct ibmvnic_rwi {
	enum ibmvnic_reset_reason reset_reason;
	struct list_head list;
};

struct ibmvnic_tunables {
	u64 rx_queues;
	u64 tx_queues;
	u64 rx_entries;
	u64 tx_entries;
	u64 mtu;
	struct sockaddr mac;
};

struct ibmvnic_adapter {
	struct vio_dev *vdev;
	struct net_device *netdev;
	struct ibmvnic_crq_queue crq;
	u8 mac_addr[ETH_ALEN];
	struct ibmvnic_query_ip_offload_buffer ip_offload_buf;
	dma_addr_t ip_offload_tok;
	struct ibmvnic_control_ip_offload_buffer ip_offload_ctrl;
	dma_addr_t ip_offload_ctrl_tok;
	u32 msg_enable;
	u32 priv_flags;

	/* Vital Product Data (VPD) */
	struct ibmvnic_vpd *vpd;
	char fw_version[32];

	/* Statistics */
	struct ibmvnic_statistics stats;
	dma_addr_t stats_token;
	struct completion stats_done;
	spinlock_t stats_lock;
	int replenish_no_mem;
	int replenish_add_buff_success;
	int replenish_add_buff_failure;
	int replenish_task_cycles;
	int tx_send_failed;
	int tx_map_failed;

	struct ibmvnic_tx_queue_stats *tx_stats_buffers;
	struct ibmvnic_rx_queue_stats *rx_stats_buffers;

	int phys_link_state;
	int logical_link_state;

	/* login data */
	struct ibmvnic_login_buffer *login_buf;
	dma_addr_t login_buf_token;
	int login_buf_sz;

	struct ibmvnic_login_rsp_buffer *login_rsp_buf;
	dma_addr_t login_rsp_buf_token;
	int login_rsp_buf_sz;

	atomic_t running_cap_crqs;
	bool wait_capability;

	struct ibmvnic_sub_crq_queue **tx_scrq;
	struct ibmvnic_sub_crq_queue **rx_scrq;

	/* rx structs */
	struct napi_struct *napi;
	struct ibmvnic_rx_pool *rx_pool;
	u64 promisc;

	struct ibmvnic_tx_pool *tx_pool;
	struct ibmvnic_tx_pool *tso_pool;
	struct completion init_done;
	int init_done_rc;

	struct completion fw_done;
	int fw_done_rc;

	struct completion reset_done;
	int reset_done_rc;
	bool wait_for_reset;

	/* partner capabilities */
	u64 min_tx_queues;
	u64 min_rx_queues;
	u64 min_rx_add_queues;
	u64 max_tx_queues;
	u64 max_rx_queues;
	u64 max_rx_add_queues;
	u64 req_tx_queues;
	u64 req_rx_queues;
	u64 req_rx_add_queues;
	u64 min_tx_entries_per_subcrq;
	u64 min_rx_add_entries_per_subcrq;
	u64 max_tx_entries_per_subcrq;
	u64 max_rx_add_entries_per_subcrq;
	u64 req_tx_entries_per_subcrq;
	u64 req_rx_add_entries_per_subcrq;
	u64 tcp_ip_offload;
	u64 promisc_requested;
	u64 promisc_supported;
	u64 min_mtu;
	u64 max_mtu;
	u64 req_mtu;
	u64 max_multicast_filters;
	u64 vlan_header_insertion;
	u64 rx_vlan_header_insertion;
	u64 max_tx_sg_entries;
	u64 rx_sg_supported;
	u64 rx_sg_requested;
	u64 opt_tx_comp_sub_queues;
	u64 opt_rx_comp_queues;
	u64 opt_rx_bufadd_q_per_rx_comp_q;
	u64 opt_tx_entries_per_subcrq;
	u64 opt_rxba_entries_per_subcrq;
	__be64 tx_rx_desc_req;
	u8 map_id;
	u32 num_active_rx_scrqs;
	u32 num_active_rx_pools;
	u32 num_active_rx_napi;
	u32 num_active_tx_scrqs;
	u32 num_active_tx_pools;

	struct tasklet_struct tasklet;
	enum vnic_state state;
	enum ibmvnic_reset_reason reset_reason;
<<<<<<< HEAD
	struct mutex rwi_lock;
=======
	spinlock_t rwi_lock;
>>>>>>> cf26057a
	struct list_head rwi_list;
	struct work_struct ibmvnic_reset;
	bool resetting;
	bool napi_enabled, from_passive_init;

	bool mac_change_pending;
	bool failover_pending;
	bool force_reset_recovery;

	struct ibmvnic_tunables desired;
	struct ibmvnic_tunables fallback;
};<|MERGE_RESOLUTION|>--- conflicted
+++ resolved
@@ -1075,11 +1075,7 @@
 	struct tasklet_struct tasklet;
 	enum vnic_state state;
 	enum ibmvnic_reset_reason reset_reason;
-<<<<<<< HEAD
-	struct mutex rwi_lock;
-=======
 	spinlock_t rwi_lock;
->>>>>>> cf26057a
 	struct list_head rwi_list;
 	struct work_struct ibmvnic_reset;
 	bool resetting;
