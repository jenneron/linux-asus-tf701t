// SPDX-License-Identifier: GPL-2.0
/* Copyright(c) 2013 - 2018 Intel Corporation. */

#include "iavf.h"
#include "iavf_prototype.h"
#include "iavf_client.h"

/* busy wait delay in msec */
#define IAVF_BUSY_WAIT_DELAY 10
#define IAVF_BUSY_WAIT_COUNT 50

/**
 * iavf_send_pf_msg
 * @adapter: adapter structure
 * @op: virtual channel opcode
 * @msg: pointer to message buffer
 * @len: message length
 *
 * Send message to PF and print status if failure.
 **/
static int iavf_send_pf_msg(struct iavf_adapter *adapter,
			    enum virtchnl_ops op, u8 *msg, u16 len)
{
	struct iavf_hw *hw = &adapter->hw;
	enum iavf_status err;

	if (adapter->flags & IAVF_FLAG_PF_COMMS_FAILED)
		return 0; /* nothing to see here, move along */

	err = iavf_aq_send_msg_to_pf(hw, op, 0, msg, len, NULL);
	if (err)
		dev_dbg(&adapter->pdev->dev, "Unable to send opcode %d to PF, err %s, aq_err %s\n",
			op, iavf_stat_str(hw, err),
			iavf_aq_str(hw, hw->aq.asq_last_status));
	return err;
}

/**
 * iavf_send_api_ver
 * @adapter: adapter structure
 *
 * Send API version admin queue message to the PF. The reply is not checked
 * in this function. Returns 0 if the message was successfully
 * sent, or one of the IAVF_ADMIN_QUEUE_ERROR_ statuses if not.
 **/
int iavf_send_api_ver(struct iavf_adapter *adapter)
{
	struct virtchnl_version_info vvi;

	vvi.major = VIRTCHNL_VERSION_MAJOR;
	vvi.minor = VIRTCHNL_VERSION_MINOR;

	return iavf_send_pf_msg(adapter, VIRTCHNL_OP_VERSION, (u8 *)&vvi,
				sizeof(vvi));
}

/**
 * iavf_verify_api_ver
 * @adapter: adapter structure
 *
 * Compare API versions with the PF. Must be called after admin queue is
 * initialized. Returns 0 if API versions match, -EIO if they do not,
 * IAVF_ERR_ADMIN_QUEUE_NO_WORK if the admin queue is empty, and any errors
 * from the firmware are propagated.
 **/
int iavf_verify_api_ver(struct iavf_adapter *adapter)
{
	struct virtchnl_version_info *pf_vvi;
	struct iavf_hw *hw = &adapter->hw;
	struct iavf_arq_event_info event;
	enum virtchnl_ops op;
	enum iavf_status err;

	event.buf_len = IAVF_MAX_AQ_BUF_SIZE;
	event.msg_buf = kzalloc(event.buf_len, GFP_KERNEL);
	if (!event.msg_buf) {
		err = -ENOMEM;
		goto out;
	}

	while (1) {
		err = iavf_clean_arq_element(hw, &event, NULL);
		/* When the AQ is empty, iavf_clean_arq_element will return
		 * nonzero and this loop will terminate.
		 */
		if (err)
			goto out_alloc;
		op =
		    (enum virtchnl_ops)le32_to_cpu(event.desc.cookie_high);
		if (op == VIRTCHNL_OP_VERSION)
			break;
	}


	err = (enum iavf_status)le32_to_cpu(event.desc.cookie_low);
	if (err)
		goto out_alloc;

	if (op != VIRTCHNL_OP_VERSION) {
		dev_info(&adapter->pdev->dev, "Invalid reply type %d from PF\n",
			op);
		err = -EIO;
		goto out_alloc;
	}

	pf_vvi = (struct virtchnl_version_info *)event.msg_buf;
	adapter->pf_version = *pf_vvi;

	if ((pf_vvi->major > VIRTCHNL_VERSION_MAJOR) ||
	    ((pf_vvi->major == VIRTCHNL_VERSION_MAJOR) &&
	     (pf_vvi->minor > VIRTCHNL_VERSION_MINOR)))
		err = -EIO;

out_alloc:
	kfree(event.msg_buf);
out:
	return err;
}

/**
 * iavf_send_vf_config_msg
 * @adapter: adapter structure
 *
 * Send VF configuration request admin queue message to the PF. The reply
 * is not checked in this function. Returns 0 if the message was
 * successfully sent, or one of the IAVF_ADMIN_QUEUE_ERROR_ statuses if not.
 **/
int iavf_send_vf_config_msg(struct iavf_adapter *adapter)
{
	u32 caps;

	caps = VIRTCHNL_VF_OFFLOAD_L2 |
	       VIRTCHNL_VF_OFFLOAD_RSS_PF |
	       VIRTCHNL_VF_OFFLOAD_RSS_AQ |
	       VIRTCHNL_VF_OFFLOAD_RSS_REG |
	       VIRTCHNL_VF_OFFLOAD_VLAN |
	       VIRTCHNL_VF_OFFLOAD_WB_ON_ITR |
	       VIRTCHNL_VF_OFFLOAD_RSS_PCTYPE_V2 |
	       VIRTCHNL_VF_OFFLOAD_ENCAP |
	       VIRTCHNL_VF_OFFLOAD_VLAN_V2 |
	       VIRTCHNL_VF_OFFLOAD_ENCAP_CSUM |
	       VIRTCHNL_VF_OFFLOAD_REQ_QUEUES |
	       VIRTCHNL_VF_OFFLOAD_ADQ |
	       VIRTCHNL_VF_OFFLOAD_USO |
	       VIRTCHNL_VF_OFFLOAD_FDIR_PF |
	       VIRTCHNL_VF_OFFLOAD_ADV_RSS_PF |
	       VIRTCHNL_VF_CAP_ADV_LINK_SPEED;

	adapter->current_op = VIRTCHNL_OP_GET_VF_RESOURCES;
	adapter->aq_required &= ~IAVF_FLAG_AQ_GET_CONFIG;
	if (PF_IS_V11(adapter))
		return iavf_send_pf_msg(adapter, VIRTCHNL_OP_GET_VF_RESOURCES,
					(u8 *)&caps, sizeof(caps));
	else
		return iavf_send_pf_msg(adapter, VIRTCHNL_OP_GET_VF_RESOURCES,
					NULL, 0);
}

int iavf_send_vf_offload_vlan_v2_msg(struct iavf_adapter *adapter)
{
	adapter->aq_required &= ~IAVF_FLAG_AQ_GET_OFFLOAD_VLAN_V2_CAPS;

	if (!VLAN_V2_ALLOWED(adapter))
		return -EOPNOTSUPP;

	adapter->current_op = VIRTCHNL_OP_GET_OFFLOAD_VLAN_V2_CAPS;

	return iavf_send_pf_msg(adapter, VIRTCHNL_OP_GET_OFFLOAD_VLAN_V2_CAPS,
				NULL, 0);
}

/**
 * iavf_validate_num_queues
 * @adapter: adapter structure
 *
 * Validate that the number of queues the PF has sent in
 * VIRTCHNL_OP_GET_VF_RESOURCES is not larger than the VF can handle.
 **/
static void iavf_validate_num_queues(struct iavf_adapter *adapter)
{
	if (adapter->vf_res->num_queue_pairs > IAVF_MAX_REQ_QUEUES) {
		struct virtchnl_vsi_resource *vsi_res;
		int i;

		dev_info(&adapter->pdev->dev, "Received %d queues, but can only have a max of %d\n",
			 adapter->vf_res->num_queue_pairs,
			 IAVF_MAX_REQ_QUEUES);
		dev_info(&adapter->pdev->dev, "Fixing by reducing queues to %d\n",
			 IAVF_MAX_REQ_QUEUES);
		adapter->vf_res->num_queue_pairs = IAVF_MAX_REQ_QUEUES;
		for (i = 0; i < adapter->vf_res->num_vsis; i++) {
			vsi_res = &adapter->vf_res->vsi_res[i];
			vsi_res->num_queue_pairs = IAVF_MAX_REQ_QUEUES;
		}
	}
}

/**
 * iavf_get_vf_config
 * @adapter: private adapter structure
 *
 * Get VF configuration from PF and populate hw structure. Must be called after
 * admin queue is initialized. Busy waits until response is received from PF,
 * with maximum timeout. Response from PF is returned in the buffer for further
 * processing by the caller.
 **/
int iavf_get_vf_config(struct iavf_adapter *adapter)
{
	struct iavf_hw *hw = &adapter->hw;
	struct iavf_arq_event_info event;
	enum virtchnl_ops op;
	enum iavf_status err;
	u16 len;

	len =  sizeof(struct virtchnl_vf_resource) +
		IAVF_MAX_VF_VSI * sizeof(struct virtchnl_vsi_resource);
	event.buf_len = len;
	event.msg_buf = kzalloc(event.buf_len, GFP_KERNEL);
	if (!event.msg_buf) {
		err = -ENOMEM;
		goto out;
	}

	while (1) {
		/* When the AQ is empty, iavf_clean_arq_element will return
		 * nonzero and this loop will terminate.
		 */
		err = iavf_clean_arq_element(hw, &event, NULL);
		if (err)
			goto out_alloc;
		op =
		    (enum virtchnl_ops)le32_to_cpu(event.desc.cookie_high);
		if (op == VIRTCHNL_OP_GET_VF_RESOURCES)
			break;
	}

	err = (enum iavf_status)le32_to_cpu(event.desc.cookie_low);
	memcpy(adapter->vf_res, event.msg_buf, min(event.msg_len, len));

	/* some PFs send more queues than we should have so validate that
	 * we aren't getting too many queues
	 */
	if (!err)
		iavf_validate_num_queues(adapter);
	iavf_vf_parse_hw_config(hw, adapter->vf_res);
out_alloc:
	kfree(event.msg_buf);
out:
	return err;
}

int iavf_get_vf_vlan_v2_caps(struct iavf_adapter *adapter)
{
	struct iavf_hw *hw = &adapter->hw;
	struct iavf_arq_event_info event;
	enum virtchnl_ops op;
	enum iavf_status err;
	u16 len;

	len =  sizeof(struct virtchnl_vlan_caps);
	event.buf_len = len;
	event.msg_buf = kzalloc(event.buf_len, GFP_KERNEL);
	if (!event.msg_buf) {
		err = -ENOMEM;
		goto out;
	}

	while (1) {
		/* When the AQ is empty, iavf_clean_arq_element will return
		 * nonzero and this loop will terminate.
		 */
		err = iavf_clean_arq_element(hw, &event, NULL);
		if (err)
			goto out_alloc;
		op = (enum virtchnl_ops)le32_to_cpu(event.desc.cookie_high);
		if (op == VIRTCHNL_OP_GET_OFFLOAD_VLAN_V2_CAPS)
			break;
	}

	err = (enum iavf_status)le32_to_cpu(event.desc.cookie_low);
	if (err)
		goto out_alloc;

	memcpy(&adapter->vlan_v2_caps, event.msg_buf, min(event.msg_len, len));
out_alloc:
	kfree(event.msg_buf);
out:
	return err;
}

/**
 * iavf_configure_queues
 * @adapter: adapter structure
 *
 * Request that the PF set up our (previously allocated) queues.
 **/
void iavf_configure_queues(struct iavf_adapter *adapter)
{
	struct virtchnl_vsi_queue_config_info *vqci;
	struct virtchnl_queue_pair_info *vqpi;
	int pairs = adapter->num_active_queues;
	int i, max_frame = IAVF_MAX_RXBUFFER;
	size_t len;

	if (adapter->current_op != VIRTCHNL_OP_UNKNOWN) {
		/* bail because we already have a command pending */
		dev_err(&adapter->pdev->dev, "Cannot configure queues, command %d pending\n",
			adapter->current_op);
		return;
	}
	adapter->current_op = VIRTCHNL_OP_CONFIG_VSI_QUEUES;
	len = struct_size(vqci, qpair, pairs);
	vqci = kzalloc(len, GFP_KERNEL);
	if (!vqci)
		return;

	/* Limit maximum frame size when jumbo frames is not enabled */
	if (!(adapter->flags & IAVF_FLAG_LEGACY_RX) &&
	    (adapter->netdev->mtu <= ETH_DATA_LEN))
		max_frame = IAVF_RXBUFFER_1536 - NET_IP_ALIGN;

	vqci->vsi_id = adapter->vsi_res->vsi_id;
	vqci->num_queue_pairs = pairs;
	vqpi = vqci->qpair;
	/* Size check is not needed here - HW max is 16 queue pairs, and we
	 * can fit info for 31 of them into the AQ buffer before it overflows.
	 */
	for (i = 0; i < pairs; i++) {
		vqpi->txq.vsi_id = vqci->vsi_id;
		vqpi->txq.queue_id = i;
		vqpi->txq.ring_len = adapter->tx_rings[i].count;
		vqpi->txq.dma_ring_addr = adapter->tx_rings[i].dma;
		vqpi->rxq.vsi_id = vqci->vsi_id;
		vqpi->rxq.queue_id = i;
		vqpi->rxq.ring_len = adapter->rx_rings[i].count;
		vqpi->rxq.dma_ring_addr = adapter->rx_rings[i].dma;
		vqpi->rxq.max_pkt_size = max_frame;
		vqpi->rxq.databuffer_size =
			ALIGN(adapter->rx_rings[i].rx_buf_len,
			      BIT_ULL(IAVF_RXQ_CTX_DBUFF_SHIFT));
		vqpi++;
	}

	adapter->aq_required &= ~IAVF_FLAG_AQ_CONFIGURE_QUEUES;
	iavf_send_pf_msg(adapter, VIRTCHNL_OP_CONFIG_VSI_QUEUES,
			 (u8 *)vqci, len);
	kfree(vqci);
}

/**
 * iavf_enable_queues
 * @adapter: adapter structure
 *
 * Request that the PF enable all of our queues.
 **/
void iavf_enable_queues(struct iavf_adapter *adapter)
{
	struct virtchnl_queue_select vqs;

	if (adapter->current_op != VIRTCHNL_OP_UNKNOWN) {
		/* bail because we already have a command pending */
		dev_err(&adapter->pdev->dev, "Cannot enable queues, command %d pending\n",
			adapter->current_op);
		return;
	}
	adapter->current_op = VIRTCHNL_OP_ENABLE_QUEUES;
	vqs.vsi_id = adapter->vsi_res->vsi_id;
	vqs.tx_queues = BIT(adapter->num_active_queues) - 1;
	vqs.rx_queues = vqs.tx_queues;
	adapter->aq_required &= ~IAVF_FLAG_AQ_ENABLE_QUEUES;
	iavf_send_pf_msg(adapter, VIRTCHNL_OP_ENABLE_QUEUES,
			 (u8 *)&vqs, sizeof(vqs));
}

/**
 * iavf_disable_queues
 * @adapter: adapter structure
 *
 * Request that the PF disable all of our queues.
 **/
void iavf_disable_queues(struct iavf_adapter *adapter)
{
	struct virtchnl_queue_select vqs;

	if (adapter->current_op != VIRTCHNL_OP_UNKNOWN) {
		/* bail because we already have a command pending */
		dev_err(&adapter->pdev->dev, "Cannot disable queues, command %d pending\n",
			adapter->current_op);
		return;
	}
	adapter->current_op = VIRTCHNL_OP_DISABLE_QUEUES;
	vqs.vsi_id = adapter->vsi_res->vsi_id;
	vqs.tx_queues = BIT(adapter->num_active_queues) - 1;
	vqs.rx_queues = vqs.tx_queues;
	adapter->aq_required &= ~IAVF_FLAG_AQ_DISABLE_QUEUES;
	iavf_send_pf_msg(adapter, VIRTCHNL_OP_DISABLE_QUEUES,
			 (u8 *)&vqs, sizeof(vqs));
}

/**
 * iavf_map_queues
 * @adapter: adapter structure
 *
 * Request that the PF map queues to interrupt vectors. Misc causes, including
 * admin queue, are always mapped to vector 0.
 **/
void iavf_map_queues(struct iavf_adapter *adapter)
{
	struct virtchnl_irq_map_info *vimi;
	struct virtchnl_vector_map *vecmap;
	struct iavf_q_vector *q_vector;
	int v_idx, q_vectors;
	size_t len;

	if (adapter->current_op != VIRTCHNL_OP_UNKNOWN) {
		/* bail because we already have a command pending */
		dev_err(&adapter->pdev->dev, "Cannot map queues to vectors, command %d pending\n",
			adapter->current_op);
		return;
	}
	adapter->current_op = VIRTCHNL_OP_CONFIG_IRQ_MAP;

	q_vectors = adapter->num_msix_vectors - NONQ_VECS;

	len = struct_size(vimi, vecmap, adapter->num_msix_vectors);
	vimi = kzalloc(len, GFP_KERNEL);
	if (!vimi)
		return;

	vimi->num_vectors = adapter->num_msix_vectors;
	/* Queue vectors first */
	for (v_idx = 0; v_idx < q_vectors; v_idx++) {
		q_vector = &adapter->q_vectors[v_idx];
		vecmap = &vimi->vecmap[v_idx];

		vecmap->vsi_id = adapter->vsi_res->vsi_id;
		vecmap->vector_id = v_idx + NONQ_VECS;
		vecmap->txq_map = q_vector->ring_mask;
		vecmap->rxq_map = q_vector->ring_mask;
		vecmap->rxitr_idx = IAVF_RX_ITR;
		vecmap->txitr_idx = IAVF_TX_ITR;
	}
	/* Misc vector last - this is only for AdminQ messages */
	vecmap = &vimi->vecmap[v_idx];
	vecmap->vsi_id = adapter->vsi_res->vsi_id;
	vecmap->vector_id = 0;
	vecmap->txq_map = 0;
	vecmap->rxq_map = 0;

	adapter->aq_required &= ~IAVF_FLAG_AQ_MAP_VECTORS;
	iavf_send_pf_msg(adapter, VIRTCHNL_OP_CONFIG_IRQ_MAP,
			 (u8 *)vimi, len);
	kfree(vimi);
}

/**
 * iavf_add_ether_addrs
 * @adapter: adapter structure
 *
 * Request that the PF add one or more addresses to our filters.
 **/
void iavf_add_ether_addrs(struct iavf_adapter *adapter)
{
	struct virtchnl_ether_addr_list *veal;
	struct iavf_mac_filter *f;
	int i = 0, count = 0;
	bool more = false;
	size_t len;

	if (adapter->current_op != VIRTCHNL_OP_UNKNOWN) {
		/* bail because we already have a command pending */
		dev_err(&adapter->pdev->dev, "Cannot add filters, command %d pending\n",
			adapter->current_op);
		return;
	}

	spin_lock_bh(&adapter->mac_vlan_list_lock);

	list_for_each_entry(f, &adapter->mac_filter_list, list) {
		if (f->add)
			count++;
	}
	if (!count) {
		adapter->aq_required &= ~IAVF_FLAG_AQ_ADD_MAC_FILTER;
		spin_unlock_bh(&adapter->mac_vlan_list_lock);
		return;
	}
	adapter->current_op = VIRTCHNL_OP_ADD_ETH_ADDR;

	len = struct_size(veal, list, count);
	if (len > IAVF_MAX_AQ_BUF_SIZE) {
		dev_warn(&adapter->pdev->dev, "Too many add MAC changes in one request\n");
		count = (IAVF_MAX_AQ_BUF_SIZE -
			 sizeof(struct virtchnl_ether_addr_list)) /
			sizeof(struct virtchnl_ether_addr);
		len = struct_size(veal, list, count);
		more = true;
	}

	veal = kzalloc(len, GFP_ATOMIC);
	if (!veal) {
		spin_unlock_bh(&adapter->mac_vlan_list_lock);
		return;
	}

	veal->vsi_id = adapter->vsi_res->vsi_id;
	veal->num_elements = count;
	list_for_each_entry(f, &adapter->mac_filter_list, list) {
		if (f->add) {
			ether_addr_copy(veal->list[i].addr, f->macaddr);
			i++;
			f->add = false;
			if (i == count)
				break;
		}
	}
	if (!more)
		adapter->aq_required &= ~IAVF_FLAG_AQ_ADD_MAC_FILTER;

	spin_unlock_bh(&adapter->mac_vlan_list_lock);

	iavf_send_pf_msg(adapter, VIRTCHNL_OP_ADD_ETH_ADDR, (u8 *)veal, len);
	kfree(veal);
}

/**
 * iavf_del_ether_addrs
 * @adapter: adapter structure
 *
 * Request that the PF remove one or more addresses from our filters.
 **/
void iavf_del_ether_addrs(struct iavf_adapter *adapter)
{
	struct virtchnl_ether_addr_list *veal;
	struct iavf_mac_filter *f, *ftmp;
	int i = 0, count = 0;
	bool more = false;
	size_t len;

	if (adapter->current_op != VIRTCHNL_OP_UNKNOWN) {
		/* bail because we already have a command pending */
		dev_err(&adapter->pdev->dev, "Cannot remove filters, command %d pending\n",
			adapter->current_op);
		return;
	}

	spin_lock_bh(&adapter->mac_vlan_list_lock);

	list_for_each_entry(f, &adapter->mac_filter_list, list) {
		if (f->remove)
			count++;
	}
	if (!count) {
		adapter->aq_required &= ~IAVF_FLAG_AQ_DEL_MAC_FILTER;
		spin_unlock_bh(&adapter->mac_vlan_list_lock);
		return;
	}
	adapter->current_op = VIRTCHNL_OP_DEL_ETH_ADDR;

	len = struct_size(veal, list, count);
	if (len > IAVF_MAX_AQ_BUF_SIZE) {
		dev_warn(&adapter->pdev->dev, "Too many delete MAC changes in one request\n");
		count = (IAVF_MAX_AQ_BUF_SIZE -
			 sizeof(struct virtchnl_ether_addr_list)) /
			sizeof(struct virtchnl_ether_addr);
		len = struct_size(veal, list, count);
		more = true;
	}
	veal = kzalloc(len, GFP_ATOMIC);
	if (!veal) {
		spin_unlock_bh(&adapter->mac_vlan_list_lock);
		return;
	}

	veal->vsi_id = adapter->vsi_res->vsi_id;
	veal->num_elements = count;
	list_for_each_entry_safe(f, ftmp, &adapter->mac_filter_list, list) {
		if (f->remove) {
			ether_addr_copy(veal->list[i].addr, f->macaddr);
			i++;
			list_del(&f->list);
			kfree(f);
			if (i == count)
				break;
		}
	}
	if (!more)
		adapter->aq_required &= ~IAVF_FLAG_AQ_DEL_MAC_FILTER;

	spin_unlock_bh(&adapter->mac_vlan_list_lock);

	iavf_send_pf_msg(adapter, VIRTCHNL_OP_DEL_ETH_ADDR, (u8 *)veal, len);
	kfree(veal);
}

/**
 * iavf_mac_add_ok
 * @adapter: adapter structure
 *
 * Submit list of filters based on PF response.
 **/
static void iavf_mac_add_ok(struct iavf_adapter *adapter)
{
	struct iavf_mac_filter *f, *ftmp;

	spin_lock_bh(&adapter->mac_vlan_list_lock);
	list_for_each_entry_safe(f, ftmp, &adapter->mac_filter_list, list) {
		f->is_new_mac = false;
	}
	spin_unlock_bh(&adapter->mac_vlan_list_lock);
}

/**
 * iavf_mac_add_reject
 * @adapter: adapter structure
 *
 * Remove filters from list based on PF response.
 **/
static void iavf_mac_add_reject(struct iavf_adapter *adapter)
{
	struct net_device *netdev = adapter->netdev;
	struct iavf_mac_filter *f, *ftmp;

	spin_lock_bh(&adapter->mac_vlan_list_lock);
	list_for_each_entry_safe(f, ftmp, &adapter->mac_filter_list, list) {
		if (f->remove && ether_addr_equal(f->macaddr, netdev->dev_addr))
			f->remove = false;

		if (f->is_new_mac) {
			list_del(&f->list);
			kfree(f);
		}
	}
	spin_unlock_bh(&adapter->mac_vlan_list_lock);
}

/**
 * iavf_add_vlans
 * @adapter: adapter structure
 *
 * Request that the PF add one or more VLAN filters to our VSI.
 **/
void iavf_add_vlans(struct iavf_adapter *adapter)
{
	int len, i = 0, count = 0;
	struct iavf_vlan_filter *f;
	bool more = false;

	if (adapter->current_op != VIRTCHNL_OP_UNKNOWN) {
		/* bail because we already have a command pending */
		dev_err(&adapter->pdev->dev, "Cannot add VLANs, command %d pending\n",
			adapter->current_op);
		return;
	}

	spin_lock_bh(&adapter->mac_vlan_list_lock);

	list_for_each_entry(f, &adapter->vlan_filter_list, list) {
		if (f->add)
			count++;
	}
<<<<<<< HEAD
	if (!count || !VLAN_ALLOWED(adapter)) {
=======
	if (!count || !VLAN_FILTERING_ALLOWED(adapter)) {
>>>>>>> 817b8b9c
		adapter->aq_required &= ~IAVF_FLAG_AQ_ADD_VLAN_FILTER;
		spin_unlock_bh(&adapter->mac_vlan_list_lock);
		return;
	}

	if (VLAN_ALLOWED(adapter)) {
		struct virtchnl_vlan_filter_list *vvfl;

		adapter->current_op = VIRTCHNL_OP_ADD_VLAN;

		len = sizeof(*vvfl) + (count * sizeof(u16));
		if (len > IAVF_MAX_AQ_BUF_SIZE) {
			dev_warn(&adapter->pdev->dev, "Too many add VLAN changes in one request\n");
			count = (IAVF_MAX_AQ_BUF_SIZE - sizeof(*vvfl)) /
				sizeof(u16);
			len = sizeof(*vvfl) + (count * sizeof(u16));
			more = true;
		}
		vvfl = kzalloc(len, GFP_ATOMIC);
		if (!vvfl) {
			spin_unlock_bh(&adapter->mac_vlan_list_lock);
			return;
		}

		vvfl->vsi_id = adapter->vsi_res->vsi_id;
		vvfl->num_elements = count;
		list_for_each_entry(f, &adapter->vlan_filter_list, list) {
			if (f->add) {
				vvfl->vlan_id[i] = f->vlan.vid;
				i++;
				f->add = false;
				if (i == count)
					break;
			}
		}
		if (!more)
			adapter->aq_required &= ~IAVF_FLAG_AQ_ADD_VLAN_FILTER;

		spin_unlock_bh(&adapter->mac_vlan_list_lock);

		iavf_send_pf_msg(adapter, VIRTCHNL_OP_ADD_VLAN, (u8 *)vvfl, len);
		kfree(vvfl);
	} else {
		struct virtchnl_vlan_filter_list_v2 *vvfl_v2;

		adapter->current_op = VIRTCHNL_OP_ADD_VLAN_V2;

		len = sizeof(*vvfl_v2) + ((count - 1) *
					  sizeof(struct virtchnl_vlan_filter));
		if (len > IAVF_MAX_AQ_BUF_SIZE) {
			dev_warn(&adapter->pdev->dev, "Too many add VLAN changes in one request\n");
			count = (IAVF_MAX_AQ_BUF_SIZE - sizeof(*vvfl_v2)) /
				sizeof(struct virtchnl_vlan_filter);
			len = sizeof(*vvfl_v2) +
				((count - 1) *
				 sizeof(struct virtchnl_vlan_filter));
			more = true;
		}

		vvfl_v2 = kzalloc(len, GFP_ATOMIC);
		if (!vvfl_v2) {
			spin_unlock_bh(&adapter->mac_vlan_list_lock);
			return;
		}

		vvfl_v2->vport_id = adapter->vsi_res->vsi_id;
		vvfl_v2->num_elements = count;
		list_for_each_entry(f, &adapter->vlan_filter_list, list) {
			if (f->add) {
				struct virtchnl_vlan_supported_caps *filtering_support =
					&adapter->vlan_v2_caps.filtering.filtering_support;
				struct virtchnl_vlan *vlan;

				/* give priority over outer if it's enabled */
				if (filtering_support->outer)
					vlan = &vvfl_v2->filters[i].outer;
				else
					vlan = &vvfl_v2->filters[i].inner;

				vlan->tci = f->vlan.vid;
				vlan->tpid = f->vlan.tpid;

				i++;
				f->add = false;
				if (i == count)
					break;
			}
		}

		if (!more)
			adapter->aq_required &= ~IAVF_FLAG_AQ_ADD_VLAN_FILTER;

		spin_unlock_bh(&adapter->mac_vlan_list_lock);

		iavf_send_pf_msg(adapter, VIRTCHNL_OP_ADD_VLAN_V2,
				 (u8 *)vvfl_v2, len);
		kfree(vvfl_v2);
	}
}

/**
 * iavf_del_vlans
 * @adapter: adapter structure
 *
 * Request that the PF remove one or more VLAN filters from our VSI.
 **/
void iavf_del_vlans(struct iavf_adapter *adapter)
{
	struct iavf_vlan_filter *f, *ftmp;
	int len, i = 0, count = 0;
	bool more = false;

	if (adapter->current_op != VIRTCHNL_OP_UNKNOWN) {
		/* bail because we already have a command pending */
		dev_err(&adapter->pdev->dev, "Cannot remove VLANs, command %d pending\n",
			adapter->current_op);
		return;
	}

	spin_lock_bh(&adapter->mac_vlan_list_lock);

	list_for_each_entry_safe(f, ftmp, &adapter->vlan_filter_list, list) {
		/* since VLAN capabilities are not allowed, we dont want to send
		 * a VLAN delete request because it will most likely fail and
		 * create unnecessary errors/noise, so just free the VLAN
		 * filters marked for removal to enable bailing out before
		 * sending a virtchnl message
		 */
<<<<<<< HEAD
		if (f->remove && !VLAN_ALLOWED(adapter)) {
=======
		if (f->remove && !VLAN_FILTERING_ALLOWED(adapter)) {
>>>>>>> 817b8b9c
			list_del(&f->list);
			kfree(f);
		} else if (f->remove) {
			count++;
		}
	}
	if (!count || !VLAN_FILTERING_ALLOWED(adapter)) {
		adapter->aq_required &= ~IAVF_FLAG_AQ_DEL_VLAN_FILTER;
		spin_unlock_bh(&adapter->mac_vlan_list_lock);
		return;
	}

	if (VLAN_ALLOWED(adapter)) {
		struct virtchnl_vlan_filter_list *vvfl;

		adapter->current_op = VIRTCHNL_OP_DEL_VLAN;

		len = sizeof(*vvfl) + (count * sizeof(u16));
		if (len > IAVF_MAX_AQ_BUF_SIZE) {
			dev_warn(&adapter->pdev->dev, "Too many delete VLAN changes in one request\n");
			count = (IAVF_MAX_AQ_BUF_SIZE - sizeof(*vvfl)) /
				sizeof(u16);
			len = sizeof(*vvfl) + (count * sizeof(u16));
			more = true;
		}
		vvfl = kzalloc(len, GFP_ATOMIC);
		if (!vvfl) {
			spin_unlock_bh(&adapter->mac_vlan_list_lock);
			return;
		}

		vvfl->vsi_id = adapter->vsi_res->vsi_id;
		vvfl->num_elements = count;
		list_for_each_entry_safe(f, ftmp, &adapter->vlan_filter_list, list) {
			if (f->remove) {
				vvfl->vlan_id[i] = f->vlan.vid;
				i++;
				list_del(&f->list);
				kfree(f);
				if (i == count)
					break;
			}
		}

		if (!more)
			adapter->aq_required &= ~IAVF_FLAG_AQ_DEL_VLAN_FILTER;

		spin_unlock_bh(&adapter->mac_vlan_list_lock);

		iavf_send_pf_msg(adapter, VIRTCHNL_OP_DEL_VLAN, (u8 *)vvfl, len);
		kfree(vvfl);
	} else {
		struct virtchnl_vlan_filter_list_v2 *vvfl_v2;

		adapter->current_op = VIRTCHNL_OP_DEL_VLAN_V2;

		len = sizeof(*vvfl_v2) +
			((count - 1) * sizeof(struct virtchnl_vlan_filter));
		if (len > IAVF_MAX_AQ_BUF_SIZE) {
			dev_warn(&adapter->pdev->dev, "Too many add VLAN changes in one request\n");
			count = (IAVF_MAX_AQ_BUF_SIZE -
				 sizeof(*vvfl_v2)) /
				sizeof(struct virtchnl_vlan_filter);
			len = sizeof(*vvfl_v2) +
				((count - 1) *
				 sizeof(struct virtchnl_vlan_filter));
			more = true;
		}

		vvfl_v2 = kzalloc(len, GFP_ATOMIC);
		if (!vvfl_v2) {
			spin_unlock_bh(&adapter->mac_vlan_list_lock);
			return;
		}

		vvfl_v2->vport_id = adapter->vsi_res->vsi_id;
		vvfl_v2->num_elements = count;
		list_for_each_entry_safe(f, ftmp, &adapter->vlan_filter_list, list) {
			if (f->remove) {
				struct virtchnl_vlan_supported_caps *filtering_support =
					&adapter->vlan_v2_caps.filtering.filtering_support;
				struct virtchnl_vlan *vlan;

				/* give priority over outer if it's enabled */
				if (filtering_support->outer)
					vlan = &vvfl_v2->filters[i].outer;
				else
					vlan = &vvfl_v2->filters[i].inner;

				vlan->tci = f->vlan.vid;
				vlan->tpid = f->vlan.tpid;

				list_del(&f->list);
				kfree(f);
				i++;
				if (i == count)
					break;
			}
		}

		if (!more)
			adapter->aq_required &= ~IAVF_FLAG_AQ_DEL_VLAN_FILTER;

		spin_unlock_bh(&adapter->mac_vlan_list_lock);

		iavf_send_pf_msg(adapter, VIRTCHNL_OP_DEL_VLAN_V2,
				 (u8 *)vvfl_v2, len);
		kfree(vvfl_v2);
	}
}

/**
 * iavf_set_promiscuous
 * @adapter: adapter structure
 * @flags: bitmask to control unicast/multicast promiscuous.
 *
 * Request that the PF enable promiscuous mode for our VSI.
 **/
void iavf_set_promiscuous(struct iavf_adapter *adapter, int flags)
{
	struct virtchnl_promisc_info vpi;
	int promisc_all;

	if (adapter->current_op != VIRTCHNL_OP_UNKNOWN) {
		/* bail because we already have a command pending */
		dev_err(&adapter->pdev->dev, "Cannot set promiscuous mode, command %d pending\n",
			adapter->current_op);
		return;
	}

	promisc_all = FLAG_VF_UNICAST_PROMISC |
		      FLAG_VF_MULTICAST_PROMISC;
	if ((flags & promisc_all) == promisc_all) {
		adapter->flags |= IAVF_FLAG_PROMISC_ON;
		adapter->aq_required &= ~IAVF_FLAG_AQ_REQUEST_PROMISC;
		dev_info(&adapter->pdev->dev, "Entering promiscuous mode\n");
	}

	if (flags & FLAG_VF_MULTICAST_PROMISC) {
		adapter->flags |= IAVF_FLAG_ALLMULTI_ON;
		adapter->aq_required &= ~IAVF_FLAG_AQ_REQUEST_ALLMULTI;
		dev_info(&adapter->pdev->dev, "%s is entering multicast promiscuous mode\n",
			 adapter->netdev->name);
	}

	if (!flags) {
		if (adapter->flags & IAVF_FLAG_PROMISC_ON) {
			adapter->flags &= ~IAVF_FLAG_PROMISC_ON;
			adapter->aq_required &= ~IAVF_FLAG_AQ_RELEASE_PROMISC;
			dev_info(&adapter->pdev->dev, "Leaving promiscuous mode\n");
		}

		if (adapter->flags & IAVF_FLAG_ALLMULTI_ON) {
			adapter->flags &= ~IAVF_FLAG_ALLMULTI_ON;
			adapter->aq_required &= ~IAVF_FLAG_AQ_RELEASE_ALLMULTI;
			dev_info(&adapter->pdev->dev, "%s is leaving multicast promiscuous mode\n",
				 adapter->netdev->name);
		}
	}

	adapter->current_op = VIRTCHNL_OP_CONFIG_PROMISCUOUS_MODE;
	vpi.vsi_id = adapter->vsi_res->vsi_id;
	vpi.flags = flags;
	iavf_send_pf_msg(adapter, VIRTCHNL_OP_CONFIG_PROMISCUOUS_MODE,
			 (u8 *)&vpi, sizeof(vpi));
}

/**
 * iavf_request_stats
 * @adapter: adapter structure
 *
 * Request VSI statistics from PF.
 **/
void iavf_request_stats(struct iavf_adapter *adapter)
{
	struct virtchnl_queue_select vqs;

	if (adapter->current_op != VIRTCHNL_OP_UNKNOWN) {
		/* no error message, this isn't crucial */
		return;
	}

	adapter->aq_required &= ~IAVF_FLAG_AQ_REQUEST_STATS;
	adapter->current_op = VIRTCHNL_OP_GET_STATS;
	vqs.vsi_id = adapter->vsi_res->vsi_id;
	/* queue maps are ignored for this message - only the vsi is used */
	if (iavf_send_pf_msg(adapter, VIRTCHNL_OP_GET_STATS, (u8 *)&vqs,
			     sizeof(vqs)))
		/* if the request failed, don't lock out others */
		adapter->current_op = VIRTCHNL_OP_UNKNOWN;
}

/**
 * iavf_get_hena
 * @adapter: adapter structure
 *
 * Request hash enable capabilities from PF
 **/
void iavf_get_hena(struct iavf_adapter *adapter)
{
	if (adapter->current_op != VIRTCHNL_OP_UNKNOWN) {
		/* bail because we already have a command pending */
		dev_err(&adapter->pdev->dev, "Cannot get RSS hash capabilities, command %d pending\n",
			adapter->current_op);
		return;
	}
	adapter->current_op = VIRTCHNL_OP_GET_RSS_HENA_CAPS;
	adapter->aq_required &= ~IAVF_FLAG_AQ_GET_HENA;
	iavf_send_pf_msg(adapter, VIRTCHNL_OP_GET_RSS_HENA_CAPS, NULL, 0);
}

/**
 * iavf_set_hena
 * @adapter: adapter structure
 *
 * Request the PF to set our RSS hash capabilities
 **/
void iavf_set_hena(struct iavf_adapter *adapter)
{
	struct virtchnl_rss_hena vrh;

	if (adapter->current_op != VIRTCHNL_OP_UNKNOWN) {
		/* bail because we already have a command pending */
		dev_err(&adapter->pdev->dev, "Cannot set RSS hash enable, command %d pending\n",
			adapter->current_op);
		return;
	}
	vrh.hena = adapter->hena;
	adapter->current_op = VIRTCHNL_OP_SET_RSS_HENA;
	adapter->aq_required &= ~IAVF_FLAG_AQ_SET_HENA;
	iavf_send_pf_msg(adapter, VIRTCHNL_OP_SET_RSS_HENA, (u8 *)&vrh,
			 sizeof(vrh));
}

/**
 * iavf_set_rss_key
 * @adapter: adapter structure
 *
 * Request the PF to set our RSS hash key
 **/
void iavf_set_rss_key(struct iavf_adapter *adapter)
{
	struct virtchnl_rss_key *vrk;
	int len;

	if (adapter->current_op != VIRTCHNL_OP_UNKNOWN) {
		/* bail because we already have a command pending */
		dev_err(&adapter->pdev->dev, "Cannot set RSS key, command %d pending\n",
			adapter->current_op);
		return;
	}
	len = sizeof(struct virtchnl_rss_key) +
	      (adapter->rss_key_size * sizeof(u8)) - 1;
	vrk = kzalloc(len, GFP_KERNEL);
	if (!vrk)
		return;
	vrk->vsi_id = adapter->vsi.id;
	vrk->key_len = adapter->rss_key_size;
	memcpy(vrk->key, adapter->rss_key, adapter->rss_key_size);

	adapter->current_op = VIRTCHNL_OP_CONFIG_RSS_KEY;
	adapter->aq_required &= ~IAVF_FLAG_AQ_SET_RSS_KEY;
	iavf_send_pf_msg(adapter, VIRTCHNL_OP_CONFIG_RSS_KEY, (u8 *)vrk, len);
	kfree(vrk);
}

/**
 * iavf_set_rss_lut
 * @adapter: adapter structure
 *
 * Request the PF to set our RSS lookup table
 **/
void iavf_set_rss_lut(struct iavf_adapter *adapter)
{
	struct virtchnl_rss_lut *vrl;
	int len;

	if (adapter->current_op != VIRTCHNL_OP_UNKNOWN) {
		/* bail because we already have a command pending */
		dev_err(&adapter->pdev->dev, "Cannot set RSS LUT, command %d pending\n",
			adapter->current_op);
		return;
	}
	len = sizeof(struct virtchnl_rss_lut) +
	      (adapter->rss_lut_size * sizeof(u8)) - 1;
	vrl = kzalloc(len, GFP_KERNEL);
	if (!vrl)
		return;
	vrl->vsi_id = adapter->vsi.id;
	vrl->lut_entries = adapter->rss_lut_size;
	memcpy(vrl->lut, adapter->rss_lut, adapter->rss_lut_size);
	adapter->current_op = VIRTCHNL_OP_CONFIG_RSS_LUT;
	adapter->aq_required &= ~IAVF_FLAG_AQ_SET_RSS_LUT;
	iavf_send_pf_msg(adapter, VIRTCHNL_OP_CONFIG_RSS_LUT, (u8 *)vrl, len);
	kfree(vrl);
}

/**
 * iavf_enable_vlan_stripping
 * @adapter: adapter structure
 *
 * Request VLAN header stripping to be enabled
 **/
void iavf_enable_vlan_stripping(struct iavf_adapter *adapter)
{
	if (adapter->current_op != VIRTCHNL_OP_UNKNOWN) {
		/* bail because we already have a command pending */
		dev_err(&adapter->pdev->dev, "Cannot enable stripping, command %d pending\n",
			adapter->current_op);
		return;
	}
	adapter->current_op = VIRTCHNL_OP_ENABLE_VLAN_STRIPPING;
	adapter->aq_required &= ~IAVF_FLAG_AQ_ENABLE_VLAN_STRIPPING;
	iavf_send_pf_msg(adapter, VIRTCHNL_OP_ENABLE_VLAN_STRIPPING, NULL, 0);
}

/**
 * iavf_disable_vlan_stripping
 * @adapter: adapter structure
 *
 * Request VLAN header stripping to be disabled
 **/
void iavf_disable_vlan_stripping(struct iavf_adapter *adapter)
{
	if (adapter->current_op != VIRTCHNL_OP_UNKNOWN) {
		/* bail because we already have a command pending */
		dev_err(&adapter->pdev->dev, "Cannot disable stripping, command %d pending\n",
			adapter->current_op);
		return;
	}
	adapter->current_op = VIRTCHNL_OP_DISABLE_VLAN_STRIPPING;
	adapter->aq_required &= ~IAVF_FLAG_AQ_DISABLE_VLAN_STRIPPING;
	iavf_send_pf_msg(adapter, VIRTCHNL_OP_DISABLE_VLAN_STRIPPING, NULL, 0);
}

/**
 * iavf_tpid_to_vc_ethertype - transform from VLAN TPID to virtchnl ethertype
 * @tpid: VLAN TPID (i.e. 0x8100, 0x88a8, etc.)
 */
static u32 iavf_tpid_to_vc_ethertype(u16 tpid)
{
	switch (tpid) {
	case ETH_P_8021Q:
		return VIRTCHNL_VLAN_ETHERTYPE_8100;
	case ETH_P_8021AD:
		return VIRTCHNL_VLAN_ETHERTYPE_88A8;
	}

	return 0;
}

/**
 * iavf_set_vc_offload_ethertype - set virtchnl ethertype for offload message
 * @adapter: adapter structure
 * @msg: message structure used for updating offloads over virtchnl to update
 * @tpid: VLAN TPID (i.e. 0x8100, 0x88a8, etc.)
 * @offload_op: opcode used to determine which support structure to check
 */
static int
iavf_set_vc_offload_ethertype(struct iavf_adapter *adapter,
			      struct virtchnl_vlan_setting *msg, u16 tpid,
			      enum virtchnl_ops offload_op)
{
	struct virtchnl_vlan_supported_caps *offload_support;
	u16 vc_ethertype = iavf_tpid_to_vc_ethertype(tpid);

	/* reference the correct offload support structure */
	switch (offload_op) {
	case VIRTCHNL_OP_ENABLE_VLAN_STRIPPING_V2:
	case VIRTCHNL_OP_DISABLE_VLAN_STRIPPING_V2:
		offload_support =
			&adapter->vlan_v2_caps.offloads.stripping_support;
		break;
	case VIRTCHNL_OP_ENABLE_VLAN_INSERTION_V2:
	case VIRTCHNL_OP_DISABLE_VLAN_INSERTION_V2:
		offload_support =
			&adapter->vlan_v2_caps.offloads.insertion_support;
		break;
	default:
		dev_err(&adapter->pdev->dev, "Invalid opcode %d for setting virtchnl ethertype to enable/disable VLAN offloads\n",
			offload_op);
		return -EINVAL;
	}

	/* make sure ethertype is supported */
	if (offload_support->outer & vc_ethertype &&
	    offload_support->outer & VIRTCHNL_VLAN_TOGGLE) {
		msg->outer_ethertype_setting = vc_ethertype;
	} else if (offload_support->inner & vc_ethertype &&
		   offload_support->inner & VIRTCHNL_VLAN_TOGGLE) {
		msg->inner_ethertype_setting = vc_ethertype;
	} else {
		dev_dbg(&adapter->pdev->dev, "opcode %d unsupported for VLAN TPID 0x%04x\n",
			offload_op, tpid);
		return -EINVAL;
	}

	return 0;
}

/**
 * iavf_clear_offload_v2_aq_required - clear AQ required bit for offload request
 * @adapter: adapter structure
 * @tpid: VLAN TPID
 * @offload_op: opcode used to determine which AQ required bit to clear
 */
static void
iavf_clear_offload_v2_aq_required(struct iavf_adapter *adapter, u16 tpid,
				  enum virtchnl_ops offload_op)
{
	switch (offload_op) {
	case VIRTCHNL_OP_ENABLE_VLAN_STRIPPING_V2:
		if (tpid == ETH_P_8021Q)
			adapter->aq_required &=
				~IAVF_FLAG_AQ_ENABLE_CTAG_VLAN_STRIPPING;
		else if (tpid == ETH_P_8021AD)
			adapter->aq_required &=
				~IAVF_FLAG_AQ_ENABLE_STAG_VLAN_STRIPPING;
		break;
	case VIRTCHNL_OP_DISABLE_VLAN_STRIPPING_V2:
		if (tpid == ETH_P_8021Q)
			adapter->aq_required &=
				~IAVF_FLAG_AQ_DISABLE_CTAG_VLAN_STRIPPING;
		else if (tpid == ETH_P_8021AD)
			adapter->aq_required &=
				~IAVF_FLAG_AQ_DISABLE_STAG_VLAN_STRIPPING;
		break;
	case VIRTCHNL_OP_ENABLE_VLAN_INSERTION_V2:
		if (tpid == ETH_P_8021Q)
			adapter->aq_required &=
				~IAVF_FLAG_AQ_ENABLE_CTAG_VLAN_INSERTION;
		else if (tpid == ETH_P_8021AD)
			adapter->aq_required &=
				~IAVF_FLAG_AQ_ENABLE_STAG_VLAN_INSERTION;
		break;
	case VIRTCHNL_OP_DISABLE_VLAN_INSERTION_V2:
		if (tpid == ETH_P_8021Q)
			adapter->aq_required &=
				~IAVF_FLAG_AQ_DISABLE_CTAG_VLAN_INSERTION;
		else if (tpid == ETH_P_8021AD)
			adapter->aq_required &=
				~IAVF_FLAG_AQ_DISABLE_STAG_VLAN_INSERTION;
		break;
	default:
		dev_err(&adapter->pdev->dev, "Unsupported opcode %d specified for clearing aq_required bits for VIRTCHNL_VF_OFFLOAD_VLAN_V2 offload request\n",
			offload_op);
	}
}

/**
 * iavf_send_vlan_offload_v2 - send offload enable/disable over virtchnl
 * @adapter: adapter structure
 * @tpid: VLAN TPID used for the command (i.e. 0x8100 or 0x88a8)
 * @offload_op: offload_op used to make the request over virtchnl
 */
static void
iavf_send_vlan_offload_v2(struct iavf_adapter *adapter, u16 tpid,
			  enum virtchnl_ops offload_op)
{
	struct virtchnl_vlan_setting *msg;
	int len = sizeof(*msg);

	if (adapter->current_op != VIRTCHNL_OP_UNKNOWN) {
		/* bail because we already have a command pending */
		dev_err(&adapter->pdev->dev, "Cannot send %d, command %d pending\n",
			offload_op, adapter->current_op);
		return;
	}

	adapter->current_op = offload_op;

	msg = kzalloc(len, GFP_KERNEL);
	if (!msg)
		return;

	msg->vport_id = adapter->vsi_res->vsi_id;

	/* always clear to prevent unsupported and endless requests */
	iavf_clear_offload_v2_aq_required(adapter, tpid, offload_op);

	/* only send valid offload requests */
	if (!iavf_set_vc_offload_ethertype(adapter, msg, tpid, offload_op))
		iavf_send_pf_msg(adapter, offload_op, (u8 *)msg, len);
	else
		adapter->current_op = VIRTCHNL_OP_UNKNOWN;

	kfree(msg);
}

/**
 * iavf_enable_vlan_stripping_v2 - enable VLAN stripping
 * @adapter: adapter structure
 * @tpid: VLAN TPID used to enable VLAN stripping
 */
void iavf_enable_vlan_stripping_v2(struct iavf_adapter *adapter, u16 tpid)
{
	iavf_send_vlan_offload_v2(adapter, tpid,
				  VIRTCHNL_OP_ENABLE_VLAN_STRIPPING_V2);
}

/**
 * iavf_disable_vlan_stripping_v2 - disable VLAN stripping
 * @adapter: adapter structure
 * @tpid: VLAN TPID used to disable VLAN stripping
 */
void iavf_disable_vlan_stripping_v2(struct iavf_adapter *adapter, u16 tpid)
{
	iavf_send_vlan_offload_v2(adapter, tpid,
				  VIRTCHNL_OP_DISABLE_VLAN_STRIPPING_V2);
}

/**
 * iavf_enable_vlan_insertion_v2 - enable VLAN insertion
 * @adapter: adapter structure
 * @tpid: VLAN TPID used to enable VLAN insertion
 */
void iavf_enable_vlan_insertion_v2(struct iavf_adapter *adapter, u16 tpid)
{
	iavf_send_vlan_offload_v2(adapter, tpid,
				  VIRTCHNL_OP_ENABLE_VLAN_INSERTION_V2);
}

/**
 * iavf_disable_vlan_insertion_v2 - disable VLAN insertion
 * @adapter: adapter structure
 * @tpid: VLAN TPID used to disable VLAN insertion
 */
void iavf_disable_vlan_insertion_v2(struct iavf_adapter *adapter, u16 tpid)
{
	iavf_send_vlan_offload_v2(adapter, tpid,
				  VIRTCHNL_OP_DISABLE_VLAN_INSERTION_V2);
}

#define IAVF_MAX_SPEED_STRLEN	13

/**
 * iavf_print_link_message - print link up or down
 * @adapter: adapter structure
 *
 * Log a message telling the world of our wonderous link status
 */
static void iavf_print_link_message(struct iavf_adapter *adapter)
{
	struct net_device *netdev = adapter->netdev;
	int link_speed_mbps;
	char *speed;

	if (!adapter->link_up) {
		netdev_info(netdev, "NIC Link is Down\n");
		return;
	}

	speed = kzalloc(IAVF_MAX_SPEED_STRLEN, GFP_KERNEL);
	if (!speed)
		return;

	if (ADV_LINK_SUPPORT(adapter)) {
		link_speed_mbps = adapter->link_speed_mbps;
		goto print_link_msg;
	}

	switch (adapter->link_speed) {
	case VIRTCHNL_LINK_SPEED_40GB:
		link_speed_mbps = SPEED_40000;
		break;
	case VIRTCHNL_LINK_SPEED_25GB:
		link_speed_mbps = SPEED_25000;
		break;
	case VIRTCHNL_LINK_SPEED_20GB:
		link_speed_mbps = SPEED_20000;
		break;
	case VIRTCHNL_LINK_SPEED_10GB:
		link_speed_mbps = SPEED_10000;
		break;
	case VIRTCHNL_LINK_SPEED_5GB:
		link_speed_mbps = SPEED_5000;
		break;
	case VIRTCHNL_LINK_SPEED_2_5GB:
		link_speed_mbps = SPEED_2500;
		break;
	case VIRTCHNL_LINK_SPEED_1GB:
		link_speed_mbps = SPEED_1000;
		break;
	case VIRTCHNL_LINK_SPEED_100MB:
		link_speed_mbps = SPEED_100;
		break;
	default:
		link_speed_mbps = SPEED_UNKNOWN;
		break;
	}

print_link_msg:
	if (link_speed_mbps > SPEED_1000) {
		if (link_speed_mbps == SPEED_2500)
			snprintf(speed, IAVF_MAX_SPEED_STRLEN, "2.5 Gbps");
		else
			/* convert to Gbps inline */
			snprintf(speed, IAVF_MAX_SPEED_STRLEN, "%d %s",
				 link_speed_mbps / 1000, "Gbps");
	} else if (link_speed_mbps == SPEED_UNKNOWN) {
		snprintf(speed, IAVF_MAX_SPEED_STRLEN, "%s", "Unknown Mbps");
	} else {
		snprintf(speed, IAVF_MAX_SPEED_STRLEN, "%d %s",
			 link_speed_mbps, "Mbps");
	}

	netdev_info(netdev, "NIC Link is Up Speed is %s Full Duplex\n", speed);
	kfree(speed);
}

/**
 * iavf_get_vpe_link_status
 * @adapter: adapter structure
 * @vpe: virtchnl_pf_event structure
 *
 * Helper function for determining the link status
 **/
static bool
iavf_get_vpe_link_status(struct iavf_adapter *adapter,
			 struct virtchnl_pf_event *vpe)
{
	if (ADV_LINK_SUPPORT(adapter))
		return vpe->event_data.link_event_adv.link_status;
	else
		return vpe->event_data.link_event.link_status;
}

/**
 * iavf_set_adapter_link_speed_from_vpe
 * @adapter: adapter structure for which we are setting the link speed
 * @vpe: virtchnl_pf_event structure that contains the link speed we are setting
 *
 * Helper function for setting iavf_adapter link speed
 **/
static void
iavf_set_adapter_link_speed_from_vpe(struct iavf_adapter *adapter,
				     struct virtchnl_pf_event *vpe)
{
	if (ADV_LINK_SUPPORT(adapter))
		adapter->link_speed_mbps =
			vpe->event_data.link_event_adv.link_speed;
	else
		adapter->link_speed = vpe->event_data.link_event.link_speed;
}

/**
 * iavf_enable_channels
 * @adapter: adapter structure
 *
 * Request that the PF enable channels as specified by
 * the user via tc tool.
 **/
void iavf_enable_channels(struct iavf_adapter *adapter)
{
	struct virtchnl_tc_info *vti = NULL;
	size_t len;
	int i;

	if (adapter->current_op != VIRTCHNL_OP_UNKNOWN) {
		/* bail because we already have a command pending */
		dev_err(&adapter->pdev->dev, "Cannot configure mqprio, command %d pending\n",
			adapter->current_op);
		return;
	}

	len = struct_size(vti, list, adapter->num_tc - 1);
	vti = kzalloc(len, GFP_KERNEL);
	if (!vti)
		return;
	vti->num_tc = adapter->num_tc;
	for (i = 0; i < vti->num_tc; i++) {
		vti->list[i].count = adapter->ch_config.ch_info[i].count;
		vti->list[i].offset = adapter->ch_config.ch_info[i].offset;
		vti->list[i].pad = 0;
		vti->list[i].max_tx_rate =
				adapter->ch_config.ch_info[i].max_tx_rate;
	}

	adapter->ch_config.state = __IAVF_TC_RUNNING;
	adapter->flags |= IAVF_FLAG_REINIT_ITR_NEEDED;
	adapter->current_op = VIRTCHNL_OP_ENABLE_CHANNELS;
	adapter->aq_required &= ~IAVF_FLAG_AQ_ENABLE_CHANNELS;
	iavf_send_pf_msg(adapter, VIRTCHNL_OP_ENABLE_CHANNELS, (u8 *)vti, len);
	kfree(vti);
}

/**
 * iavf_disable_channels
 * @adapter: adapter structure
 *
 * Request that the PF disable channels that are configured
 **/
void iavf_disable_channels(struct iavf_adapter *adapter)
{
	if (adapter->current_op != VIRTCHNL_OP_UNKNOWN) {
		/* bail because we already have a command pending */
		dev_err(&adapter->pdev->dev, "Cannot configure mqprio, command %d pending\n",
			adapter->current_op);
		return;
	}

	adapter->ch_config.state = __IAVF_TC_INVALID;
	adapter->flags |= IAVF_FLAG_REINIT_ITR_NEEDED;
	adapter->current_op = VIRTCHNL_OP_DISABLE_CHANNELS;
	adapter->aq_required &= ~IAVF_FLAG_AQ_DISABLE_CHANNELS;
	iavf_send_pf_msg(adapter, VIRTCHNL_OP_DISABLE_CHANNELS, NULL, 0);
}

/**
 * iavf_print_cloud_filter
 * @adapter: adapter structure
 * @f: cloud filter to print
 *
 * Print the cloud filter
 **/
static void iavf_print_cloud_filter(struct iavf_adapter *adapter,
				    struct virtchnl_filter *f)
{
	switch (f->flow_type) {
	case VIRTCHNL_TCP_V4_FLOW:
		dev_info(&adapter->pdev->dev, "dst_mac: %pM src_mac: %pM vlan_id: %hu dst_ip: %pI4 src_ip %pI4 dst_port %hu src_port %hu\n",
			 &f->data.tcp_spec.dst_mac,
			 &f->data.tcp_spec.src_mac,
			 ntohs(f->data.tcp_spec.vlan_id),
			 &f->data.tcp_spec.dst_ip[0],
			 &f->data.tcp_spec.src_ip[0],
			 ntohs(f->data.tcp_spec.dst_port),
			 ntohs(f->data.tcp_spec.src_port));
		break;
	case VIRTCHNL_TCP_V6_FLOW:
		dev_info(&adapter->pdev->dev, "dst_mac: %pM src_mac: %pM vlan_id: %hu dst_ip: %pI6 src_ip %pI6 dst_port %hu src_port %hu\n",
			 &f->data.tcp_spec.dst_mac,
			 &f->data.tcp_spec.src_mac,
			 ntohs(f->data.tcp_spec.vlan_id),
			 &f->data.tcp_spec.dst_ip,
			 &f->data.tcp_spec.src_ip,
			 ntohs(f->data.tcp_spec.dst_port),
			 ntohs(f->data.tcp_spec.src_port));
		break;
	}
}

/**
 * iavf_add_cloud_filter
 * @adapter: adapter structure
 *
 * Request that the PF add cloud filters as specified
 * by the user via tc tool.
 **/
void iavf_add_cloud_filter(struct iavf_adapter *adapter)
{
	struct iavf_cloud_filter *cf;
	struct virtchnl_filter *f;
	int len = 0, count = 0;

	if (adapter->current_op != VIRTCHNL_OP_UNKNOWN) {
		/* bail because we already have a command pending */
		dev_err(&adapter->pdev->dev, "Cannot add cloud filter, command %d pending\n",
			adapter->current_op);
		return;
	}
	list_for_each_entry(cf, &adapter->cloud_filter_list, list) {
		if (cf->add) {
			count++;
			break;
		}
	}
	if (!count) {
		adapter->aq_required &= ~IAVF_FLAG_AQ_ADD_CLOUD_FILTER;
		return;
	}
	adapter->current_op = VIRTCHNL_OP_ADD_CLOUD_FILTER;

	len = sizeof(struct virtchnl_filter);
	f = kzalloc(len, GFP_KERNEL);
	if (!f)
		return;

	list_for_each_entry(cf, &adapter->cloud_filter_list, list) {
		if (cf->add) {
			memcpy(f, &cf->f, sizeof(struct virtchnl_filter));
			cf->add = false;
			cf->state = __IAVF_CF_ADD_PENDING;
			iavf_send_pf_msg(adapter, VIRTCHNL_OP_ADD_CLOUD_FILTER,
					 (u8 *)f, len);
		}
	}
	kfree(f);
}

/**
 * iavf_del_cloud_filter
 * @adapter: adapter structure
 *
 * Request that the PF delete cloud filters as specified
 * by the user via tc tool.
 **/
void iavf_del_cloud_filter(struct iavf_adapter *adapter)
{
	struct iavf_cloud_filter *cf, *cftmp;
	struct virtchnl_filter *f;
	int len = 0, count = 0;

	if (adapter->current_op != VIRTCHNL_OP_UNKNOWN) {
		/* bail because we already have a command pending */
		dev_err(&adapter->pdev->dev, "Cannot remove cloud filter, command %d pending\n",
			adapter->current_op);
		return;
	}
	list_for_each_entry(cf, &adapter->cloud_filter_list, list) {
		if (cf->del) {
			count++;
			break;
		}
	}
	if (!count) {
		adapter->aq_required &= ~IAVF_FLAG_AQ_DEL_CLOUD_FILTER;
		return;
	}
	adapter->current_op = VIRTCHNL_OP_DEL_CLOUD_FILTER;

	len = sizeof(struct virtchnl_filter);
	f = kzalloc(len, GFP_KERNEL);
	if (!f)
		return;

	list_for_each_entry_safe(cf, cftmp, &adapter->cloud_filter_list, list) {
		if (cf->del) {
			memcpy(f, &cf->f, sizeof(struct virtchnl_filter));
			cf->del = false;
			cf->state = __IAVF_CF_DEL_PENDING;
			iavf_send_pf_msg(adapter, VIRTCHNL_OP_DEL_CLOUD_FILTER,
					 (u8 *)f, len);
		}
	}
	kfree(f);
}

/**
 * iavf_add_fdir_filter
 * @adapter: the VF adapter structure
 *
 * Request that the PF add Flow Director filters as specified
 * by the user via ethtool.
 **/
void iavf_add_fdir_filter(struct iavf_adapter *adapter)
{
	struct iavf_fdir_fltr *fdir;
	struct virtchnl_fdir_add *f;
	bool process_fltr = false;
	int len;

	if (adapter->current_op != VIRTCHNL_OP_UNKNOWN) {
		/* bail because we already have a command pending */
		dev_err(&adapter->pdev->dev, "Cannot add Flow Director filter, command %d pending\n",
			adapter->current_op);
		return;
	}

	len = sizeof(struct virtchnl_fdir_add);
	f = kzalloc(len, GFP_KERNEL);
	if (!f)
		return;

	spin_lock_bh(&adapter->fdir_fltr_lock);
	list_for_each_entry(fdir, &adapter->fdir_list_head, list) {
		if (fdir->state == IAVF_FDIR_FLTR_ADD_REQUEST) {
			process_fltr = true;
			fdir->state = IAVF_FDIR_FLTR_ADD_PENDING;
			memcpy(f, &fdir->vc_add_msg, len);
			break;
		}
	}
	spin_unlock_bh(&adapter->fdir_fltr_lock);

	if (!process_fltr) {
		/* prevent iavf_add_fdir_filter() from being called when there
		 * are no filters to add
		 */
		adapter->aq_required &= ~IAVF_FLAG_AQ_ADD_FDIR_FILTER;
		kfree(f);
		return;
	}
	adapter->current_op = VIRTCHNL_OP_ADD_FDIR_FILTER;
	iavf_send_pf_msg(adapter, VIRTCHNL_OP_ADD_FDIR_FILTER, (u8 *)f, len);
	kfree(f);
}

/**
 * iavf_del_fdir_filter
 * @adapter: the VF adapter structure
 *
 * Request that the PF delete Flow Director filters as specified
 * by the user via ethtool.
 **/
void iavf_del_fdir_filter(struct iavf_adapter *adapter)
{
	struct iavf_fdir_fltr *fdir;
	struct virtchnl_fdir_del f;
	bool process_fltr = false;
	int len;

	if (adapter->current_op != VIRTCHNL_OP_UNKNOWN) {
		/* bail because we already have a command pending */
		dev_err(&adapter->pdev->dev, "Cannot remove Flow Director filter, command %d pending\n",
			adapter->current_op);
		return;
	}

	len = sizeof(struct virtchnl_fdir_del);

	spin_lock_bh(&adapter->fdir_fltr_lock);
	list_for_each_entry(fdir, &adapter->fdir_list_head, list) {
		if (fdir->state == IAVF_FDIR_FLTR_DEL_REQUEST) {
			process_fltr = true;
			memset(&f, 0, len);
			f.vsi_id = fdir->vc_add_msg.vsi_id;
			f.flow_id = fdir->flow_id;
			fdir->state = IAVF_FDIR_FLTR_DEL_PENDING;
			break;
		}
	}
	spin_unlock_bh(&adapter->fdir_fltr_lock);

	if (!process_fltr) {
		adapter->aq_required &= ~IAVF_FLAG_AQ_DEL_FDIR_FILTER;
		return;
	}

	adapter->current_op = VIRTCHNL_OP_DEL_FDIR_FILTER;
	iavf_send_pf_msg(adapter, VIRTCHNL_OP_DEL_FDIR_FILTER, (u8 *)&f, len);
}

/**
 * iavf_add_adv_rss_cfg
 * @adapter: the VF adapter structure
 *
 * Request that the PF add RSS configuration as specified
 * by the user via ethtool.
 **/
void iavf_add_adv_rss_cfg(struct iavf_adapter *adapter)
{
	struct virtchnl_rss_cfg *rss_cfg;
	struct iavf_adv_rss *rss;
	bool process_rss = false;
	int len;

	if (adapter->current_op != VIRTCHNL_OP_UNKNOWN) {
		/* bail because we already have a command pending */
		dev_err(&adapter->pdev->dev, "Cannot add RSS configuration, command %d pending\n",
			adapter->current_op);
		return;
	}

	len = sizeof(struct virtchnl_rss_cfg);
	rss_cfg = kzalloc(len, GFP_KERNEL);
	if (!rss_cfg)
		return;

	spin_lock_bh(&adapter->adv_rss_lock);
	list_for_each_entry(rss, &adapter->adv_rss_list_head, list) {
		if (rss->state == IAVF_ADV_RSS_ADD_REQUEST) {
			process_rss = true;
			rss->state = IAVF_ADV_RSS_ADD_PENDING;
			memcpy(rss_cfg, &rss->cfg_msg, len);
			iavf_print_adv_rss_cfg(adapter, rss,
					       "Input set change for",
					       "is pending");
			break;
		}
	}
	spin_unlock_bh(&adapter->adv_rss_lock);

	if (process_rss) {
		adapter->current_op = VIRTCHNL_OP_ADD_RSS_CFG;
		iavf_send_pf_msg(adapter, VIRTCHNL_OP_ADD_RSS_CFG,
				 (u8 *)rss_cfg, len);
	} else {
		adapter->aq_required &= ~IAVF_FLAG_AQ_ADD_ADV_RSS_CFG;
	}

	kfree(rss_cfg);
}

/**
 * iavf_del_adv_rss_cfg
 * @adapter: the VF adapter structure
 *
 * Request that the PF delete RSS configuration as specified
 * by the user via ethtool.
 **/
void iavf_del_adv_rss_cfg(struct iavf_adapter *adapter)
{
	struct virtchnl_rss_cfg *rss_cfg;
	struct iavf_adv_rss *rss;
	bool process_rss = false;
	int len;

	if (adapter->current_op != VIRTCHNL_OP_UNKNOWN) {
		/* bail because we already have a command pending */
		dev_err(&adapter->pdev->dev, "Cannot remove RSS configuration, command %d pending\n",
			adapter->current_op);
		return;
	}

	len = sizeof(struct virtchnl_rss_cfg);
	rss_cfg = kzalloc(len, GFP_KERNEL);
	if (!rss_cfg)
		return;

	spin_lock_bh(&adapter->adv_rss_lock);
	list_for_each_entry(rss, &adapter->adv_rss_list_head, list) {
		if (rss->state == IAVF_ADV_RSS_DEL_REQUEST) {
			process_rss = true;
			rss->state = IAVF_ADV_RSS_DEL_PENDING;
			memcpy(rss_cfg, &rss->cfg_msg, len);
			break;
		}
	}
	spin_unlock_bh(&adapter->adv_rss_lock);

	if (process_rss) {
		adapter->current_op = VIRTCHNL_OP_DEL_RSS_CFG;
		iavf_send_pf_msg(adapter, VIRTCHNL_OP_DEL_RSS_CFG,
				 (u8 *)rss_cfg, len);
	} else {
		adapter->aq_required &= ~IAVF_FLAG_AQ_DEL_ADV_RSS_CFG;
	}

	kfree(rss_cfg);
}

/**
 * iavf_request_reset
 * @adapter: adapter structure
 *
 * Request that the PF reset this VF. No response is expected.
 **/
void iavf_request_reset(struct iavf_adapter *adapter)
{
	/* Don't check CURRENT_OP - this is always higher priority */
	iavf_send_pf_msg(adapter, VIRTCHNL_OP_RESET_VF, NULL, 0);
	adapter->current_op = VIRTCHNL_OP_UNKNOWN;
}

/**
 * iavf_virtchnl_completion
 * @adapter: adapter structure
 * @v_opcode: opcode sent by PF
 * @v_retval: retval sent by PF
 * @msg: message sent by PF
 * @msglen: message length
 *
 * Asynchronous completion function for admin queue messages. Rather than busy
 * wait, we fire off our requests and assume that no errors will be returned.
 * This function handles the reply messages.
 **/
void iavf_virtchnl_completion(struct iavf_adapter *adapter,
			      enum virtchnl_ops v_opcode,
			      enum iavf_status v_retval, u8 *msg, u16 msglen)
{
	struct net_device *netdev = adapter->netdev;

	if (v_opcode == VIRTCHNL_OP_EVENT) {
		struct virtchnl_pf_event *vpe =
			(struct virtchnl_pf_event *)msg;
		bool link_up = iavf_get_vpe_link_status(adapter, vpe);

		switch (vpe->event) {
		case VIRTCHNL_EVENT_LINK_CHANGE:
			iavf_set_adapter_link_speed_from_vpe(adapter, vpe);

			/* we've already got the right link status, bail */
			if (adapter->link_up == link_up)
				break;

			if (link_up) {
				/* If we get link up message and start queues
				 * before our queues are configured it will
				 * trigger a TX hang. In that case, just ignore
				 * the link status message,we'll get another one
				 * after we enable queues and actually prepared
				 * to send traffic.
				 */
				if (adapter->state != __IAVF_RUNNING)
					break;

				/* For ADq enabled VF, we reconfigure VSIs and
				 * re-allocate queues. Hence wait till all
				 * queues are enabled.
				 */
				if (adapter->flags &
				    IAVF_FLAG_QUEUES_DISABLED)
					break;
			}

			adapter->link_up = link_up;
			if (link_up) {
				netif_tx_start_all_queues(netdev);
				netif_carrier_on(netdev);
			} else {
				netif_tx_stop_all_queues(netdev);
				netif_carrier_off(netdev);
			}
			iavf_print_link_message(adapter);
			break;
		case VIRTCHNL_EVENT_RESET_IMPENDING:
			dev_info(&adapter->pdev->dev, "Reset indication received from the PF\n");
			if (!(adapter->flags & IAVF_FLAG_RESET_PENDING)) {
				adapter->flags |= IAVF_FLAG_RESET_PENDING;
				dev_info(&adapter->pdev->dev, "Scheduling reset task\n");
				queue_work(iavf_wq, &adapter->reset_task);
			}
			break;
		default:
			dev_err(&adapter->pdev->dev, "Unknown event %d from PF\n",
				vpe->event);
			break;
		}
		return;
	}
	if (v_retval) {
		switch (v_opcode) {
		case VIRTCHNL_OP_ADD_VLAN:
			dev_err(&adapter->pdev->dev, "Failed to add VLAN filter, error %s\n",
				iavf_stat_str(&adapter->hw, v_retval));
			break;
		case VIRTCHNL_OP_ADD_ETH_ADDR:
			dev_err(&adapter->pdev->dev, "Failed to add MAC filter, error %s\n",
				iavf_stat_str(&adapter->hw, v_retval));
			iavf_mac_add_reject(adapter);
			/* restore administratively set MAC address */
			ether_addr_copy(adapter->hw.mac.addr, netdev->dev_addr);
			break;
		case VIRTCHNL_OP_DEL_VLAN:
			dev_err(&adapter->pdev->dev, "Failed to delete VLAN filter, error %s\n",
				iavf_stat_str(&adapter->hw, v_retval));
			break;
		case VIRTCHNL_OP_DEL_ETH_ADDR:
			dev_err(&adapter->pdev->dev, "Failed to delete MAC filter, error %s\n",
				iavf_stat_str(&adapter->hw, v_retval));
			break;
		case VIRTCHNL_OP_ENABLE_CHANNELS:
			dev_err(&adapter->pdev->dev, "Failed to configure queue channels, error %s\n",
				iavf_stat_str(&adapter->hw, v_retval));
			adapter->flags &= ~IAVF_FLAG_REINIT_ITR_NEEDED;
			adapter->ch_config.state = __IAVF_TC_INVALID;
			netdev_reset_tc(netdev);
			netif_tx_start_all_queues(netdev);
			break;
		case VIRTCHNL_OP_DISABLE_CHANNELS:
			dev_err(&adapter->pdev->dev, "Failed to disable queue channels, error %s\n",
				iavf_stat_str(&adapter->hw, v_retval));
			adapter->flags &= ~IAVF_FLAG_REINIT_ITR_NEEDED;
			adapter->ch_config.state = __IAVF_TC_RUNNING;
			netif_tx_start_all_queues(netdev);
			break;
		case VIRTCHNL_OP_ADD_CLOUD_FILTER: {
			struct iavf_cloud_filter *cf, *cftmp;

			list_for_each_entry_safe(cf, cftmp,
						 &adapter->cloud_filter_list,
						 list) {
				if (cf->state == __IAVF_CF_ADD_PENDING) {
					cf->state = __IAVF_CF_INVALID;
					dev_info(&adapter->pdev->dev, "Failed to add cloud filter, error %s\n",
						 iavf_stat_str(&adapter->hw,
							       v_retval));
					iavf_print_cloud_filter(adapter,
								&cf->f);
					list_del(&cf->list);
					kfree(cf);
					adapter->num_cloud_filters--;
				}
			}
			}
			break;
		case VIRTCHNL_OP_DEL_CLOUD_FILTER: {
			struct iavf_cloud_filter *cf;

			list_for_each_entry(cf, &adapter->cloud_filter_list,
					    list) {
				if (cf->state == __IAVF_CF_DEL_PENDING) {
					cf->state = __IAVF_CF_ACTIVE;
					dev_info(&adapter->pdev->dev, "Failed to del cloud filter, error %s\n",
						 iavf_stat_str(&adapter->hw,
							       v_retval));
					iavf_print_cloud_filter(adapter,
								&cf->f);
				}
			}
			}
			break;
		case VIRTCHNL_OP_ADD_FDIR_FILTER: {
			struct iavf_fdir_fltr *fdir, *fdir_tmp;

			spin_lock_bh(&adapter->fdir_fltr_lock);
			list_for_each_entry_safe(fdir, fdir_tmp,
						 &adapter->fdir_list_head,
						 list) {
				if (fdir->state == IAVF_FDIR_FLTR_ADD_PENDING) {
					dev_info(&adapter->pdev->dev, "Failed to add Flow Director filter, error %s\n",
						 iavf_stat_str(&adapter->hw,
							       v_retval));
					iavf_print_fdir_fltr(adapter, fdir);
					if (msglen)
						dev_err(&adapter->pdev->dev,
							"%s\n", msg);
					list_del(&fdir->list);
					kfree(fdir);
					adapter->fdir_active_fltr--;
				}
			}
			spin_unlock_bh(&adapter->fdir_fltr_lock);
			}
			break;
		case VIRTCHNL_OP_DEL_FDIR_FILTER: {
			struct iavf_fdir_fltr *fdir;

			spin_lock_bh(&adapter->fdir_fltr_lock);
			list_for_each_entry(fdir, &adapter->fdir_list_head,
					    list) {
				if (fdir->state == IAVF_FDIR_FLTR_DEL_PENDING) {
					fdir->state = IAVF_FDIR_FLTR_ACTIVE;
					dev_info(&adapter->pdev->dev, "Failed to del Flow Director filter, error %s\n",
						 iavf_stat_str(&adapter->hw,
							       v_retval));
					iavf_print_fdir_fltr(adapter, fdir);
				}
			}
			spin_unlock_bh(&adapter->fdir_fltr_lock);
			}
			break;
		case VIRTCHNL_OP_ADD_RSS_CFG: {
			struct iavf_adv_rss *rss, *rss_tmp;

			spin_lock_bh(&adapter->adv_rss_lock);
			list_for_each_entry_safe(rss, rss_tmp,
						 &adapter->adv_rss_list_head,
						 list) {
				if (rss->state == IAVF_ADV_RSS_ADD_PENDING) {
					iavf_print_adv_rss_cfg(adapter, rss,
							       "Failed to change the input set for",
							       NULL);
					list_del(&rss->list);
					kfree(rss);
				}
			}
			spin_unlock_bh(&adapter->adv_rss_lock);
			}
			break;
		case VIRTCHNL_OP_DEL_RSS_CFG: {
			struct iavf_adv_rss *rss;

			spin_lock_bh(&adapter->adv_rss_lock);
			list_for_each_entry(rss, &adapter->adv_rss_list_head,
					    list) {
				if (rss->state == IAVF_ADV_RSS_DEL_PENDING) {
					rss->state = IAVF_ADV_RSS_ACTIVE;
					dev_err(&adapter->pdev->dev, "Failed to delete RSS configuration, error %s\n",
						iavf_stat_str(&adapter->hw,
							      v_retval));
				}
			}
			spin_unlock_bh(&adapter->adv_rss_lock);
			}
			break;
		case VIRTCHNL_OP_ENABLE_VLAN_STRIPPING:
		case VIRTCHNL_OP_DISABLE_VLAN_STRIPPING:
			dev_warn(&adapter->pdev->dev, "Changing VLAN Stripping is not allowed when Port VLAN is configured\n");
			break;
		default:
			dev_err(&adapter->pdev->dev, "PF returned error %d (%s) to our request %d\n",
				v_retval, iavf_stat_str(&adapter->hw, v_retval),
				v_opcode);
		}
	}
	switch (v_opcode) {
	case VIRTCHNL_OP_ADD_ETH_ADDR:
		if (!v_retval)
			iavf_mac_add_ok(adapter);
		if (!ether_addr_equal(netdev->dev_addr, adapter->hw.mac.addr))
			eth_hw_addr_set(netdev, adapter->hw.mac.addr);
		break;
	case VIRTCHNL_OP_GET_STATS: {
		struct iavf_eth_stats *stats =
			(struct iavf_eth_stats *)msg;
		netdev->stats.rx_packets = stats->rx_unicast +
					   stats->rx_multicast +
					   stats->rx_broadcast;
		netdev->stats.tx_packets = stats->tx_unicast +
					   stats->tx_multicast +
					   stats->tx_broadcast;
		netdev->stats.rx_bytes = stats->rx_bytes;
		netdev->stats.tx_bytes = stats->tx_bytes;
		netdev->stats.tx_errors = stats->tx_errors;
		netdev->stats.rx_dropped = stats->rx_discards;
		netdev->stats.tx_dropped = stats->tx_discards;
		adapter->current_stats = *stats;
		}
		break;
	case VIRTCHNL_OP_GET_VF_RESOURCES: {
		u16 len = sizeof(struct virtchnl_vf_resource) +
			  IAVF_MAX_VF_VSI *
			  sizeof(struct virtchnl_vsi_resource);
		memcpy(adapter->vf_res, msg, min(msglen, len));
		iavf_validate_num_queues(adapter);
		iavf_vf_parse_hw_config(&adapter->hw, adapter->vf_res);
		if (is_zero_ether_addr(adapter->hw.mac.addr)) {
			/* restore current mac address */
			ether_addr_copy(adapter->hw.mac.addr, netdev->dev_addr);
		} else {
			/* refresh current mac address if changed */
			eth_hw_addr_set(netdev, adapter->hw.mac.addr);
			ether_addr_copy(netdev->perm_addr,
					adapter->hw.mac.addr);
		}
		spin_lock_bh(&adapter->mac_vlan_list_lock);
		iavf_add_filter(adapter, adapter->hw.mac.addr);

		if (VLAN_ALLOWED(adapter)) {
			if (!list_empty(&adapter->vlan_filter_list)) {
				struct iavf_vlan_filter *vlf;

				/* re-add all VLAN filters over virtchnl */
				list_for_each_entry(vlf,
						    &adapter->vlan_filter_list,
						    list)
					vlf->add = true;

				adapter->aq_required |=
					IAVF_FLAG_AQ_ADD_VLAN_FILTER;
			}
		}

		spin_unlock_bh(&adapter->mac_vlan_list_lock);

		iavf_parse_vf_resource_msg(adapter);

		/* negotiated VIRTCHNL_VF_OFFLOAD_VLAN_V2, so wait for the
		 * response to VIRTCHNL_OP_GET_OFFLOAD_VLAN_V2_CAPS to finish
		 * configuration
		 */
		if (VLAN_V2_ALLOWED(adapter))
			break;
		/* fallthrough and finish config if VIRTCHNL_VF_OFFLOAD_VLAN_V2
		 * wasn't successfully negotiated with the PF
		 */
		}
		fallthrough;
	case VIRTCHNL_OP_GET_OFFLOAD_VLAN_V2_CAPS: {
		if (v_opcode == VIRTCHNL_OP_GET_OFFLOAD_VLAN_V2_CAPS)
			memcpy(&adapter->vlan_v2_caps, msg,
			       min_t(u16, msglen,
				     sizeof(adapter->vlan_v2_caps)));

		iavf_process_config(adapter);

		/* unlock crit_lock before acquiring rtnl_lock as other
		 * processes holding rtnl_lock could be waiting for the same
		 * crit_lock
		 */
		mutex_unlock(&adapter->crit_lock);
<<<<<<< HEAD
		rtnl_lock();
		netdev_update_features(adapter->netdev);
=======
		/* VLAN capabilities can change during VFR, so make sure to
		 * update the netdev features with the new capabilities
		 */
		rtnl_lock();
		netdev_update_features(netdev);
>>>>>>> 817b8b9c
		rtnl_unlock();
		if (iavf_lock_timeout(&adapter->crit_lock, 10000))
			dev_warn(&adapter->pdev->dev, "failed to acquire crit_lock in %s\n",
				 __FUNCTION__);

<<<<<<< HEAD
=======
		/* Request VLAN offload settings */
		if (VLAN_V2_ALLOWED(adapter))
			iavf_set_vlan_offload_features(adapter, 0,
						       netdev->features);

		iavf_set_queue_vlan_tag_loc(adapter);

>>>>>>> 817b8b9c
		}
		break;
	case VIRTCHNL_OP_ENABLE_QUEUES:
		/* enable transmits */
		iavf_irq_enable(adapter, true);
		adapter->flags &= ~IAVF_FLAG_QUEUES_DISABLED;
		break;
	case VIRTCHNL_OP_DISABLE_QUEUES:
		iavf_free_all_tx_resources(adapter);
		iavf_free_all_rx_resources(adapter);
		if (adapter->state == __IAVF_DOWN_PENDING) {
			iavf_change_state(adapter, __IAVF_DOWN);
			wake_up(&adapter->down_waitqueue);
		}
		break;
	case VIRTCHNL_OP_VERSION:
	case VIRTCHNL_OP_CONFIG_IRQ_MAP:
		/* Don't display an error if we get these out of sequence.
		 * If the firmware needed to get kicked, we'll get these and
		 * it's no problem.
		 */
		if (v_opcode != adapter->current_op)
			return;
		break;
	case VIRTCHNL_OP_IWARP:
		/* Gobble zero-length replies from the PF. They indicate that
		 * a previous message was received OK, and the client doesn't
		 * care about that.
		 */
		if (msglen && CLIENT_ENABLED(adapter))
			iavf_notify_client_message(&adapter->vsi, msg, msglen);
		break;

	case VIRTCHNL_OP_CONFIG_IWARP_IRQ_MAP:
		adapter->client_pending &=
				~(BIT(VIRTCHNL_OP_CONFIG_IWARP_IRQ_MAP));
		break;
	case VIRTCHNL_OP_GET_RSS_HENA_CAPS: {
		struct virtchnl_rss_hena *vrh = (struct virtchnl_rss_hena *)msg;

		if (msglen == sizeof(*vrh))
			adapter->hena = vrh->hena;
		else
			dev_warn(&adapter->pdev->dev,
				 "Invalid message %d from PF\n", v_opcode);
		}
		break;
	case VIRTCHNL_OP_REQUEST_QUEUES: {
		struct virtchnl_vf_res_request *vfres =
			(struct virtchnl_vf_res_request *)msg;

		if (vfres->num_queue_pairs != adapter->num_req_queues) {
			dev_info(&adapter->pdev->dev,
				 "Requested %d queues, PF can support %d\n",
				 adapter->num_req_queues,
				 vfres->num_queue_pairs);
			adapter->num_req_queues = 0;
			adapter->flags &= ~IAVF_FLAG_REINIT_ITR_NEEDED;
		}
		}
		break;
	case VIRTCHNL_OP_ADD_CLOUD_FILTER: {
		struct iavf_cloud_filter *cf;

		list_for_each_entry(cf, &adapter->cloud_filter_list, list) {
			if (cf->state == __IAVF_CF_ADD_PENDING)
				cf->state = __IAVF_CF_ACTIVE;
		}
		}
		break;
	case VIRTCHNL_OP_DEL_CLOUD_FILTER: {
		struct iavf_cloud_filter *cf, *cftmp;

		list_for_each_entry_safe(cf, cftmp, &adapter->cloud_filter_list,
					 list) {
			if (cf->state == __IAVF_CF_DEL_PENDING) {
				cf->state = __IAVF_CF_INVALID;
				list_del(&cf->list);
				kfree(cf);
				adapter->num_cloud_filters--;
			}
		}
		}
		break;
	case VIRTCHNL_OP_ADD_FDIR_FILTER: {
		struct virtchnl_fdir_add *add_fltr = (struct virtchnl_fdir_add *)msg;
		struct iavf_fdir_fltr *fdir, *fdir_tmp;

		spin_lock_bh(&adapter->fdir_fltr_lock);
		list_for_each_entry_safe(fdir, fdir_tmp,
					 &adapter->fdir_list_head,
					 list) {
			if (fdir->state == IAVF_FDIR_FLTR_ADD_PENDING) {
				if (add_fltr->status == VIRTCHNL_FDIR_SUCCESS) {
					dev_info(&adapter->pdev->dev, "Flow Director filter with location %u is added\n",
						 fdir->loc);
					fdir->state = IAVF_FDIR_FLTR_ACTIVE;
					fdir->flow_id = add_fltr->flow_id;
				} else {
					dev_info(&adapter->pdev->dev, "Failed to add Flow Director filter with status: %d\n",
						 add_fltr->status);
					iavf_print_fdir_fltr(adapter, fdir);
					list_del(&fdir->list);
					kfree(fdir);
					adapter->fdir_active_fltr--;
				}
			}
		}
		spin_unlock_bh(&adapter->fdir_fltr_lock);
		}
		break;
	case VIRTCHNL_OP_DEL_FDIR_FILTER: {
		struct virtchnl_fdir_del *del_fltr = (struct virtchnl_fdir_del *)msg;
		struct iavf_fdir_fltr *fdir, *fdir_tmp;

		spin_lock_bh(&adapter->fdir_fltr_lock);
		list_for_each_entry_safe(fdir, fdir_tmp, &adapter->fdir_list_head,
					 list) {
			if (fdir->state == IAVF_FDIR_FLTR_DEL_PENDING) {
				if (del_fltr->status == VIRTCHNL_FDIR_SUCCESS) {
					dev_info(&adapter->pdev->dev, "Flow Director filter with location %u is deleted\n",
						 fdir->loc);
					list_del(&fdir->list);
					kfree(fdir);
					adapter->fdir_active_fltr--;
				} else {
					fdir->state = IAVF_FDIR_FLTR_ACTIVE;
					dev_info(&adapter->pdev->dev, "Failed to delete Flow Director filter with status: %d\n",
						 del_fltr->status);
					iavf_print_fdir_fltr(adapter, fdir);
				}
			}
		}
		spin_unlock_bh(&adapter->fdir_fltr_lock);
		}
		break;
	case VIRTCHNL_OP_ADD_RSS_CFG: {
		struct iavf_adv_rss *rss;

		spin_lock_bh(&adapter->adv_rss_lock);
		list_for_each_entry(rss, &adapter->adv_rss_list_head, list) {
			if (rss->state == IAVF_ADV_RSS_ADD_PENDING) {
				iavf_print_adv_rss_cfg(adapter, rss,
						       "Input set change for",
						       "successful");
				rss->state = IAVF_ADV_RSS_ACTIVE;
			}
		}
		spin_unlock_bh(&adapter->adv_rss_lock);
		}
		break;
	case VIRTCHNL_OP_DEL_RSS_CFG: {
		struct iavf_adv_rss *rss, *rss_tmp;

		spin_lock_bh(&adapter->adv_rss_lock);
		list_for_each_entry_safe(rss, rss_tmp,
					 &adapter->adv_rss_list_head, list) {
			if (rss->state == IAVF_ADV_RSS_DEL_PENDING) {
				list_del(&rss->list);
				kfree(rss);
			}
		}
		spin_unlock_bh(&adapter->adv_rss_lock);
		}
		break;
	default:
		if (adapter->current_op && (v_opcode != adapter->current_op))
			dev_warn(&adapter->pdev->dev, "Expected response %d from PF, received %d\n",
				 adapter->current_op, v_opcode);
		break;
	} /* switch v_opcode */
	adapter->current_op = VIRTCHNL_OP_UNKNOWN;
}<|MERGE_RESOLUTION|>--- conflicted
+++ resolved
@@ -659,11 +659,7 @@
 		if (f->add)
 			count++;
 	}
-<<<<<<< HEAD
-	if (!count || !VLAN_ALLOWED(adapter)) {
-=======
 	if (!count || !VLAN_FILTERING_ALLOWED(adapter)) {
->>>>>>> 817b8b9c
 		adapter->aq_required &= ~IAVF_FLAG_AQ_ADD_VLAN_FILTER;
 		spin_unlock_bh(&adapter->mac_vlan_list_lock);
 		return;
@@ -792,11 +788,7 @@
 		 * filters marked for removal to enable bailing out before
 		 * sending a virtchnl message
 		 */
-<<<<<<< HEAD
-		if (f->remove && !VLAN_ALLOWED(adapter)) {
-=======
 		if (f->remove && !VLAN_FILTERING_ALLOWED(adapter)) {
->>>>>>> 817b8b9c
 			list_del(&f->list);
 			kfree(f);
 		} else if (f->remove) {
@@ -2160,23 +2152,16 @@
 		 * crit_lock
 		 */
 		mutex_unlock(&adapter->crit_lock);
-<<<<<<< HEAD
-		rtnl_lock();
-		netdev_update_features(adapter->netdev);
-=======
 		/* VLAN capabilities can change during VFR, so make sure to
 		 * update the netdev features with the new capabilities
 		 */
 		rtnl_lock();
 		netdev_update_features(netdev);
->>>>>>> 817b8b9c
 		rtnl_unlock();
 		if (iavf_lock_timeout(&adapter->crit_lock, 10000))
 			dev_warn(&adapter->pdev->dev, "failed to acquire crit_lock in %s\n",
 				 __FUNCTION__);
 
-<<<<<<< HEAD
-=======
 		/* Request VLAN offload settings */
 		if (VLAN_V2_ALLOWED(adapter))
 			iavf_set_vlan_offload_features(adapter, 0,
@@ -2184,7 +2169,6 @@
 
 		iavf_set_queue_vlan_tag_loc(adapter);
 
->>>>>>> 817b8b9c
 		}
 		break;
 	case VIRTCHNL_OP_ENABLE_QUEUES:
