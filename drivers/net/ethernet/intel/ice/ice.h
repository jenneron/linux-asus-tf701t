/* SPDX-License-Identifier: GPL-2.0 */
/* Copyright (c) 2018, Intel Corporation. */

#ifndef _ICE_H_
#define _ICE_H_

#include <linux/types.h>
#include <linux/errno.h>
#include <linux/kernel.h>
#include <linux/module.h>
#include <linux/netdevice.h>
#include <linux/compiler.h>
#include <linux/etherdevice.h>
#include <linux/skbuff.h>
#include <linux/cpumask.h>
#include <linux/rtnetlink.h>
#include <linux/if_vlan.h>
#include <linux/dma-mapping.h>
#include <linux/pci.h>
#include <linux/workqueue.h>
#include <linux/aer.h>
#include <linux/interrupt.h>
#include <linux/ethtool.h>
#include <linux/timer.h>
#include <linux/delay.h>
#include <linux/bitmap.h>
#include <linux/log2.h>
#include <linux/ip.h>
#include <linux/sctp.h>
#include <linux/ipv6.h>
#include <linux/if_bridge.h>
#include <linux/avf/virtchnl.h>
#include <net/ipv6.h>
#include "ice_devids.h"
#include "ice_type.h"
#include "ice_txrx.h"
#include "ice_dcb.h"
#include "ice_switch.h"
#include "ice_common.h"
#include "ice_sched.h"
#include "ice_virtchnl_pf.h"
#include "ice_sriov.h"

extern const char ice_drv_ver[];
#define ICE_BAR0		0
#define ICE_REQ_DESC_MULTIPLE	32
#define ICE_MIN_NUM_DESC	64
#define ICE_MAX_NUM_DESC	8160
<<<<<<< HEAD
/* set default number of Rx/Tx descriptors to the minimum between
 * ICE_MAX_NUM_DESC and the number of descriptors to fill up an entire page
 */
#define ICE_DFLT_NUM_RX_DESC	min_t(u16, ICE_MAX_NUM_DESC, \
				      ALIGN(PAGE_SIZE / \
					    sizeof(union ice_32byte_rx_desc), \
					    ICE_REQ_DESC_MULTIPLE))
=======
#define ICE_DFLT_MIN_RX_DESC	512
/* if the default number of Rx descriptors between ICE_MAX_NUM_DESC and the
 * number of descriptors to fill up an entire page is greater than or equal to
 * ICE_DFLT_MIN_RX_DESC set it based on page size, otherwise set it to
 * ICE_DFLT_MIN_RX_DESC
 */
#define ICE_DFLT_NUM_RX_DESC \
	min_t(u16, ICE_MAX_NUM_DESC, \
	      max_t(u16, ALIGN(PAGE_SIZE / sizeof(union ice_32byte_rx_desc), \
			       ICE_REQ_DESC_MULTIPLE), \
		    ICE_DFLT_MIN_RX_DESC))
/* set default number of Tx descriptors to the minimum between ICE_MAX_NUM_DESC
 * and the number of descriptors to fill up an entire page
 */
>>>>>>> 4ff96fb5
#define ICE_DFLT_NUM_TX_DESC	min_t(u16, ICE_MAX_NUM_DESC, \
				      ALIGN(PAGE_SIZE / \
					    sizeof(struct ice_tx_desc), \
					    ICE_REQ_DESC_MULTIPLE))

#define ICE_DFLT_TRAFFIC_CLASS	BIT(0)
#define ICE_INT_NAME_STR_LEN	(IFNAMSIZ + 16)
#define ICE_ETHTOOL_FWVER_LEN	32
#define ICE_AQ_LEN		64
#define ICE_MBXQ_LEN		64
#define ICE_MIN_MSIX		2
#define ICE_NO_VSI		0xffff
#define ICE_MAX_TXQS		2048
#define ICE_MAX_RXQS		2048
#define ICE_VSI_MAP_CONTIG	0
#define ICE_VSI_MAP_SCATTER	1
#define ICE_MAX_SCATTER_TXQS	16
#define ICE_MAX_SCATTER_RXQS	16
#define ICE_Q_WAIT_RETRY_LIMIT	10
#define ICE_Q_WAIT_MAX_RETRY	(5 * ICE_Q_WAIT_RETRY_LIMIT)
#define ICE_MAX_LG_RSS_QS	256
#define ICE_MAX_SMALL_RSS_QS	8
#define ICE_RES_VALID_BIT	0x8000
#define ICE_RES_MISC_VEC_ID	(ICE_RES_VALID_BIT - 1)
#define ICE_INVAL_Q_INDEX	0xffff
#define ICE_INVAL_VFID		256
#define ICE_MAX_VF_COUNT	256
#define ICE_MAX_QS_PER_VF		256
#define ICE_MIN_QS_PER_VF		1
#define ICE_DFLT_QS_PER_VF		4
#define ICE_NONQ_VECS_VF		1
#define ICE_MAX_SCATTER_QS_PER_VF	16
#define ICE_MAX_BASE_QS_PER_VF		16
#define ICE_MAX_INTR_PER_VF		65
#define ICE_MIN_INTR_PER_VF		(ICE_MIN_QS_PER_VF + 1)
#define ICE_DFLT_INTR_PER_VF		(ICE_DFLT_QS_PER_VF + 1)

#define ICE_MAX_RESET_WAIT		20

#define ICE_VSIQF_HKEY_ARRAY_SIZE	((VSIQF_HKEY_MAX_INDEX + 1) *	4)

#define ICE_DFLT_NETIF_M (NETIF_MSG_DRV | NETIF_MSG_PROBE | NETIF_MSG_LINK)

#define ICE_MAX_MTU	(ICE_AQ_SET_MAC_FRAME_SIZE_MAX - \
			(ETH_HLEN + ETH_FCS_LEN + (VLAN_HLEN * 2)))

#define ICE_UP_TABLE_TRANSLATE(val, i) \
		(((val) << ICE_AQ_VSI_UP_TABLE_UP##i##_S) & \
		  ICE_AQ_VSI_UP_TABLE_UP##i##_M)

#define ICE_TX_DESC(R, i) (&(((struct ice_tx_desc *)((R)->desc))[i]))
#define ICE_RX_DESC(R, i) (&(((union ice_32b_rx_flex_desc *)((R)->desc))[i]))
#define ICE_TX_CTX_DESC(R, i) (&(((struct ice_tx_ctx_desc *)((R)->desc))[i]))

/* Macro for each VSI in a PF */
#define ice_for_each_vsi(pf, i) \
	for ((i) = 0; (i) < (pf)->num_alloc_vsi; (i)++)

/* Macros for each Tx/Rx ring in a VSI */
#define ice_for_each_txq(vsi, i) \
	for ((i) = 0; (i) < (vsi)->num_txq; (i)++)

#define ice_for_each_rxq(vsi, i) \
	for ((i) = 0; (i) < (vsi)->num_rxq; (i)++)

/* Macros for each allocated Tx/Rx ring whether used or not in a VSI */
#define ice_for_each_alloc_txq(vsi, i) \
	for ((i) = 0; (i) < (vsi)->alloc_txq; (i)++)

#define ice_for_each_alloc_rxq(vsi, i) \
	for ((i) = 0; (i) < (vsi)->alloc_rxq; (i)++)

#define ice_for_each_q_vector(vsi, i) \
	for ((i) = 0; (i) < (vsi)->num_q_vectors; (i)++)

#define ICE_UCAST_PROMISC_BITS (ICE_PROMISC_UCAST_TX | ICE_PROMISC_MCAST_TX | \
				ICE_PROMISC_UCAST_RX | ICE_PROMISC_MCAST_RX)

#define ICE_UCAST_VLAN_PROMISC_BITS (ICE_PROMISC_UCAST_TX | \
				     ICE_PROMISC_MCAST_TX | \
				     ICE_PROMISC_UCAST_RX | \
				     ICE_PROMISC_MCAST_RX | \
				     ICE_PROMISC_VLAN_TX  | \
				     ICE_PROMISC_VLAN_RX)

#define ICE_MCAST_PROMISC_BITS (ICE_PROMISC_MCAST_TX | ICE_PROMISC_MCAST_RX)

#define ICE_MCAST_VLAN_PROMISC_BITS (ICE_PROMISC_MCAST_TX | \
				     ICE_PROMISC_MCAST_RX | \
				     ICE_PROMISC_VLAN_TX  | \
				     ICE_PROMISC_VLAN_RX)

struct ice_tc_info {
	u16 qoffset;
	u16 qcount_tx;
	u16 qcount_rx;
	u8 netdev_tc;
};

struct ice_tc_cfg {
	u8 numtc; /* Total number of enabled TCs */
	u8 ena_tc; /* Tx map */
	struct ice_tc_info tc_info[ICE_MAX_TRAFFIC_CLASS];
};

struct ice_res_tracker {
	u16 num_entries;
	u16 end;
	u16 list[1];
};

struct ice_qs_cfg {
	struct mutex *qs_mutex;  /* will be assigned to &pf->avail_q_mutex */
	unsigned long *pf_map;
	unsigned long pf_map_size;
	unsigned int q_count;
	unsigned int scatter_count;
	u16 *vsi_map;
	u16 vsi_map_offset;
	u8 mapping_mode;
};

struct ice_sw {
	struct ice_pf *pf;
	u16 sw_id;		/* switch ID for this switch */
	u16 bridge_mode;	/* VEB/VEPA/Port Virtualizer */
};

enum ice_state {
	__ICE_TESTING,
	__ICE_DOWN,
	__ICE_NEEDS_RESTART,
	__ICE_PREPARED_FOR_RESET,	/* set by driver when prepared */
	__ICE_RESET_OICR_RECV,		/* set by driver after rcv reset OICR */
	__ICE_PFR_REQ,			/* set by driver and peers */
	__ICE_CORER_REQ,		/* set by driver and peers */
	__ICE_GLOBR_REQ,		/* set by driver and peers */
	__ICE_CORER_RECV,		/* set by OICR handler */
	__ICE_GLOBR_RECV,		/* set by OICR handler */
	__ICE_EMPR_RECV,		/* set by OICR handler */
	__ICE_SUSPENDED,		/* set on module remove path */
	__ICE_RESET_FAILED,		/* set by reset/rebuild */
	/* When checking for the PF to be in a nominal operating state, the
	 * bits that are grouped at the beginning of the list need to be
	 * checked. Bits occurring before __ICE_STATE_NOMINAL_CHECK_BITS will
	 * be checked. If you need to add a bit into consideration for nominal
	 * operating state, it must be added before
	 * __ICE_STATE_NOMINAL_CHECK_BITS. Do not move this entry's position
	 * without appropriate consideration.
	 */
	__ICE_STATE_NOMINAL_CHECK_BITS,
	__ICE_ADMINQ_EVENT_PENDING,
	__ICE_MAILBOXQ_EVENT_PENDING,
	__ICE_MDD_EVENT_PENDING,
	__ICE_VFLR_EVENT_PENDING,
	__ICE_FLTR_OVERFLOW_PROMISC,
	__ICE_VF_DIS,
	__ICE_CFG_BUSY,
	__ICE_SERVICE_SCHED,
	__ICE_SERVICE_DIS,
	__ICE_STATE_NBITS		/* must be last */
};

enum ice_vsi_flags {
	ICE_VSI_FLAG_UMAC_FLTR_CHANGED,
	ICE_VSI_FLAG_MMAC_FLTR_CHANGED,
	ICE_VSI_FLAG_VLAN_FLTR_CHANGED,
	ICE_VSI_FLAG_PROMISC_CHANGED,
	ICE_VSI_FLAG_NBITS		/* must be last */
};

/* struct that defines a VSI, associated with a dev */
struct ice_vsi {
	struct net_device *netdev;
	struct ice_sw *vsw;		 /* switch this VSI is on */
	struct ice_pf *back;		 /* back pointer to PF */
	struct ice_port_info *port_info; /* back pointer to port_info */
	struct ice_ring **rx_rings;	 /* Rx ring array */
	struct ice_ring **tx_rings;	 /* Tx ring array */
	struct ice_q_vector **q_vectors; /* q_vector array */

	irqreturn_t (*irq_handler)(int irq, void *data);

	u64 tx_linearize;
	DECLARE_BITMAP(state, __ICE_STATE_NBITS);
	DECLARE_BITMAP(flags, ICE_VSI_FLAG_NBITS);
	unsigned int current_netdev_flags;
	u32 tx_restart;
	u32 tx_busy;
	u32 rx_buf_failed;
	u32 rx_page_failed;
	int num_q_vectors;
	int base_vector;		/* IRQ base for OS reserved vectors */
	enum ice_vsi_type type;
	u16 vsi_num;			/* HW (absolute) index of this VSI */
	u16 idx;			/* software index in pf->vsi[] */

	/* Interrupt thresholds */
	u16 work_lmt;

	s16 vf_id;			/* VF ID for SR-IOV VSIs */

	u16 ethtype;			/* Ethernet protocol for pause frame */

	/* RSS config */
	u16 rss_table_size;	/* HW RSS table size */
	u16 rss_size;		/* Allocated RSS queues */
	u8 *rss_hkey_user;	/* User configured hash keys */
	u8 *rss_lut_user;	/* User configured lookup table entries */
	u8 rss_lut_type;	/* used to configure Get/Set RSS LUT AQ call */

	u16 max_frame;
	u16 rx_buf_len;

	struct ice_aqc_vsi_props info;	 /* VSI properties */

	/* VSI stats */
	struct rtnl_link_stats64 net_stats;
	struct ice_eth_stats eth_stats;
	struct ice_eth_stats eth_stats_prev;

	struct list_head tmp_sync_list;		/* MAC filters to be synced */
	struct list_head tmp_unsync_list;	/* MAC filters to be unsynced */

<<<<<<< HEAD
	u8 irqs_ready;
	u8 current_isup;		 /* Sync 'link up' logging */
	u8 stat_offsets_loaded;
	u8 vlan_ena;
=======
	u8 irqs_ready:1;
	u8 current_isup:1;		 /* Sync 'link up' logging */
	u8 stat_offsets_loaded:1;
	u8 vlan_ena:1;
>>>>>>> 4ff96fb5

	/* queue information */
	u8 tx_mapping_mode;		 /* ICE_MAP_MODE_[CONTIG|SCATTER] */
	u8 rx_mapping_mode;		 /* ICE_MAP_MODE_[CONTIG|SCATTER] */
	u16 txq_map[ICE_MAX_TXQS];	 /* index in pf->avail_txqs */
	u16 rxq_map[ICE_MAX_RXQS];	 /* index in pf->avail_rxqs */
	u16 alloc_txq;			 /* Allocated Tx queues */
	u16 num_txq;			 /* Used Tx queues */
	u16 alloc_rxq;			 /* Allocated Rx queues */
	u16 num_rxq;			 /* Used Rx queues */
	u16 num_rx_desc;
	u16 num_tx_desc;
	struct ice_tc_cfg tc_cfg;
} ____cacheline_internodealigned_in_smp;

/* struct that defines an interrupt vector */
struct ice_q_vector {
	struct ice_vsi *vsi;

	u16 v_idx;			/* index in the vsi->q_vector array. */
	u16 reg_idx;
	u8 num_ring_rx;			/* total number of Rx rings in vector */
	u8 num_ring_tx;			/* total number of Tx rings in vector */
	u8 itr_countdown;		/* when 0 should adjust adaptive ITR */
	/* in usecs, need to use ice_intrl_to_usecs_reg() before writing this
	 * value to the device
	 */
	u8 intrl;

	struct napi_struct napi;

	struct ice_ring_container rx;
	struct ice_ring_container tx;

	cpumask_t affinity_mask;
	struct irq_affinity_notify affinity_notify;

	char name[ICE_INT_NAME_STR_LEN];
} ____cacheline_internodealigned_in_smp;

enum ice_pf_flags {
	ICE_FLAG_MSIX_ENA,
	ICE_FLAG_FLTR_SYNC,
	ICE_FLAG_RSS_ENA,
	ICE_FLAG_SRIOV_ENA,
	ICE_FLAG_SRIOV_CAPABLE,
	ICE_FLAG_DCB_CAPABLE,
	ICE_FLAG_DCB_ENA,
	ICE_FLAG_LINK_DOWN_ON_CLOSE_ENA,
<<<<<<< HEAD
	ICE_FLAG_DISABLE_FW_LLDP,
=======
	ICE_FLAG_ENABLE_FW_LLDP,
>>>>>>> 4ff96fb5
	ICE_FLAG_ETHTOOL_CTXT,		/* set when ethtool holds RTNL lock */
	ICE_PF_FLAGS_NBITS		/* must be last */
};

struct ice_pf {
	struct pci_dev *pdev;

	/* OS reserved IRQ details */
	struct msix_entry *msix_entries;
	struct ice_res_tracker *irq_tracker;
	/* First MSIX vector used by SR-IOV VFs. Calculated by subtracting the
	 * number of MSIX vectors needed for all SR-IOV VFs from the number of
	 * MSIX vectors allowed on this PF.
	 */
	u16 sriov_base_vector;

	struct ice_vsi **vsi;		/* VSIs created by the driver */
	struct ice_sw *first_sw;	/* first switch created by firmware */
	/* Virtchnl/SR-IOV config info */
	struct ice_vf *vf;
	int num_alloc_vfs;		/* actual number of VFs allocated */
	u16 num_vfs_supported;		/* num VFs supported for this PF */
	u16 num_vf_qps;			/* num queue pairs per VF */
	u16 num_vf_msix;		/* num vectors per VF */
	DECLARE_BITMAP(state, __ICE_STATE_NBITS);
	DECLARE_BITMAP(avail_txqs, ICE_MAX_TXQS);
	DECLARE_BITMAP(avail_rxqs, ICE_MAX_RXQS);
	DECLARE_BITMAP(flags, ICE_PF_FLAGS_NBITS);
	unsigned long serv_tmr_period;
	unsigned long serv_tmr_prev;
	struct timer_list serv_tmr;
	struct work_struct serv_task;
	struct mutex avail_q_mutex;	/* protects access to avail_[rx|tx]qs */
	struct mutex sw_mutex;		/* lock for protecting VSI alloc flow */
	u32 msg_enable;
	u32 hw_csum_rx_error;
	u32 oicr_idx;		/* Other interrupt cause MSIX vector index */
	u32 num_avail_sw_msix;	/* remaining MSIX SW vectors left unclaimed */
	u32 num_lan_msix;	/* Total MSIX vectors for base driver */
	u16 num_lan_tx;		/* num LAN Tx queues setup */
	u16 num_lan_rx;		/* num LAN Rx queues setup */
	u16 q_left_tx;		/* remaining num Tx queues left unclaimed */
	u16 q_left_rx;		/* remaining num Rx queues left unclaimed */
	u16 next_vsi;		/* Next free slot in pf->vsi[] - 0-based! */
	u16 num_alloc_vsi;
	u16 corer_count;	/* Core reset count */
	u16 globr_count;	/* Global reset count */
	u16 empr_count;		/* EMP reset count */
	u16 pfr_count;		/* PF reset count */

	struct ice_hw_port_stats stats;
	struct ice_hw_port_stats stats_prev;
	struct ice_hw hw;
<<<<<<< HEAD
	u8 stat_prev_loaded;	/* has previous stats been loaded */
=======
	u8 stat_prev_loaded:1; /* has previous stats been loaded */
>>>>>>> 4ff96fb5
#ifdef CONFIG_DCB
	u16 dcbx_cap;
#endif /* CONFIG_DCB */
	u32 tx_timeout_count;
	unsigned long tx_timeout_last_recovery;
	u32 tx_timeout_recovery_level;
	char int_name[ICE_INT_NAME_STR_LEN];
	u32 sw_int_count;
};

struct ice_netdev_priv {
	struct ice_vsi *vsi;
};

/**
 * ice_irq_dynamic_ena - Enable default interrupt generation settings
 * @hw: pointer to HW struct
 * @vsi: pointer to VSI struct, can be NULL
 * @q_vector: pointer to q_vector, can be NULL
 */
static inline void
ice_irq_dynamic_ena(struct ice_hw *hw, struct ice_vsi *vsi,
		    struct ice_q_vector *q_vector)
{
	u32 vector = (vsi && q_vector) ? q_vector->reg_idx :
<<<<<<< HEAD
				((struct ice_pf *)hw->back)->hw_oicr_idx;
=======
				((struct ice_pf *)hw->back)->oicr_idx;
>>>>>>> 4ff96fb5
	int itr = ICE_ITR_NONE;
	u32 val;

	/* clear the PBA here, as this function is meant to clean out all
	 * previous interrupts and enable the interrupt
	 */
	val = GLINT_DYN_CTL_INTENA_M | GLINT_DYN_CTL_CLEARPBA_M |
	      (itr << GLINT_DYN_CTL_ITR_INDX_S);
	if (vsi)
		if (test_bit(__ICE_DOWN, vsi->state))
			return;
	wr32(hw, GLINT_DYN_CTL(vector), val);
}

/**
 * ice_find_vsi_by_type - Find and return VSI of a given type
 * @pf: PF to search for VSI
 * @type: Value indicating type of VSI we are looking for
 */
static inline struct ice_vsi *
ice_find_vsi_by_type(struct ice_pf *pf, enum ice_vsi_type type)
{
	int i;

	for (i = 0; i < pf->num_alloc_vsi; i++) {
		struct ice_vsi *vsi = pf->vsi[i];

		if (vsi && vsi->type == type)
			return vsi;
	}

	return NULL;
}

int ice_vsi_setup_tx_rings(struct ice_vsi *vsi);
int ice_vsi_setup_rx_rings(struct ice_vsi *vsi);
void ice_set_ethtool_ops(struct net_device *netdev);
int ice_up(struct ice_vsi *vsi);
int ice_down(struct ice_vsi *vsi);
int ice_vsi_cfg(struct ice_vsi *vsi);
struct ice_vsi *ice_lb_vsi_setup(struct ice_pf *pf, struct ice_port_info *pi);
int ice_set_rss(struct ice_vsi *vsi, u8 *seed, u8 *lut, u16 lut_size);
int ice_get_rss(struct ice_vsi *vsi, u8 *seed, u8 *lut, u16 lut_size);
void ice_fill_rss_lut(u8 *lut, u16 rss_table_size, u16 rss_size);
void ice_print_link_msg(struct ice_vsi *vsi, bool isup);
<<<<<<< HEAD
void ice_napi_del(struct ice_vsi *vsi);
=======
>>>>>>> 4ff96fb5
#ifdef CONFIG_DCB
int ice_pf_ena_all_vsi(struct ice_pf *pf, bool locked);
void ice_pf_dis_all_vsi(struct ice_pf *pf, bool locked);
#endif /* CONFIG_DCB */
<<<<<<< HEAD
=======
int ice_open(struct net_device *netdev);
int ice_stop(struct net_device *netdev);
>>>>>>> 4ff96fb5

#endif /* _ICE_H_ */<|MERGE_RESOLUTION|>--- conflicted
+++ resolved
@@ -46,15 +46,6 @@
 #define ICE_REQ_DESC_MULTIPLE	32
 #define ICE_MIN_NUM_DESC	64
 #define ICE_MAX_NUM_DESC	8160
-<<<<<<< HEAD
-/* set default number of Rx/Tx descriptors to the minimum between
- * ICE_MAX_NUM_DESC and the number of descriptors to fill up an entire page
- */
-#define ICE_DFLT_NUM_RX_DESC	min_t(u16, ICE_MAX_NUM_DESC, \
-				      ALIGN(PAGE_SIZE / \
-					    sizeof(union ice_32byte_rx_desc), \
-					    ICE_REQ_DESC_MULTIPLE))
-=======
 #define ICE_DFLT_MIN_RX_DESC	512
 /* if the default number of Rx descriptors between ICE_MAX_NUM_DESC and the
  * number of descriptors to fill up an entire page is greater than or equal to
@@ -69,7 +60,6 @@
 /* set default number of Tx descriptors to the minimum between ICE_MAX_NUM_DESC
  * and the number of descriptors to fill up an entire page
  */
->>>>>>> 4ff96fb5
 #define ICE_DFLT_NUM_TX_DESC	min_t(u16, ICE_MAX_NUM_DESC, \
 				      ALIGN(PAGE_SIZE / \
 					    sizeof(struct ice_tx_desc), \
@@ -294,17 +284,10 @@
 	struct list_head tmp_sync_list;		/* MAC filters to be synced */
 	struct list_head tmp_unsync_list;	/* MAC filters to be unsynced */
 
-<<<<<<< HEAD
-	u8 irqs_ready;
-	u8 current_isup;		 /* Sync 'link up' logging */
-	u8 stat_offsets_loaded;
-	u8 vlan_ena;
-=======
 	u8 irqs_ready:1;
 	u8 current_isup:1;		 /* Sync 'link up' logging */
 	u8 stat_offsets_loaded:1;
 	u8 vlan_ena:1;
->>>>>>> 4ff96fb5
 
 	/* queue information */
 	u8 tx_mapping_mode;		 /* ICE_MAP_MODE_[CONTIG|SCATTER] */
@@ -354,11 +337,7 @@
 	ICE_FLAG_DCB_CAPABLE,
 	ICE_FLAG_DCB_ENA,
 	ICE_FLAG_LINK_DOWN_ON_CLOSE_ENA,
-<<<<<<< HEAD
-	ICE_FLAG_DISABLE_FW_LLDP,
-=======
 	ICE_FLAG_ENABLE_FW_LLDP,
->>>>>>> 4ff96fb5
 	ICE_FLAG_ETHTOOL_CTXT,		/* set when ethtool holds RTNL lock */
 	ICE_PF_FLAGS_NBITS		/* must be last */
 };
@@ -412,11 +391,7 @@
 	struct ice_hw_port_stats stats;
 	struct ice_hw_port_stats stats_prev;
 	struct ice_hw hw;
-<<<<<<< HEAD
-	u8 stat_prev_loaded;	/* has previous stats been loaded */
-=======
 	u8 stat_prev_loaded:1; /* has previous stats been loaded */
->>>>>>> 4ff96fb5
 #ifdef CONFIG_DCB
 	u16 dcbx_cap;
 #endif /* CONFIG_DCB */
@@ -442,11 +417,7 @@
 		    struct ice_q_vector *q_vector)
 {
 	u32 vector = (vsi && q_vector) ? q_vector->reg_idx :
-<<<<<<< HEAD
-				((struct ice_pf *)hw->back)->hw_oicr_idx;
-=======
 				((struct ice_pf *)hw->back)->oicr_idx;
->>>>>>> 4ff96fb5
 	int itr = ICE_ITR_NONE;
 	u32 val;
 
@@ -492,18 +463,11 @@
 int ice_get_rss(struct ice_vsi *vsi, u8 *seed, u8 *lut, u16 lut_size);
 void ice_fill_rss_lut(u8 *lut, u16 rss_table_size, u16 rss_size);
 void ice_print_link_msg(struct ice_vsi *vsi, bool isup);
-<<<<<<< HEAD
-void ice_napi_del(struct ice_vsi *vsi);
-=======
->>>>>>> 4ff96fb5
 #ifdef CONFIG_DCB
 int ice_pf_ena_all_vsi(struct ice_pf *pf, bool locked);
 void ice_pf_dis_all_vsi(struct ice_pf *pf, bool locked);
 #endif /* CONFIG_DCB */
-<<<<<<< HEAD
-=======
 int ice_open(struct net_device *netdev);
 int ice_stop(struct net_device *netdev);
->>>>>>> 4ff96fb5
 
 #endif /* _ICE_H_ */