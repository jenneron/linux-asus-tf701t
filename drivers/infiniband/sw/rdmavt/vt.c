--- conflicted
+++ resolved
@@ -425,14 +425,10 @@
 	.req_notify_cq = rvt_req_notify_cq,
 	.resize_cq = rvt_resize_cq,
 	.unmap_fmr = rvt_unmap_fmr,
-<<<<<<< HEAD
-	INIT_RDMA_OBJ_SIZE(ib_pd, rvt_pd, ibpd),
-=======
 
 	INIT_RDMA_OBJ_SIZE(ib_ah, rvt_ah, ibah),
 	INIT_RDMA_OBJ_SIZE(ib_pd, rvt_pd, ibpd),
 	INIT_RDMA_OBJ_SIZE(ib_srq, rvt_srq, ibsrq),
->>>>>>> 0ecfebd2
 	INIT_RDMA_OBJ_SIZE(ib_ucontext, rvt_ucontext, ibucontext),
 };
 
