--- conflicted
+++ resolved
@@ -997,12 +997,8 @@
 int __ref efi_mem_reserve_persistent(phys_addr_t addr, u64 size)
 {
 	struct linux_efi_memreserve *rsv;
-<<<<<<< HEAD
-	int rc;
-=======
 	unsigned long prsv;
 	int rc, index;
->>>>>>> cf26057a
 
 	if (efi_memreserve_root == (void *)ULONG_MAX)
 		return -ENODEV;
@@ -1013,14 +1009,6 @@
 			return rc;
 	}
 
-<<<<<<< HEAD
-	rsv = kmalloc(sizeof(*rsv), GFP_ATOMIC);
-	if (!rsv)
-		return -ENOMEM;
-
-	rsv->base = addr;
-	rsv->size = size;
-=======
 	/* first try to find a slot in an existing linked list entry */
 	for (prsv = efi_memreserve_root->next; prsv; prsv = rsv->next) {
 		rsv = __va(prsv);
@@ -1042,7 +1030,6 @@
 	atomic_set(&rsv->count, 1);
 	rsv->entry[0].base = addr;
 	rsv->entry[0].size = size;
->>>>>>> cf26057a
 
 	spin_lock(&efi_mem_reserve_persistent_lock);
 	rsv->next = efi_memreserve_root->next;
