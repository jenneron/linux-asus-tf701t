/*
 * sleep.c - ACPI sleep support.
 *
 * Copyright (c) 2005 Alexey Starikovskiy <alexey.y.starikovskiy@intel.com>
 * Copyright (c) 2004 David Shaohua Li <shaohua.li@intel.com>
 * Copyright (c) 2000-2003 Patrick Mochel
 * Copyright (c) 2003 Open Source Development Lab
 *
 * This file is released under the GPLv2.
 *
 */

#include <linux/delay.h>
#include <linux/irq.h>
#include <linux/dmi.h>
#include <linux/device.h>
#include <linux/suspend.h>
#include <linux/reboot.h>

#include <asm/io.h>

#include <acpi/acpi_bus.h>
#include <acpi/acpi_drivers.h>

#include "internal.h"
#include "sleep.h"

u8 sleep_states[ACPI_S_STATE_COUNT];

static void acpi_sleep_tts_switch(u32 acpi_state)
{
	union acpi_object in_arg = { ACPI_TYPE_INTEGER };
	struct acpi_object_list arg_list = { 1, &in_arg };
	acpi_status status = AE_OK;

	in_arg.integer.value = acpi_state;
	status = acpi_evaluate_object(NULL, "\\_TTS", &arg_list, NULL);
	if (ACPI_FAILURE(status) && status != AE_NOT_FOUND) {
		/*
		 * OS can't evaluate the _TTS object correctly. Some warning
		 * message will be printed. But it won't break anything.
		 */
		printk(KERN_NOTICE "Failure in evaluating _TTS object\n");
	}
}

static int tts_notify_reboot(struct notifier_block *this,
			unsigned long code, void *x)
{
	acpi_sleep_tts_switch(ACPI_STATE_S5);
	return NOTIFY_DONE;
}

static struct notifier_block tts_notifier = {
	.notifier_call	= tts_notify_reboot,
	.next		= NULL,
	.priority	= 0,
};

static int acpi_sleep_prepare(u32 acpi_state)
{
#ifdef CONFIG_ACPI_SLEEP
	/* do we have a wakeup address for S2 and S3? */
	if (acpi_state == ACPI_STATE_S3) {
		if (!acpi_wakeup_address) {
			return -EFAULT;
		}
		acpi_set_firmware_waking_vector(
				(acpi_physical_address)acpi_wakeup_address);

	}
	ACPI_FLUSH_CPU_CACHE();
	acpi_enable_wakeup_device_prep(acpi_state);
#endif
	printk(KERN_INFO PREFIX "Preparing to enter system sleep state S%d\n",
		acpi_state);
	acpi_enter_sleep_state_prep(acpi_state);
	return 0;
}

#ifdef CONFIG_ACPI_SLEEP
static u32 acpi_target_sleep_state = ACPI_STATE_S0;

/*
 * ACPI 1.0 wants us to execute _PTS before suspending devices, so we allow the
 * user to request that behavior by using the 'acpi_old_suspend_ordering'
 * kernel command line option that causes the following variable to be set.
 */
static bool old_suspend_ordering;

void __init acpi_old_suspend_ordering(void)
{
	old_suspend_ordering = true;
}

/**
 * acpi_pm_freeze - Disable the GPEs and suspend EC transactions.
 */
static int acpi_pm_freeze(void)
{
	acpi_disable_all_gpes();
	acpi_os_wait_events_complete(NULL);
	acpi_ec_block_transactions();
	return 0;
}

/**
 *	__acpi_pm_prepare - Prepare the platform to enter the target state.
 *
 *	If necessary, set the firmware waking vector and do arch-specific
 *	nastiness to get the wakeup code to the waking vector.
 */
static int __acpi_pm_prepare(void)
{
	int error = acpi_sleep_prepare(acpi_target_sleep_state);

	suspend_nvs_save();

	if (error)
		acpi_target_sleep_state = ACPI_STATE_S0;
	return error;
}

/**
 *	acpi_pm_prepare - Prepare the platform to enter the target sleep
 *		state and disable the GPEs.
 */
static int acpi_pm_prepare(void)
{
	int error = __acpi_pm_prepare();

	if (!error)
		acpi_pm_freeze();

	return error;
}

/**
 *	acpi_pm_finish - Instruct the platform to leave a sleep state.
 *
 *	This is called after we wake back up (or if entering the sleep state
 *	failed).
 */
static void acpi_pm_finish(void)
{
	u32 acpi_state = acpi_target_sleep_state;

	suspend_nvs_free();

	if (acpi_state == ACPI_STATE_S0)
		return;

	printk(KERN_INFO PREFIX "Waking up from system sleep state S%d\n",
		acpi_state);
	acpi_disable_wakeup_device(acpi_state);
	acpi_leave_sleep_state(acpi_state);

	/* reset firmware waking vector */
	acpi_set_firmware_waking_vector((acpi_physical_address) 0);

	acpi_target_sleep_state = ACPI_STATE_S0;
}

/**
 *	acpi_pm_end - Finish up suspend sequence.
 */
static void acpi_pm_end(void)
{
	/*
	 * This is necessary in case acpi_pm_finish() is not called during a
	 * failing transition to a sleep state.
	 */
	acpi_target_sleep_state = ACPI_STATE_S0;
	acpi_sleep_tts_switch(acpi_target_sleep_state);
}
#else /* !CONFIG_ACPI_SLEEP */
#define acpi_target_sleep_state	ACPI_STATE_S0
#endif /* CONFIG_ACPI_SLEEP */

#ifdef CONFIG_SUSPEND
extern void do_suspend_lowlevel(void);

static u32 acpi_suspend_states[] = {
	[PM_SUSPEND_ON] = ACPI_STATE_S0,
	[PM_SUSPEND_STANDBY] = ACPI_STATE_S1,
	[PM_SUSPEND_MEM] = ACPI_STATE_S3,
	[PM_SUSPEND_MAX] = ACPI_STATE_S5
};

/**
 *	acpi_suspend_begin - Set the target system sleep state to the state
 *		associated with given @pm_state, if supported.
 */
static int acpi_suspend_begin(suspend_state_t pm_state)
{
	u32 acpi_state = acpi_suspend_states[pm_state];
	int error = 0;

	error = suspend_nvs_alloc();

	if (error)
		return error;

	if (sleep_states[acpi_state]) {
		acpi_target_sleep_state = acpi_state;
		acpi_sleep_tts_switch(acpi_target_sleep_state);
	} else {
		printk(KERN_ERR "ACPI does not support this state: %d\n",
			pm_state);
		error = -ENOSYS;
	}
	return error;
}

/**
 *	acpi_suspend_enter - Actually enter a sleep state.
 *	@pm_state: ignored
 *
 *	Flush caches and go to sleep. For STR we have to call arch-specific
 *	assembly, which in turn call acpi_enter_sleep_state().
 *	It's unfortunate, but it works. Please fix if you're feeling frisky.
 */
static int acpi_suspend_enter(suspend_state_t pm_state)
{
	acpi_status status = AE_OK;
	unsigned long flags = 0;
	u32 acpi_state = acpi_target_sleep_state;

	ACPI_FLUSH_CPU_CACHE();

	/* Do arch specific saving of state. */
	if (acpi_state == ACPI_STATE_S3) {
		int error = acpi_save_state_mem();

		if (error)
			return error;
	}

	local_irq_save(flags);
	acpi_enable_wakeup_device(acpi_state);
	switch (acpi_state) {
	case ACPI_STATE_S1:
		barrier();
		status = acpi_enter_sleep_state(acpi_state);
		break;

	case ACPI_STATE_S3:
		do_suspend_lowlevel();
		break;
	}

	/* This violates the spec but is required for bug compatibility. */
	acpi_write_bit_register(ACPI_BITREG_SCI_ENABLE, 1);

	/* Reprogram control registers and execute _BFS */
	acpi_leave_sleep_state_prep(acpi_state);

	/* ACPI 3.0 specs (P62) says that it's the responsibility
	 * of the OSPM to clear the status bit [ implying that the
	 * POWER_BUTTON event should not reach userspace ]
	 */
	if (ACPI_SUCCESS(status) && (acpi_state == ACPI_STATE_S3))
		acpi_clear_event(ACPI_EVENT_POWER_BUTTON);

	/*
	 * Disable and clear GPE status before interrupt is enabled. Some GPEs
	 * (like wakeup GPE) haven't handler, this can avoid such GPE misfire.
	 * acpi_leave_sleep_state will reenable specific GPEs later
	 */
	acpi_disable_all_gpes();
	/* Allow EC transactions to happen. */
	acpi_ec_unblock_transactions_early();

	local_irq_restore(flags);
	printk(KERN_DEBUG "Back to C!\n");

	/* restore processor state */
	if (acpi_state == ACPI_STATE_S3)
		acpi_restore_state_mem();

	suspend_nvs_restore();

	return ACPI_SUCCESS(status) ? 0 : -EFAULT;
}

static void acpi_suspend_finish(void)
{
	acpi_ec_unblock_transactions();
	acpi_pm_finish();
}

static int acpi_suspend_state_valid(suspend_state_t pm_state)
{
	u32 acpi_state;

	switch (pm_state) {
	case PM_SUSPEND_ON:
	case PM_SUSPEND_STANDBY:
	case PM_SUSPEND_MEM:
		acpi_state = acpi_suspend_states[pm_state];

		return sleep_states[acpi_state];
	default:
		return 0;
	}
}

static struct platform_suspend_ops acpi_suspend_ops = {
	.valid = acpi_suspend_state_valid,
	.begin = acpi_suspend_begin,
	.prepare_late = acpi_pm_prepare,
	.enter = acpi_suspend_enter,
	.wake = acpi_suspend_finish,
	.end = acpi_pm_end,
};

/**
 *	acpi_suspend_begin_old - Set the target system sleep state to the
 *		state associated with given @pm_state, if supported, and
 *		execute the _PTS control method.  This function is used if the
 *		pre-ACPI 2.0 suspend ordering has been requested.
 */
static int acpi_suspend_begin_old(suspend_state_t pm_state)
{
	int error = acpi_suspend_begin(pm_state);

	if (!error)
		error = __acpi_pm_prepare();
	return error;
}

/*
 * The following callbacks are used if the pre-ACPI 2.0 suspend ordering has
 * been requested.
 */
static struct platform_suspend_ops acpi_suspend_ops_old = {
	.valid = acpi_suspend_state_valid,
	.begin = acpi_suspend_begin_old,
	.prepare_late = acpi_pm_freeze,
	.enter = acpi_suspend_enter,
	.wake = acpi_suspend_finish,
	.end = acpi_pm_end,
	.recover = acpi_pm_finish,
};

static int __init init_old_suspend_ordering(const struct dmi_system_id *d)
{
	old_suspend_ordering = true;
	return 0;
}

static struct dmi_system_id __initdata acpisleep_dmi_table[] = {
	{
	.callback = init_old_suspend_ordering,
	.ident = "Abit KN9 (nForce4 variant)",
	.matches = {
		DMI_MATCH(DMI_BOARD_VENDOR, "http://www.abit.com.tw/"),
		DMI_MATCH(DMI_BOARD_NAME, "KN9 Series(NF-CK804)"),
		},
	},
	{
	.callback = init_old_suspend_ordering,
	.ident = "HP xw4600 Workstation",
	.matches = {
		DMI_MATCH(DMI_SYS_VENDOR, "Hewlett-Packard"),
		DMI_MATCH(DMI_PRODUCT_NAME, "HP xw4600 Workstation"),
		},
	},
	{
	.callback = init_old_suspend_ordering,
	.ident = "Asus Pundit P1-AH2 (M2N8L motherboard)",
	.matches = {
		DMI_MATCH(DMI_BOARD_VENDOR, "ASUSTek Computer INC."),
		DMI_MATCH(DMI_BOARD_NAME, "M2N8L"),
		},
	},
	{
	.callback = init_old_suspend_ordering,
	.ident = "Panasonic CF51-2L",
	.matches = {
		DMI_MATCH(DMI_BOARD_VENDOR,
				"Matsushita Electric Industrial Co.,Ltd."),
		DMI_MATCH(DMI_BOARD_NAME, "CF51-2L"),
		},
	},
	{},
};
#endif /* CONFIG_SUSPEND */

#ifdef CONFIG_HIBERNATION
/*
 * The ACPI specification wants us to save NVS memory regions during hibernation
 * and to restore them during the subsequent resume.  However, it is not certain
 * if this mechanism is going to work on all machines, so we allow the user to
 * disable this mechanism using the 'acpi_sleep=s4_nonvs' kernel command line
 * option.
 */
static bool s4_no_nvs;

void __init acpi_s4_no_nvs(void)
{
	s4_no_nvs = true;
}

static unsigned long s4_hardware_signature;
static struct acpi_table_facs *facs;
static bool nosigcheck;

void __init acpi_no_s4_hw_signature(void)
{
	nosigcheck = true;
}

static int acpi_hibernation_begin(void)
{
	int error;

	error = s4_no_nvs ? 0 : suspend_nvs_alloc();
	if (!error) {
		acpi_target_sleep_state = ACPI_STATE_S4;
		acpi_sleep_tts_switch(acpi_target_sleep_state);
	}

	return error;
}

static int acpi_hibernation_pre_snapshot(void)
{
	int error = acpi_pm_prepare();

	if (!error)
		suspend_nvs_save();

	return error;
}

static int acpi_hibernation_enter(void)
{
	acpi_status status = AE_OK;
	unsigned long flags = 0;

	ACPI_FLUSH_CPU_CACHE();

	local_irq_save(flags);
	acpi_enable_wakeup_device(ACPI_STATE_S4);
	/* This shouldn't return.  If it returns, we have a problem */
	status = acpi_enter_sleep_state(ACPI_STATE_S4);
	/* Reprogram control registers and execute _BFS */
	acpi_leave_sleep_state_prep(ACPI_STATE_S4);
	local_irq_restore(flags);

	return ACPI_SUCCESS(status) ? 0 : -EFAULT;
}

<<<<<<< HEAD
static void acpi_hibernation_finish(void)
{
	hibernate_nvs_free();
	acpi_ec_unblock_transactions();
	acpi_pm_finish();
}

=======
>>>>>>> 2a6b6976
static void acpi_hibernation_leave(void)
{
	/*
	 * If ACPI is not enabled by the BIOS and the boot kernel, we need to
	 * enable it here.
	 */
	acpi_enable();
	/* Reprogram control registers and execute _BFS */
	acpi_leave_sleep_state_prep(ACPI_STATE_S4);
	/* Check the hardware signature */
	if (facs && s4_hardware_signature != facs->hardware_signature) {
		printk(KERN_EMERG "ACPI: Hardware changed while hibernated, "
			"cannot resume!\n");
		panic("ACPI S4 hardware signature mismatch");
	}
	/* Restore the NVS memory area */
<<<<<<< HEAD
	hibernate_nvs_restore();
	/* Allow EC transactions to happen. */
	acpi_ec_unblock_transactions_early();
=======
	suspend_nvs_restore();
>>>>>>> 2a6b6976
}

static void acpi_pm_thaw(void)
{
	acpi_ec_unblock_transactions();
	acpi_enable_all_runtime_gpes();
}

static struct platform_hibernation_ops acpi_hibernation_ops = {
	.begin = acpi_hibernation_begin,
	.end = acpi_pm_end,
	.pre_snapshot = acpi_hibernation_pre_snapshot,
	.finish = acpi_pm_finish,
	.prepare = acpi_pm_prepare,
	.enter = acpi_hibernation_enter,
	.leave = acpi_hibernation_leave,
	.pre_restore = acpi_pm_freeze,
	.restore_cleanup = acpi_pm_thaw,
};

/**
 *	acpi_hibernation_begin_old - Set the target system sleep state to
 *		ACPI_STATE_S4 and execute the _PTS control method.  This
 *		function is used if the pre-ACPI 2.0 suspend ordering has been
 *		requested.
 */
static int acpi_hibernation_begin_old(void)
{
	int error;
	/*
	 * The _TTS object should always be evaluated before the _PTS object.
	 * When the old_suspended_ordering is true, the _PTS object is
	 * evaluated in the acpi_sleep_prepare.
	 */
	acpi_sleep_tts_switch(ACPI_STATE_S4);

	error = acpi_sleep_prepare(ACPI_STATE_S4);

	if (!error) {
		if (!s4_no_nvs)
			error = suspend_nvs_alloc();
		if (!error)
			acpi_target_sleep_state = ACPI_STATE_S4;
	}
	return error;
}

static int acpi_hibernation_pre_snapshot_old(void)
{
<<<<<<< HEAD
	acpi_pm_freeze();
	hibernate_nvs_save();
	return 0;
=======
	int error = acpi_pm_disable_gpes();

	if (!error)
		suspend_nvs_save();

	return error;
>>>>>>> 2a6b6976
}

/*
 * The following callbacks are used if the pre-ACPI 2.0 suspend ordering has
 * been requested.
 */
static struct platform_hibernation_ops acpi_hibernation_ops_old = {
	.begin = acpi_hibernation_begin_old,
	.end = acpi_pm_end,
	.pre_snapshot = acpi_hibernation_pre_snapshot_old,
<<<<<<< HEAD
	.finish = acpi_hibernation_finish,
	.prepare = acpi_pm_freeze,
=======
	.finish = acpi_pm_finish,
	.prepare = acpi_pm_disable_gpes,
>>>>>>> 2a6b6976
	.enter = acpi_hibernation_enter,
	.leave = acpi_hibernation_leave,
	.pre_restore = acpi_pm_freeze,
	.restore_cleanup = acpi_pm_thaw,
	.recover = acpi_pm_finish,
};
#endif /* CONFIG_HIBERNATION */

int acpi_suspend(u32 acpi_state)
{
	suspend_state_t states[] = {
		[1] = PM_SUSPEND_STANDBY,
		[3] = PM_SUSPEND_MEM,
		[5] = PM_SUSPEND_MAX
	};

	if (acpi_state < 6 && states[acpi_state])
		return pm_suspend(states[acpi_state]);
	if (acpi_state == 4)
		return hibernate();
	return -EINVAL;
}

#ifdef CONFIG_PM_SLEEP
/**
 *	acpi_pm_device_sleep_state - return preferred power state of ACPI device
 *		in the system sleep state given by %acpi_target_sleep_state
 *	@dev: device to examine; its driver model wakeup flags control
 *		whether it should be able to wake up the system
 *	@d_min_p: used to store the upper limit of allowed states range
 *	Return value: preferred power state of the device on success, -ENODEV on
 *		failure (ie. if there's no 'struct acpi_device' for @dev)
 *
 *	Find the lowest power (highest number) ACPI device power state that
 *	device @dev can be in while the system is in the sleep state represented
 *	by %acpi_target_sleep_state.  If @wake is nonzero, the device should be
 *	able to wake up the system from this sleep state.  If @d_min_p is set,
 *	the highest power (lowest number) device power state of @dev allowed
 *	in this system sleep state is stored at the location pointed to by it.
 *
 *	The caller must ensure that @dev is valid before using this function.
 *	The caller is also responsible for figuring out if the device is
 *	supposed to be able to wake up the system and passing this information
 *	via @wake.
 */

int acpi_pm_device_sleep_state(struct device *dev, int *d_min_p)
{
	acpi_handle handle = DEVICE_ACPI_HANDLE(dev);
	struct acpi_device *adev;
	char acpi_method[] = "_SxD";
	unsigned long long d_min, d_max;

	if (!handle || ACPI_FAILURE(acpi_bus_get_device(handle, &adev))) {
		printk(KERN_DEBUG "ACPI handle has no context!\n");
		return -ENODEV;
	}

	acpi_method[2] = '0' + acpi_target_sleep_state;
	/*
	 * If the sleep state is S0, we will return D3, but if the device has
	 * _S0W, we will use the value from _S0W
	 */
	d_min = ACPI_STATE_D0;
	d_max = ACPI_STATE_D3;

	/*
	 * If present, _SxD methods return the minimum D-state (highest power
	 * state) we can use for the corresponding S-states.  Otherwise, the
	 * minimum D-state is D0 (ACPI 3.x).
	 *
	 * NOTE: We rely on acpi_evaluate_integer() not clobbering the integer
	 * provided -- that's our fault recovery, we ignore retval.
	 */
	if (acpi_target_sleep_state > ACPI_STATE_S0)
		acpi_evaluate_integer(handle, acpi_method, NULL, &d_min);

	/*
	 * If _PRW says we can wake up the system from the target sleep state,
	 * the D-state returned by _SxD is sufficient for that (we assume a
	 * wakeup-aware driver if wake is set).  Still, if _SxW exists
	 * (ACPI 3.x), it should return the maximum (lowest power) D-state that
	 * can wake the system.  _S0W may be valid, too.
	 */
	if (acpi_target_sleep_state == ACPI_STATE_S0 ||
	    (device_may_wakeup(dev) && adev->wakeup.state.enabled &&
	     adev->wakeup.sleep_state <= acpi_target_sleep_state)) {
		acpi_status status;

		acpi_method[3] = 'W';
		status = acpi_evaluate_integer(handle, acpi_method, NULL,
						&d_max);
		if (ACPI_FAILURE(status)) {
			d_max = d_min;
		} else if (d_max < d_min) {
			/* Warn the user of the broken DSDT */
			printk(KERN_WARNING "ACPI: Wrong value from %s\n",
				acpi_method);
			/* Sanitize it */
			d_min = d_max;
		}
	}

	if (d_min_p)
		*d_min_p = d_min;
	return d_max;
}

/**
 *	acpi_pm_device_sleep_wake - enable or disable the system wake-up
 *                                  capability of given device
 *	@dev: device to handle
 *	@enable: 'true' - enable, 'false' - disable the wake-up capability
 */
int acpi_pm_device_sleep_wake(struct device *dev, bool enable)
{
	acpi_handle handle;
	struct acpi_device *adev;
	int error;

	if (!device_can_wakeup(dev))
		return -EINVAL;

	handle = DEVICE_ACPI_HANDLE(dev);
	if (!handle || ACPI_FAILURE(acpi_bus_get_device(handle, &adev))) {
		dev_dbg(dev, "ACPI handle has no context in %s!\n", __func__);
		return -ENODEV;
	}

	if (enable) {
		error = acpi_enable_wakeup_device_power(adev,
						acpi_target_sleep_state);
		if (!error)
			acpi_enable_gpe(adev->wakeup.gpe_device,
					adev->wakeup.gpe_number,
					ACPI_GPE_TYPE_WAKE);
	} else {
		acpi_disable_gpe(adev->wakeup.gpe_device, adev->wakeup.gpe_number,
				ACPI_GPE_TYPE_WAKE);
		error = acpi_disable_wakeup_device_power(adev);
	}
	if (!error)
		dev_info(dev, "wake-up capability %s by ACPI\n",
				enable ? "enabled" : "disabled");

	return error;
}
#endif

static void acpi_power_off_prepare(void)
{
	/* Prepare to power off the system */
	acpi_sleep_prepare(ACPI_STATE_S5);
	acpi_disable_all_gpes();
}

static void acpi_power_off(void)
{
	/* acpi_sleep_prepare(ACPI_STATE_S5) should have already been called */
	printk(KERN_DEBUG "%s called\n", __func__);
	local_irq_disable();
	acpi_enable_wakeup_device(ACPI_STATE_S5);
	acpi_enter_sleep_state(ACPI_STATE_S5);
}

/*
 * ACPI 2.0 created the optional _GTS and _BFS,
 * but industry adoption has been neither rapid nor broad.
 *
 * Linux gets into trouble when it executes poorly validated
 * paths through the BIOS, so disable _GTS and _BFS by default,
 * but do speak up and offer the option to enable them.
 */
void __init acpi_gts_bfs_check(void)
{
	acpi_handle dummy;

	if (ACPI_SUCCESS(acpi_get_handle(ACPI_ROOT_OBJECT, METHOD_NAME__GTS, &dummy)))
	{
		printk(KERN_NOTICE PREFIX "BIOS offers _GTS\n");
		printk(KERN_NOTICE PREFIX "If \"acpi.gts=1\" improves suspend, "
			"please notify linux-acpi@vger.kernel.org\n");
	}
	if (ACPI_SUCCESS(acpi_get_handle(ACPI_ROOT_OBJECT, METHOD_NAME__BFS, &dummy)))
	{
		printk(KERN_NOTICE PREFIX "BIOS offers _BFS\n");
		printk(KERN_NOTICE PREFIX "If \"acpi.bfs=1\" improves resume, "
			"please notify linux-acpi@vger.kernel.org\n");
	}
}

int __init acpi_sleep_init(void)
{
	acpi_status status;
	u8 type_a, type_b;
#ifdef CONFIG_SUSPEND
	int i = 0;

	dmi_check_system(acpisleep_dmi_table);
#endif

	if (acpi_disabled)
		return 0;

	sleep_states[ACPI_STATE_S0] = 1;
	printk(KERN_INFO PREFIX "(supports S0");

#ifdef CONFIG_SUSPEND
	for (i = ACPI_STATE_S1; i < ACPI_STATE_S4; i++) {
		status = acpi_get_sleep_type_data(i, &type_a, &type_b);
		if (ACPI_SUCCESS(status)) {
			sleep_states[i] = 1;
			printk(" S%d", i);
		}
	}

	suspend_set_ops(old_suspend_ordering ?
		&acpi_suspend_ops_old : &acpi_suspend_ops);
#endif

#ifdef CONFIG_HIBERNATION
	status = acpi_get_sleep_type_data(ACPI_STATE_S4, &type_a, &type_b);
	if (ACPI_SUCCESS(status)) {
		hibernation_set_ops(old_suspend_ordering ?
			&acpi_hibernation_ops_old : &acpi_hibernation_ops);
		sleep_states[ACPI_STATE_S4] = 1;
		printk(" S4");
		if (!nosigcheck) {
			acpi_get_table(ACPI_SIG_FACS, 1,
				(struct acpi_table_header **)&facs);
			if (facs)
				s4_hardware_signature =
					facs->hardware_signature;
		}
	}
#endif
	status = acpi_get_sleep_type_data(ACPI_STATE_S5, &type_a, &type_b);
	if (ACPI_SUCCESS(status)) {
		sleep_states[ACPI_STATE_S5] = 1;
		printk(" S5");
		pm_power_off_prepare = acpi_power_off_prepare;
		pm_power_off = acpi_power_off;
	}
	printk(")\n");
	/*
	 * Register the tts_notifier to reboot notifier list so that the _TTS
	 * object can also be evaluated when the system enters S5.
	 */
	register_reboot_notifier(&tts_notifier);
	acpi_gts_bfs_check();
	return 0;
}<|MERGE_RESOLUTION|>--- conflicted
+++ resolved
@@ -146,6 +146,7 @@
 	u32 acpi_state = acpi_target_sleep_state;
 
 	suspend_nvs_free();
+	acpi_ec_unblock_transactions();
 
 	if (acpi_state == ACPI_STATE_S0)
 		return;
@@ -285,7 +286,6 @@
 
 static void acpi_suspend_finish(void)
 {
-	acpi_ec_unblock_transactions();
 	acpi_pm_finish();
 }
 
@@ -452,16 +452,6 @@
 	return ACPI_SUCCESS(status) ? 0 : -EFAULT;
 }
 
-<<<<<<< HEAD
-static void acpi_hibernation_finish(void)
-{
-	hibernate_nvs_free();
-	acpi_ec_unblock_transactions();
-	acpi_pm_finish();
-}
-
-=======
->>>>>>> 2a6b6976
 static void acpi_hibernation_leave(void)
 {
 	/*
@@ -478,13 +468,9 @@
 		panic("ACPI S4 hardware signature mismatch");
 	}
 	/* Restore the NVS memory area */
-<<<<<<< HEAD
-	hibernate_nvs_restore();
+	suspend_nvs_restore();
 	/* Allow EC transactions to happen. */
 	acpi_ec_unblock_transactions_early();
-=======
-	suspend_nvs_restore();
->>>>>>> 2a6b6976
 }
 
 static void acpi_pm_thaw(void)
@@ -534,18 +520,9 @@
 
 static int acpi_hibernation_pre_snapshot_old(void)
 {
-<<<<<<< HEAD
 	acpi_pm_freeze();
-	hibernate_nvs_save();
+	suspend_nvs_save();
 	return 0;
-=======
-	int error = acpi_pm_disable_gpes();
-
-	if (!error)
-		suspend_nvs_save();
-
-	return error;
->>>>>>> 2a6b6976
 }
 
 /*
@@ -556,13 +533,8 @@
 	.begin = acpi_hibernation_begin_old,
 	.end = acpi_pm_end,
 	.pre_snapshot = acpi_hibernation_pre_snapshot_old,
-<<<<<<< HEAD
-	.finish = acpi_hibernation_finish,
 	.prepare = acpi_pm_freeze,
-=======
 	.finish = acpi_pm_finish,
-	.prepare = acpi_pm_disable_gpes,
->>>>>>> 2a6b6976
 	.enter = acpi_hibernation_enter,
 	.leave = acpi_hibernation_leave,
 	.pre_restore = acpi_pm_freeze,
