/*
 * Copyright 2006 Dave Airlie <airlied@linux.ie>
 * Copyright © 2006-2009 Intel Corporation
 *
 * Permission is hereby granted, free of charge, to any person obtaining a
 * copy of this software and associated documentation files (the "Software"),
 * to deal in the Software without restriction, including without limitation
 * the rights to use, copy, modify, merge, publish, distribute, sublicense,
 * and/or sell copies of the Software, and to permit persons to whom the
 * Software is furnished to do so, subject to the following conditions:
 *
 * The above copyright notice and this permission notice (including the next
 * paragraph) shall be included in all copies or substantial portions of the
 * Software.
 *
 * THE SOFTWARE IS PROVIDED "AS IS", WITHOUT WARRANTY OF ANY KIND, EXPRESS OR
 * IMPLIED, INCLUDING BUT NOT LIMITED TO THE WARRANTIES OF MERCHANTABILITY,
 * FITNESS FOR A PARTICULAR PURPOSE AND NONINFRINGEMENT.  IN NO EVENT SHALL
 * THE AUTHORS OR COPYRIGHT HOLDERS BE LIABLE FOR ANY CLAIM, DAMAGES OR OTHER
 * LIABILITY, WHETHER IN AN ACTION OF CONTRACT, TORT OR OTHERWISE, ARISING
 * FROM, OUT OF OR IN CONNECTION WITH THE SOFTWARE OR THE USE OR OTHER
 * DEALINGS IN THE SOFTWARE.
 *
 * Authors:
 *	Eric Anholt <eric@anholt.net>
 *	Jesse Barnes <jesse.barnes@intel.com>
 */

#include <linux/i2c.h>
#include <linux/slab.h>
#include <linux/delay.h>
#include <linux/hdmi.h>
#include <drm/drmP.h>
#include <drm/drm_atomic_helper.h>
#include <drm/drm_crtc.h>
#include <drm/drm_edid.h>
#include <drm/drm_scdc_helper.h>
#include "intel_drv.h"
#include <drm/i915_drm.h>
#include <drm/intel_lpe_audio.h>
#include "i915_drv.h"

static struct drm_device *intel_hdmi_to_dev(struct intel_hdmi *intel_hdmi)
{
	return hdmi_to_dig_port(intel_hdmi)->base.base.dev;
}

static void
assert_hdmi_port_disabled(struct intel_hdmi *intel_hdmi)
{
	struct drm_device *dev = intel_hdmi_to_dev(intel_hdmi);
	struct drm_i915_private *dev_priv = to_i915(dev);
	uint32_t enabled_bits;

	enabled_bits = HAS_DDI(dev_priv) ? DDI_BUF_CTL_ENABLE : SDVO_ENABLE;

	WARN(I915_READ(intel_hdmi->hdmi_reg) & enabled_bits,
	     "HDMI port enabled, expecting disabled\n");
}

struct intel_hdmi *enc_to_intel_hdmi(struct drm_encoder *encoder)
{
	struct intel_digital_port *intel_dig_port =
		container_of(encoder, struct intel_digital_port, base.base);
	return &intel_dig_port->hdmi;
}

static struct intel_hdmi *intel_attached_hdmi(struct drm_connector *connector)
{
	return enc_to_intel_hdmi(&intel_attached_encoder(connector)->base);
}

static u32 g4x_infoframe_index(unsigned int type)
{
	switch (type) {
	case HDMI_INFOFRAME_TYPE_AVI:
		return VIDEO_DIP_SELECT_AVI;
	case HDMI_INFOFRAME_TYPE_SPD:
		return VIDEO_DIP_SELECT_SPD;
	case HDMI_INFOFRAME_TYPE_VENDOR:
		return VIDEO_DIP_SELECT_VENDOR;
	default:
		MISSING_CASE(type);
		return 0;
	}
}

static u32 g4x_infoframe_enable(unsigned int type)
{
	switch (type) {
	case HDMI_INFOFRAME_TYPE_AVI:
		return VIDEO_DIP_ENABLE_AVI;
	case HDMI_INFOFRAME_TYPE_SPD:
		return VIDEO_DIP_ENABLE_SPD;
	case HDMI_INFOFRAME_TYPE_VENDOR:
		return VIDEO_DIP_ENABLE_VENDOR;
	default:
		MISSING_CASE(type);
		return 0;
	}
}

static u32 hsw_infoframe_enable(unsigned int type)
{
	switch (type) {
	case DP_SDP_VSC:
		return VIDEO_DIP_ENABLE_VSC_HSW;
	case HDMI_INFOFRAME_TYPE_AVI:
		return VIDEO_DIP_ENABLE_AVI_HSW;
	case HDMI_INFOFRAME_TYPE_SPD:
		return VIDEO_DIP_ENABLE_SPD_HSW;
	case HDMI_INFOFRAME_TYPE_VENDOR:
		return VIDEO_DIP_ENABLE_VS_HSW;
	default:
		MISSING_CASE(type);
		return 0;
	}
}

static i915_reg_t
hsw_dip_data_reg(struct drm_i915_private *dev_priv,
		 enum transcoder cpu_transcoder,
		 unsigned int type,
		 int i)
{
	switch (type) {
	case DP_SDP_VSC:
		return HSW_TVIDEO_DIP_VSC_DATA(cpu_transcoder, i);
	case HDMI_INFOFRAME_TYPE_AVI:
		return HSW_TVIDEO_DIP_AVI_DATA(cpu_transcoder, i);
	case HDMI_INFOFRAME_TYPE_SPD:
		return HSW_TVIDEO_DIP_SPD_DATA(cpu_transcoder, i);
	case HDMI_INFOFRAME_TYPE_VENDOR:
		return HSW_TVIDEO_DIP_VS_DATA(cpu_transcoder, i);
	default:
		MISSING_CASE(type);
		return INVALID_MMIO_REG;
	}
}

static void g4x_write_infoframe(struct drm_encoder *encoder,
				const struct intel_crtc_state *crtc_state,
				unsigned int type,
				const void *frame, ssize_t len)
{
	const uint32_t *data = frame;
	struct drm_device *dev = encoder->dev;
	struct drm_i915_private *dev_priv = to_i915(dev);
	u32 val = I915_READ(VIDEO_DIP_CTL);
	int i;

	WARN(!(val & VIDEO_DIP_ENABLE), "Writing DIP with CTL reg disabled\n");

	val &= ~(VIDEO_DIP_SELECT_MASK | 0xf); /* clear DIP data offset */
	val |= g4x_infoframe_index(type);

	val &= ~g4x_infoframe_enable(type);

	I915_WRITE(VIDEO_DIP_CTL, val);

	mmiowb();
	for (i = 0; i < len; i += 4) {
		I915_WRITE(VIDEO_DIP_DATA, *data);
		data++;
	}
	/* Write every possible data byte to force correct ECC calculation. */
	for (; i < VIDEO_DIP_DATA_SIZE; i += 4)
		I915_WRITE(VIDEO_DIP_DATA, 0);
	mmiowb();

	val |= g4x_infoframe_enable(type);
	val &= ~VIDEO_DIP_FREQ_MASK;
	val |= VIDEO_DIP_FREQ_VSYNC;

	I915_WRITE(VIDEO_DIP_CTL, val);
	POSTING_READ(VIDEO_DIP_CTL);
}

static bool g4x_infoframe_enabled(struct drm_encoder *encoder,
				  const struct intel_crtc_state *pipe_config)
{
	struct drm_i915_private *dev_priv = to_i915(encoder->dev);
	struct intel_digital_port *intel_dig_port = enc_to_dig_port(encoder);
	u32 val = I915_READ(VIDEO_DIP_CTL);

	if ((val & VIDEO_DIP_ENABLE) == 0)
		return false;

	if ((val & VIDEO_DIP_PORT_MASK) != VIDEO_DIP_PORT(intel_dig_port->base.port))
		return false;

	return val & (VIDEO_DIP_ENABLE_AVI |
		      VIDEO_DIP_ENABLE_VENDOR | VIDEO_DIP_ENABLE_SPD);
}

static void ibx_write_infoframe(struct drm_encoder *encoder,
				const struct intel_crtc_state *crtc_state,
				unsigned int type,
				const void *frame, ssize_t len)
{
	const uint32_t *data = frame;
	struct drm_device *dev = encoder->dev;
	struct drm_i915_private *dev_priv = to_i915(dev);
	struct intel_crtc *intel_crtc = to_intel_crtc(crtc_state->base.crtc);
	i915_reg_t reg = TVIDEO_DIP_CTL(intel_crtc->pipe);
	u32 val = I915_READ(reg);
	int i;

	WARN(!(val & VIDEO_DIP_ENABLE), "Writing DIP with CTL reg disabled\n");

	val &= ~(VIDEO_DIP_SELECT_MASK | 0xf); /* clear DIP data offset */
	val |= g4x_infoframe_index(type);

	val &= ~g4x_infoframe_enable(type);

	I915_WRITE(reg, val);

	mmiowb();
	for (i = 0; i < len; i += 4) {
		I915_WRITE(TVIDEO_DIP_DATA(intel_crtc->pipe), *data);
		data++;
	}
	/* Write every possible data byte to force correct ECC calculation. */
	for (; i < VIDEO_DIP_DATA_SIZE; i += 4)
		I915_WRITE(TVIDEO_DIP_DATA(intel_crtc->pipe), 0);
	mmiowb();

	val |= g4x_infoframe_enable(type);
	val &= ~VIDEO_DIP_FREQ_MASK;
	val |= VIDEO_DIP_FREQ_VSYNC;

	I915_WRITE(reg, val);
	POSTING_READ(reg);
}

static bool ibx_infoframe_enabled(struct drm_encoder *encoder,
				  const struct intel_crtc_state *pipe_config)
{
	struct drm_i915_private *dev_priv = to_i915(encoder->dev);
	struct intel_digital_port *intel_dig_port = enc_to_dig_port(encoder);
	enum pipe pipe = to_intel_crtc(pipe_config->base.crtc)->pipe;
	i915_reg_t reg = TVIDEO_DIP_CTL(pipe);
	u32 val = I915_READ(reg);

	if ((val & VIDEO_DIP_ENABLE) == 0)
		return false;

	if ((val & VIDEO_DIP_PORT_MASK) != VIDEO_DIP_PORT(intel_dig_port->base.port))
		return false;

	return val & (VIDEO_DIP_ENABLE_AVI |
		      VIDEO_DIP_ENABLE_VENDOR | VIDEO_DIP_ENABLE_GAMUT |
		      VIDEO_DIP_ENABLE_SPD | VIDEO_DIP_ENABLE_GCP);
}

static void cpt_write_infoframe(struct drm_encoder *encoder,
				const struct intel_crtc_state *crtc_state,
				unsigned int type,
				const void *frame, ssize_t len)
{
	const uint32_t *data = frame;
	struct drm_device *dev = encoder->dev;
	struct drm_i915_private *dev_priv = to_i915(dev);
	struct intel_crtc *intel_crtc = to_intel_crtc(crtc_state->base.crtc);
	i915_reg_t reg = TVIDEO_DIP_CTL(intel_crtc->pipe);
	u32 val = I915_READ(reg);
	int i;

	WARN(!(val & VIDEO_DIP_ENABLE), "Writing DIP with CTL reg disabled\n");

	val &= ~(VIDEO_DIP_SELECT_MASK | 0xf); /* clear DIP data offset */
	val |= g4x_infoframe_index(type);

	/* The DIP control register spec says that we need to update the AVI
	 * infoframe without clearing its enable bit */
	if (type != HDMI_INFOFRAME_TYPE_AVI)
		val &= ~g4x_infoframe_enable(type);

	I915_WRITE(reg, val);

	mmiowb();
	for (i = 0; i < len; i += 4) {
		I915_WRITE(TVIDEO_DIP_DATA(intel_crtc->pipe), *data);
		data++;
	}
	/* Write every possible data byte to force correct ECC calculation. */
	for (; i < VIDEO_DIP_DATA_SIZE; i += 4)
		I915_WRITE(TVIDEO_DIP_DATA(intel_crtc->pipe), 0);
	mmiowb();

	val |= g4x_infoframe_enable(type);
	val &= ~VIDEO_DIP_FREQ_MASK;
	val |= VIDEO_DIP_FREQ_VSYNC;

	I915_WRITE(reg, val);
	POSTING_READ(reg);
}

static bool cpt_infoframe_enabled(struct drm_encoder *encoder,
				  const struct intel_crtc_state *pipe_config)
{
	struct drm_i915_private *dev_priv = to_i915(encoder->dev);
	enum pipe pipe = to_intel_crtc(pipe_config->base.crtc)->pipe;
	u32 val = I915_READ(TVIDEO_DIP_CTL(pipe));

	if ((val & VIDEO_DIP_ENABLE) == 0)
		return false;

	return val & (VIDEO_DIP_ENABLE_AVI |
		      VIDEO_DIP_ENABLE_VENDOR | VIDEO_DIP_ENABLE_GAMUT |
		      VIDEO_DIP_ENABLE_SPD | VIDEO_DIP_ENABLE_GCP);
}

static void vlv_write_infoframe(struct drm_encoder *encoder,
				const struct intel_crtc_state *crtc_state,
				unsigned int type,
				const void *frame, ssize_t len)
{
	const uint32_t *data = frame;
	struct drm_device *dev = encoder->dev;
	struct drm_i915_private *dev_priv = to_i915(dev);
	struct intel_crtc *intel_crtc = to_intel_crtc(crtc_state->base.crtc);
	i915_reg_t reg = VLV_TVIDEO_DIP_CTL(intel_crtc->pipe);
	u32 val = I915_READ(reg);
	int i;

	WARN(!(val & VIDEO_DIP_ENABLE), "Writing DIP with CTL reg disabled\n");

	val &= ~(VIDEO_DIP_SELECT_MASK | 0xf); /* clear DIP data offset */
	val |= g4x_infoframe_index(type);

	val &= ~g4x_infoframe_enable(type);

	I915_WRITE(reg, val);

	mmiowb();
	for (i = 0; i < len; i += 4) {
		I915_WRITE(VLV_TVIDEO_DIP_DATA(intel_crtc->pipe), *data);
		data++;
	}
	/* Write every possible data byte to force correct ECC calculation. */
	for (; i < VIDEO_DIP_DATA_SIZE; i += 4)
		I915_WRITE(VLV_TVIDEO_DIP_DATA(intel_crtc->pipe), 0);
	mmiowb();

	val |= g4x_infoframe_enable(type);
	val &= ~VIDEO_DIP_FREQ_MASK;
	val |= VIDEO_DIP_FREQ_VSYNC;

	I915_WRITE(reg, val);
	POSTING_READ(reg);
}

static bool vlv_infoframe_enabled(struct drm_encoder *encoder,
				  const struct intel_crtc_state *pipe_config)
{
	struct drm_i915_private *dev_priv = to_i915(encoder->dev);
	struct intel_digital_port *intel_dig_port = enc_to_dig_port(encoder);
	enum pipe pipe = to_intel_crtc(pipe_config->base.crtc)->pipe;
	u32 val = I915_READ(VLV_TVIDEO_DIP_CTL(pipe));

	if ((val & VIDEO_DIP_ENABLE) == 0)
		return false;

	if ((val & VIDEO_DIP_PORT_MASK) != VIDEO_DIP_PORT(intel_dig_port->base.port))
		return false;

	return val & (VIDEO_DIP_ENABLE_AVI |
		      VIDEO_DIP_ENABLE_VENDOR | VIDEO_DIP_ENABLE_GAMUT |
		      VIDEO_DIP_ENABLE_SPD | VIDEO_DIP_ENABLE_GCP);
}

static void hsw_write_infoframe(struct drm_encoder *encoder,
				const struct intel_crtc_state *crtc_state,
				unsigned int type,
				const void *frame, ssize_t len)
{
	const uint32_t *data = frame;
	struct drm_device *dev = encoder->dev;
	struct drm_i915_private *dev_priv = to_i915(dev);
	enum transcoder cpu_transcoder = crtc_state->cpu_transcoder;
	i915_reg_t ctl_reg = HSW_TVIDEO_DIP_CTL(cpu_transcoder);
	i915_reg_t data_reg;
	int data_size = type == DP_SDP_VSC ?
		VIDEO_DIP_VSC_DATA_SIZE : VIDEO_DIP_DATA_SIZE;
	int i;
	u32 val = I915_READ(ctl_reg);

	data_reg = hsw_dip_data_reg(dev_priv, cpu_transcoder, type, 0);

	val &= ~hsw_infoframe_enable(type);
	I915_WRITE(ctl_reg, val);

	mmiowb();
	for (i = 0; i < len; i += 4) {
		I915_WRITE(hsw_dip_data_reg(dev_priv, cpu_transcoder,
					    type, i >> 2), *data);
		data++;
	}
	/* Write every possible data byte to force correct ECC calculation. */
	for (; i < data_size; i += 4)
		I915_WRITE(hsw_dip_data_reg(dev_priv, cpu_transcoder,
					    type, i >> 2), 0);
	mmiowb();

	val |= hsw_infoframe_enable(type);
	I915_WRITE(ctl_reg, val);
	POSTING_READ(ctl_reg);
}

static bool hsw_infoframe_enabled(struct drm_encoder *encoder,
				  const struct intel_crtc_state *pipe_config)
{
	struct drm_i915_private *dev_priv = to_i915(encoder->dev);
	u32 val = I915_READ(HSW_TVIDEO_DIP_CTL(pipe_config->cpu_transcoder));

	return val & (VIDEO_DIP_ENABLE_VSC_HSW | VIDEO_DIP_ENABLE_AVI_HSW |
		      VIDEO_DIP_ENABLE_GCP_HSW | VIDEO_DIP_ENABLE_VS_HSW |
		      VIDEO_DIP_ENABLE_GMP_HSW | VIDEO_DIP_ENABLE_SPD_HSW);
}

/*
 * The data we write to the DIP data buffer registers is 1 byte bigger than the
 * HDMI infoframe size because of an ECC/reserved byte at position 3 (starting
 * at 0). It's also a byte used by DisplayPort so the same DIP registers can be
 * used for both technologies.
 *
 * DW0: Reserved/ECC/DP | HB2 | HB1 | HB0
 * DW1:       DB3       | DB2 | DB1 | DB0
 * DW2:       DB7       | DB6 | DB5 | DB4
 * DW3: ...
 *
 * (HB is Header Byte, DB is Data Byte)
 *
 * The hdmi pack() functions don't know about that hardware specific hole so we
 * trick them by giving an offset into the buffer and moving back the header
 * bytes by one.
 */
static void intel_write_infoframe(struct drm_encoder *encoder,
				  const struct intel_crtc_state *crtc_state,
				  union hdmi_infoframe *frame)
{
	struct intel_digital_port *intel_dig_port = enc_to_dig_port(encoder);
	uint8_t buffer[VIDEO_DIP_DATA_SIZE];
	ssize_t len;

	/* see comment above for the reason for this offset */
	len = hdmi_infoframe_pack(frame, buffer + 1, sizeof(buffer) - 1);
	if (len < 0)
		return;

	/* Insert the 'hole' (see big comment above) at position 3 */
	buffer[0] = buffer[1];
	buffer[1] = buffer[2];
	buffer[2] = buffer[3];
	buffer[3] = 0;
	len++;

	intel_dig_port->write_infoframe(encoder, crtc_state, frame->any.type, buffer, len);
}

static void intel_hdmi_set_avi_infoframe(struct drm_encoder *encoder,
					 const struct intel_crtc_state *crtc_state)
{
	struct intel_hdmi *intel_hdmi = enc_to_intel_hdmi(encoder);
	const struct drm_display_mode *adjusted_mode =
		&crtc_state->base.adjusted_mode;
	struct drm_connector *connector = &intel_hdmi->attached_connector->base;
	bool is_hdmi2_sink = connector->display_info.hdmi.scdc.supported;
	union hdmi_infoframe frame;
	int ret;

	ret = drm_hdmi_avi_infoframe_from_display_mode(&frame.avi,
						       adjusted_mode,
						       is_hdmi2_sink);
	if (ret < 0) {
		DRM_ERROR("couldn't fill AVI infoframe\n");
		return;
	}

	if (crtc_state->ycbcr420)
		frame.avi.colorspace = HDMI_COLORSPACE_YUV420;
	else
		frame.avi.colorspace = HDMI_COLORSPACE_RGB;

	drm_hdmi_avi_infoframe_quant_range(&frame.avi, adjusted_mode,
					   crtc_state->limited_color_range ?
					   HDMI_QUANTIZATION_RANGE_LIMITED :
					   HDMI_QUANTIZATION_RANGE_FULL,
					   intel_hdmi->rgb_quant_range_selectable,
					   is_hdmi2_sink);

	/* TODO: handle pixel repetition for YCBCR420 outputs */
	intel_write_infoframe(encoder, crtc_state, &frame);
}

static void intel_hdmi_set_spd_infoframe(struct drm_encoder *encoder,
					 const struct intel_crtc_state *crtc_state)
{
	union hdmi_infoframe frame;
	int ret;

	ret = hdmi_spd_infoframe_init(&frame.spd, "Intel", "Integrated gfx");
	if (ret < 0) {
		DRM_ERROR("couldn't fill SPD infoframe\n");
		return;
	}

	frame.spd.sdi = HDMI_SPD_SDI_PC;

	intel_write_infoframe(encoder, crtc_state, &frame);
}

static void
intel_hdmi_set_hdmi_infoframe(struct drm_encoder *encoder,
			      const struct intel_crtc_state *crtc_state,
			      const struct drm_connector_state *conn_state)
{
	union hdmi_infoframe frame;
	int ret;

	ret = drm_hdmi_vendor_infoframe_from_display_mode(&frame.vendor.hdmi,
							  conn_state->connector,
							  &crtc_state->base.adjusted_mode);
	if (ret < 0)
		return;

	intel_write_infoframe(encoder, crtc_state, &frame);
}

static void g4x_set_infoframes(struct drm_encoder *encoder,
			       bool enable,
			       const struct intel_crtc_state *crtc_state,
			       const struct drm_connector_state *conn_state)
{
	struct drm_i915_private *dev_priv = to_i915(encoder->dev);
	struct intel_digital_port *intel_dig_port = enc_to_dig_port(encoder);
	struct intel_hdmi *intel_hdmi = &intel_dig_port->hdmi;
	i915_reg_t reg = VIDEO_DIP_CTL;
	u32 val = I915_READ(reg);
	u32 port = VIDEO_DIP_PORT(intel_dig_port->base.port);

	assert_hdmi_port_disabled(intel_hdmi);

	/* If the registers were not initialized yet, they might be zeroes,
	 * which means we're selecting the AVI DIP and we're setting its
	 * frequency to once. This seems to really confuse the HW and make
	 * things stop working (the register spec says the AVI always needs to
	 * be sent every VSync). So here we avoid writing to the register more
	 * than we need and also explicitly select the AVI DIP and explicitly
	 * set its frequency to every VSync. Avoiding to write it twice seems to
	 * be enough to solve the problem, but being defensive shouldn't hurt us
	 * either. */
	val |= VIDEO_DIP_SELECT_AVI | VIDEO_DIP_FREQ_VSYNC;

	if (!enable) {
		if (!(val & VIDEO_DIP_ENABLE))
			return;
		if (port != (val & VIDEO_DIP_PORT_MASK)) {
			DRM_DEBUG_KMS("video DIP still enabled on port %c\n",
				      (val & VIDEO_DIP_PORT_MASK) >> 29);
			return;
		}
		val &= ~(VIDEO_DIP_ENABLE | VIDEO_DIP_ENABLE_AVI |
			 VIDEO_DIP_ENABLE_VENDOR | VIDEO_DIP_ENABLE_SPD);
		I915_WRITE(reg, val);
		POSTING_READ(reg);
		return;
	}

	if (port != (val & VIDEO_DIP_PORT_MASK)) {
		if (val & VIDEO_DIP_ENABLE) {
			DRM_DEBUG_KMS("video DIP already enabled on port %c\n",
				      (val & VIDEO_DIP_PORT_MASK) >> 29);
			return;
		}
		val &= ~VIDEO_DIP_PORT_MASK;
		val |= port;
	}

	val |= VIDEO_DIP_ENABLE;
	val &= ~(VIDEO_DIP_ENABLE_AVI |
		 VIDEO_DIP_ENABLE_VENDOR | VIDEO_DIP_ENABLE_SPD);

	I915_WRITE(reg, val);
	POSTING_READ(reg);

	intel_hdmi_set_avi_infoframe(encoder, crtc_state);
	intel_hdmi_set_spd_infoframe(encoder, crtc_state);
	intel_hdmi_set_hdmi_infoframe(encoder, crtc_state, conn_state);
}

static bool hdmi_sink_is_deep_color(const struct drm_connector_state *conn_state)
{
	struct drm_connector *connector = conn_state->connector;

	/*
	 * HDMI cloning is only supported on g4x which doesn't
	 * support deep color or GCP infoframes anyway so no
	 * need to worry about multiple HDMI sinks here.
	 */

	return connector->display_info.bpc > 8;
}

/*
 * Determine if default_phase=1 can be indicated in the GCP infoframe.
 *
 * From HDMI specification 1.4a:
 * - The first pixel of each Video Data Period shall always have a pixel packing phase of 0
 * - The first pixel following each Video Data Period shall have a pixel packing phase of 0
 * - The PP bits shall be constant for all GCPs and will be equal to the last packing phase
 * - The first pixel following every transition of HSYNC or VSYNC shall have a pixel packing
 *   phase of 0
 */
static bool gcp_default_phase_possible(int pipe_bpp,
				       const struct drm_display_mode *mode)
{
	unsigned int pixels_per_group;

	switch (pipe_bpp) {
	case 30:
		/* 4 pixels in 5 clocks */
		pixels_per_group = 4;
		break;
	case 36:
		/* 2 pixels in 3 clocks */
		pixels_per_group = 2;
		break;
	case 48:
		/* 1 pixel in 2 clocks */
		pixels_per_group = 1;
		break;
	default:
		/* phase information not relevant for 8bpc */
		return false;
	}

	return mode->crtc_hdisplay % pixels_per_group == 0 &&
		mode->crtc_htotal % pixels_per_group == 0 &&
		mode->crtc_hblank_start % pixels_per_group == 0 &&
		mode->crtc_hblank_end % pixels_per_group == 0 &&
		mode->crtc_hsync_start % pixels_per_group == 0 &&
		mode->crtc_hsync_end % pixels_per_group == 0 &&
		((mode->flags & DRM_MODE_FLAG_INTERLACE) == 0 ||
		 mode->crtc_htotal/2 % pixels_per_group == 0);
}

static bool intel_hdmi_set_gcp_infoframe(struct drm_encoder *encoder,
					 const struct intel_crtc_state *crtc_state,
					 const struct drm_connector_state *conn_state)
{
	struct drm_i915_private *dev_priv = to_i915(encoder->dev);
	struct intel_crtc *crtc = to_intel_crtc(crtc_state->base.crtc);
	i915_reg_t reg;
	u32 val = 0;

	if (HAS_DDI(dev_priv))
		reg = HSW_TVIDEO_DIP_GCP(crtc_state->cpu_transcoder);
	else if (IS_VALLEYVIEW(dev_priv) || IS_CHERRYVIEW(dev_priv))
		reg = VLV_TVIDEO_DIP_GCP(crtc->pipe);
	else if (HAS_PCH_SPLIT(dev_priv))
		reg = TVIDEO_DIP_GCP(crtc->pipe);
	else
		return false;

	/* Indicate color depth whenever the sink supports deep color */
	if (hdmi_sink_is_deep_color(conn_state))
		val |= GCP_COLOR_INDICATION;

	/* Enable default_phase whenever the display mode is suitably aligned */
	if (gcp_default_phase_possible(crtc_state->pipe_bpp,
				       &crtc_state->base.adjusted_mode))
		val |= GCP_DEFAULT_PHASE_ENABLE;

	I915_WRITE(reg, val);

	return val != 0;
}

static void ibx_set_infoframes(struct drm_encoder *encoder,
			       bool enable,
			       const struct intel_crtc_state *crtc_state,
			       const struct drm_connector_state *conn_state)
{
	struct drm_i915_private *dev_priv = to_i915(encoder->dev);
	struct intel_crtc *intel_crtc = to_intel_crtc(crtc_state->base.crtc);
	struct intel_digital_port *intel_dig_port = enc_to_dig_port(encoder);
	struct intel_hdmi *intel_hdmi = &intel_dig_port->hdmi;
	i915_reg_t reg = TVIDEO_DIP_CTL(intel_crtc->pipe);
	u32 val = I915_READ(reg);
	u32 port = VIDEO_DIP_PORT(intel_dig_port->base.port);

	assert_hdmi_port_disabled(intel_hdmi);

	/* See the big comment in g4x_set_infoframes() */
	val |= VIDEO_DIP_SELECT_AVI | VIDEO_DIP_FREQ_VSYNC;

	if (!enable) {
		if (!(val & VIDEO_DIP_ENABLE))
			return;
		val &= ~(VIDEO_DIP_ENABLE | VIDEO_DIP_ENABLE_AVI |
			 VIDEO_DIP_ENABLE_VENDOR | VIDEO_DIP_ENABLE_GAMUT |
			 VIDEO_DIP_ENABLE_SPD | VIDEO_DIP_ENABLE_GCP);
		I915_WRITE(reg, val);
		POSTING_READ(reg);
		return;
	}

	if (port != (val & VIDEO_DIP_PORT_MASK)) {
		WARN(val & VIDEO_DIP_ENABLE,
		     "DIP already enabled on port %c\n",
		     (val & VIDEO_DIP_PORT_MASK) >> 29);
		val &= ~VIDEO_DIP_PORT_MASK;
		val |= port;
	}

	val |= VIDEO_DIP_ENABLE;
	val &= ~(VIDEO_DIP_ENABLE_AVI |
		 VIDEO_DIP_ENABLE_VENDOR | VIDEO_DIP_ENABLE_GAMUT |
		 VIDEO_DIP_ENABLE_SPD | VIDEO_DIP_ENABLE_GCP);

	if (intel_hdmi_set_gcp_infoframe(encoder, crtc_state, conn_state))
		val |= VIDEO_DIP_ENABLE_GCP;

	I915_WRITE(reg, val);
	POSTING_READ(reg);

	intel_hdmi_set_avi_infoframe(encoder, crtc_state);
	intel_hdmi_set_spd_infoframe(encoder, crtc_state);
	intel_hdmi_set_hdmi_infoframe(encoder, crtc_state, conn_state);
}

static void cpt_set_infoframes(struct drm_encoder *encoder,
			       bool enable,
			       const struct intel_crtc_state *crtc_state,
			       const struct drm_connector_state *conn_state)
{
	struct drm_i915_private *dev_priv = to_i915(encoder->dev);
	struct intel_crtc *intel_crtc = to_intel_crtc(crtc_state->base.crtc);
	struct intel_hdmi *intel_hdmi = enc_to_intel_hdmi(encoder);
	i915_reg_t reg = TVIDEO_DIP_CTL(intel_crtc->pipe);
	u32 val = I915_READ(reg);

	assert_hdmi_port_disabled(intel_hdmi);

	/* See the big comment in g4x_set_infoframes() */
	val |= VIDEO_DIP_SELECT_AVI | VIDEO_DIP_FREQ_VSYNC;

	if (!enable) {
		if (!(val & VIDEO_DIP_ENABLE))
			return;
		val &= ~(VIDEO_DIP_ENABLE | VIDEO_DIP_ENABLE_AVI |
			 VIDEO_DIP_ENABLE_VENDOR | VIDEO_DIP_ENABLE_GAMUT |
			 VIDEO_DIP_ENABLE_SPD | VIDEO_DIP_ENABLE_GCP);
		I915_WRITE(reg, val);
		POSTING_READ(reg);
		return;
	}

	/* Set both together, unset both together: see the spec. */
	val |= VIDEO_DIP_ENABLE | VIDEO_DIP_ENABLE_AVI;
	val &= ~(VIDEO_DIP_ENABLE_VENDOR | VIDEO_DIP_ENABLE_GAMUT |
		 VIDEO_DIP_ENABLE_SPD | VIDEO_DIP_ENABLE_GCP);

	if (intel_hdmi_set_gcp_infoframe(encoder, crtc_state, conn_state))
		val |= VIDEO_DIP_ENABLE_GCP;

	I915_WRITE(reg, val);
	POSTING_READ(reg);

	intel_hdmi_set_avi_infoframe(encoder, crtc_state);
	intel_hdmi_set_spd_infoframe(encoder, crtc_state);
	intel_hdmi_set_hdmi_infoframe(encoder, crtc_state, conn_state);
}

static void vlv_set_infoframes(struct drm_encoder *encoder,
			       bool enable,
			       const struct intel_crtc_state *crtc_state,
			       const struct drm_connector_state *conn_state)
{
	struct drm_i915_private *dev_priv = to_i915(encoder->dev);
	struct intel_digital_port *intel_dig_port = enc_to_dig_port(encoder);
	struct intel_crtc *intel_crtc = to_intel_crtc(crtc_state->base.crtc);
	struct intel_hdmi *intel_hdmi = enc_to_intel_hdmi(encoder);
	i915_reg_t reg = VLV_TVIDEO_DIP_CTL(intel_crtc->pipe);
	u32 val = I915_READ(reg);
	u32 port = VIDEO_DIP_PORT(intel_dig_port->base.port);

	assert_hdmi_port_disabled(intel_hdmi);

	/* See the big comment in g4x_set_infoframes() */
	val |= VIDEO_DIP_SELECT_AVI | VIDEO_DIP_FREQ_VSYNC;

	if (!enable) {
		if (!(val & VIDEO_DIP_ENABLE))
			return;
		val &= ~(VIDEO_DIP_ENABLE | VIDEO_DIP_ENABLE_AVI |
			 VIDEO_DIP_ENABLE_VENDOR | VIDEO_DIP_ENABLE_GAMUT |
			 VIDEO_DIP_ENABLE_SPD | VIDEO_DIP_ENABLE_GCP);
		I915_WRITE(reg, val);
		POSTING_READ(reg);
		return;
	}

	if (port != (val & VIDEO_DIP_PORT_MASK)) {
		WARN(val & VIDEO_DIP_ENABLE,
		     "DIP already enabled on port %c\n",
		     (val & VIDEO_DIP_PORT_MASK) >> 29);
		val &= ~VIDEO_DIP_PORT_MASK;
		val |= port;
	}

	val |= VIDEO_DIP_ENABLE;
	val &= ~(VIDEO_DIP_ENABLE_AVI |
		 VIDEO_DIP_ENABLE_VENDOR | VIDEO_DIP_ENABLE_GAMUT |
		 VIDEO_DIP_ENABLE_SPD | VIDEO_DIP_ENABLE_GCP);

	if (intel_hdmi_set_gcp_infoframe(encoder, crtc_state, conn_state))
		val |= VIDEO_DIP_ENABLE_GCP;

	I915_WRITE(reg, val);
	POSTING_READ(reg);

	intel_hdmi_set_avi_infoframe(encoder, crtc_state);
	intel_hdmi_set_spd_infoframe(encoder, crtc_state);
	intel_hdmi_set_hdmi_infoframe(encoder, crtc_state, conn_state);
}

static void hsw_set_infoframes(struct drm_encoder *encoder,
			       bool enable,
			       const struct intel_crtc_state *crtc_state,
			       const struct drm_connector_state *conn_state)
{
	struct drm_i915_private *dev_priv = to_i915(encoder->dev);
	struct intel_hdmi *intel_hdmi = enc_to_intel_hdmi(encoder);
	i915_reg_t reg = HSW_TVIDEO_DIP_CTL(crtc_state->cpu_transcoder);
	u32 val = I915_READ(reg);

	assert_hdmi_port_disabled(intel_hdmi);

	val &= ~(VIDEO_DIP_ENABLE_VSC_HSW | VIDEO_DIP_ENABLE_AVI_HSW |
		 VIDEO_DIP_ENABLE_GCP_HSW | VIDEO_DIP_ENABLE_VS_HSW |
		 VIDEO_DIP_ENABLE_GMP_HSW | VIDEO_DIP_ENABLE_SPD_HSW);

	if (!enable) {
		I915_WRITE(reg, val);
		POSTING_READ(reg);
		return;
	}

	if (intel_hdmi_set_gcp_infoframe(encoder, crtc_state, conn_state))
		val |= VIDEO_DIP_ENABLE_GCP_HSW;

	I915_WRITE(reg, val);
	POSTING_READ(reg);

	intel_hdmi_set_avi_infoframe(encoder, crtc_state);
	intel_hdmi_set_spd_infoframe(encoder, crtc_state);
	intel_hdmi_set_hdmi_infoframe(encoder, crtc_state, conn_state);
}

void intel_dp_dual_mode_set_tmds_output(struct intel_hdmi *hdmi, bool enable)
{
	struct drm_i915_private *dev_priv = to_i915(intel_hdmi_to_dev(hdmi));
	struct i2c_adapter *adapter =
		intel_gmbus_get_adapter(dev_priv, hdmi->ddc_bus);

	if (hdmi->dp_dual_mode.type < DRM_DP_DUAL_MODE_TYPE2_DVI)
		return;

	DRM_DEBUG_KMS("%s DP dual mode adaptor TMDS output\n",
		      enable ? "Enabling" : "Disabling");

	drm_dp_dual_mode_set_tmds_output(hdmi->dp_dual_mode.type,
					 adapter, enable);
}

static void intel_hdmi_prepare(struct intel_encoder *encoder,
			       const struct intel_crtc_state *crtc_state)
{
	struct drm_device *dev = encoder->base.dev;
	struct drm_i915_private *dev_priv = to_i915(dev);
	struct intel_crtc *crtc = to_intel_crtc(crtc_state->base.crtc);
	struct intel_hdmi *intel_hdmi = enc_to_intel_hdmi(&encoder->base);
	const struct drm_display_mode *adjusted_mode = &crtc_state->base.adjusted_mode;
	u32 hdmi_val;

	intel_dp_dual_mode_set_tmds_output(intel_hdmi, true);

	hdmi_val = SDVO_ENCODING_HDMI;
	if (!HAS_PCH_SPLIT(dev_priv) && crtc_state->limited_color_range)
		hdmi_val |= HDMI_COLOR_RANGE_16_235;
	if (adjusted_mode->flags & DRM_MODE_FLAG_PVSYNC)
		hdmi_val |= SDVO_VSYNC_ACTIVE_HIGH;
	if (adjusted_mode->flags & DRM_MODE_FLAG_PHSYNC)
		hdmi_val |= SDVO_HSYNC_ACTIVE_HIGH;

	if (crtc_state->pipe_bpp > 24)
		hdmi_val |= HDMI_COLOR_FORMAT_12bpc;
	else
		hdmi_val |= SDVO_COLOR_FORMAT_8bpc;

	if (crtc_state->has_hdmi_sink)
		hdmi_val |= HDMI_MODE_SELECT_HDMI;

	if (HAS_PCH_CPT(dev_priv))
		hdmi_val |= SDVO_PIPE_SEL_CPT(crtc->pipe);
	else if (IS_CHERRYVIEW(dev_priv))
		hdmi_val |= SDVO_PIPE_SEL_CHV(crtc->pipe);
	else
		hdmi_val |= SDVO_PIPE_SEL(crtc->pipe);

	I915_WRITE(intel_hdmi->hdmi_reg, hdmi_val);
	POSTING_READ(intel_hdmi->hdmi_reg);
}

static bool intel_hdmi_get_hw_state(struct intel_encoder *encoder,
				    enum pipe *pipe)
{
	struct drm_device *dev = encoder->base.dev;
	struct drm_i915_private *dev_priv = to_i915(dev);
	struct intel_hdmi *intel_hdmi = enc_to_intel_hdmi(&encoder->base);
	u32 tmp;
	bool ret;

	if (!intel_display_power_get_if_enabled(dev_priv,
						encoder->power_domain))
		return false;

	ret = false;

	tmp = I915_READ(intel_hdmi->hdmi_reg);

	if (!(tmp & SDVO_ENABLE))
		goto out;

	if (HAS_PCH_CPT(dev_priv))
		*pipe = PORT_TO_PIPE_CPT(tmp);
	else if (IS_CHERRYVIEW(dev_priv))
		*pipe = SDVO_PORT_TO_PIPE_CHV(tmp);
	else
		*pipe = PORT_TO_PIPE(tmp);

	ret = true;

out:
	intel_display_power_put(dev_priv, encoder->power_domain);

	return ret;
}

static void intel_hdmi_get_config(struct intel_encoder *encoder,
				  struct intel_crtc_state *pipe_config)
{
	struct intel_hdmi *intel_hdmi = enc_to_intel_hdmi(&encoder->base);
	struct intel_digital_port *intel_dig_port = hdmi_to_dig_port(intel_hdmi);
	struct drm_device *dev = encoder->base.dev;
	struct drm_i915_private *dev_priv = to_i915(dev);
	u32 tmp, flags = 0;
	int dotclock;

	pipe_config->output_types |= BIT(INTEL_OUTPUT_HDMI);

	tmp = I915_READ(intel_hdmi->hdmi_reg);

	if (tmp & SDVO_HSYNC_ACTIVE_HIGH)
		flags |= DRM_MODE_FLAG_PHSYNC;
	else
		flags |= DRM_MODE_FLAG_NHSYNC;

	if (tmp & SDVO_VSYNC_ACTIVE_HIGH)
		flags |= DRM_MODE_FLAG_PVSYNC;
	else
		flags |= DRM_MODE_FLAG_NVSYNC;

	if (tmp & HDMI_MODE_SELECT_HDMI)
		pipe_config->has_hdmi_sink = true;

	if (intel_dig_port->infoframe_enabled(&encoder->base, pipe_config))
		pipe_config->has_infoframe = true;

	if (tmp & SDVO_AUDIO_ENABLE)
		pipe_config->has_audio = true;

	if (!HAS_PCH_SPLIT(dev_priv) &&
	    tmp & HDMI_COLOR_RANGE_16_235)
		pipe_config->limited_color_range = true;

	pipe_config->base.adjusted_mode.flags |= flags;

	if ((tmp & SDVO_COLOR_FORMAT_MASK) == HDMI_COLOR_FORMAT_12bpc)
		dotclock = pipe_config->port_clock * 2 / 3;
	else
		dotclock = pipe_config->port_clock;

	if (pipe_config->pixel_multiplier)
		dotclock /= pipe_config->pixel_multiplier;

	pipe_config->base.adjusted_mode.crtc_clock = dotclock;

	pipe_config->lane_count = 4;
}

static void intel_enable_hdmi_audio(struct intel_encoder *encoder,
				    const struct intel_crtc_state *pipe_config,
				    const struct drm_connector_state *conn_state)
{
	struct intel_crtc *crtc = to_intel_crtc(pipe_config->base.crtc);

	WARN_ON(!pipe_config->has_hdmi_sink);
	DRM_DEBUG_DRIVER("Enabling HDMI audio on pipe %c\n",
			 pipe_name(crtc->pipe));
	intel_audio_codec_enable(encoder, pipe_config, conn_state);
}

static void g4x_enable_hdmi(struct intel_encoder *encoder,
			    const struct intel_crtc_state *pipe_config,
			    const struct drm_connector_state *conn_state)
{
	struct drm_device *dev = encoder->base.dev;
	struct drm_i915_private *dev_priv = to_i915(dev);
	struct intel_hdmi *intel_hdmi = enc_to_intel_hdmi(&encoder->base);
	u32 temp;

	temp = I915_READ(intel_hdmi->hdmi_reg);

	temp |= SDVO_ENABLE;
	if (pipe_config->has_audio)
		temp |= SDVO_AUDIO_ENABLE;

	I915_WRITE(intel_hdmi->hdmi_reg, temp);
	POSTING_READ(intel_hdmi->hdmi_reg);

	if (pipe_config->has_audio)
		intel_enable_hdmi_audio(encoder, pipe_config, conn_state);
}

static void ibx_enable_hdmi(struct intel_encoder *encoder,
			    const struct intel_crtc_state *pipe_config,
			    const struct drm_connector_state *conn_state)
{
	struct drm_device *dev = encoder->base.dev;
	struct drm_i915_private *dev_priv = to_i915(dev);
	struct intel_hdmi *intel_hdmi = enc_to_intel_hdmi(&encoder->base);
	u32 temp;

	temp = I915_READ(intel_hdmi->hdmi_reg);

	temp |= SDVO_ENABLE;
	if (pipe_config->has_audio)
		temp |= SDVO_AUDIO_ENABLE;

	/*
	 * HW workaround, need to write this twice for issue
	 * that may result in first write getting masked.
	 */
	I915_WRITE(intel_hdmi->hdmi_reg, temp);
	POSTING_READ(intel_hdmi->hdmi_reg);
	I915_WRITE(intel_hdmi->hdmi_reg, temp);
	POSTING_READ(intel_hdmi->hdmi_reg);

	/*
	 * HW workaround, need to toggle enable bit off and on
	 * for 12bpc with pixel repeat.
	 *
	 * FIXME: BSpec says this should be done at the end of
	 * of the modeset sequence, so not sure if this isn't too soon.
	 */
	if (pipe_config->pipe_bpp > 24 &&
	    pipe_config->pixel_multiplier > 1) {
		I915_WRITE(intel_hdmi->hdmi_reg, temp & ~SDVO_ENABLE);
		POSTING_READ(intel_hdmi->hdmi_reg);

		/*
		 * HW workaround, need to write this twice for issue
		 * that may result in first write getting masked.
		 */
		I915_WRITE(intel_hdmi->hdmi_reg, temp);
		POSTING_READ(intel_hdmi->hdmi_reg);
		I915_WRITE(intel_hdmi->hdmi_reg, temp);
		POSTING_READ(intel_hdmi->hdmi_reg);
	}

	if (pipe_config->has_audio)
		intel_enable_hdmi_audio(encoder, pipe_config, conn_state);
}

static void cpt_enable_hdmi(struct intel_encoder *encoder,
			    const struct intel_crtc_state *pipe_config,
			    const struct drm_connector_state *conn_state)
{
	struct drm_device *dev = encoder->base.dev;
	struct drm_i915_private *dev_priv = to_i915(dev);
	struct intel_crtc *crtc = to_intel_crtc(pipe_config->base.crtc);
	struct intel_hdmi *intel_hdmi = enc_to_intel_hdmi(&encoder->base);
	enum pipe pipe = crtc->pipe;
	u32 temp;

	temp = I915_READ(intel_hdmi->hdmi_reg);

	temp |= SDVO_ENABLE;
	if (pipe_config->has_audio)
		temp |= SDVO_AUDIO_ENABLE;

	/*
	 * WaEnableHDMI8bpcBefore12bpc:snb,ivb
	 *
	 * The procedure for 12bpc is as follows:
	 * 1. disable HDMI clock gating
	 * 2. enable HDMI with 8bpc
	 * 3. enable HDMI with 12bpc
	 * 4. enable HDMI clock gating
	 */

	if (pipe_config->pipe_bpp > 24) {
		I915_WRITE(TRANS_CHICKEN1(pipe),
			   I915_READ(TRANS_CHICKEN1(pipe)) |
			   TRANS_CHICKEN1_HDMIUNIT_GC_DISABLE);

		temp &= ~SDVO_COLOR_FORMAT_MASK;
		temp |= SDVO_COLOR_FORMAT_8bpc;
	}

	I915_WRITE(intel_hdmi->hdmi_reg, temp);
	POSTING_READ(intel_hdmi->hdmi_reg);

	if (pipe_config->pipe_bpp > 24) {
		temp &= ~SDVO_COLOR_FORMAT_MASK;
		temp |= HDMI_COLOR_FORMAT_12bpc;

		I915_WRITE(intel_hdmi->hdmi_reg, temp);
		POSTING_READ(intel_hdmi->hdmi_reg);

		I915_WRITE(TRANS_CHICKEN1(pipe),
			   I915_READ(TRANS_CHICKEN1(pipe)) &
			   ~TRANS_CHICKEN1_HDMIUNIT_GC_DISABLE);
	}

	if (pipe_config->has_audio)
		intel_enable_hdmi_audio(encoder, pipe_config, conn_state);
}

static void vlv_enable_hdmi(struct intel_encoder *encoder,
			    const struct intel_crtc_state *pipe_config,
			    const struct drm_connector_state *conn_state)
{
}

static void intel_disable_hdmi(struct intel_encoder *encoder,
			       const struct intel_crtc_state *old_crtc_state,
			       const struct drm_connector_state *old_conn_state)
{
	struct drm_device *dev = encoder->base.dev;
	struct drm_i915_private *dev_priv = to_i915(dev);
	struct intel_hdmi *intel_hdmi = enc_to_intel_hdmi(&encoder->base);
	struct intel_digital_port *intel_dig_port =
		hdmi_to_dig_port(intel_hdmi);
	struct intel_crtc *crtc = to_intel_crtc(old_crtc_state->base.crtc);
	u32 temp;

	temp = I915_READ(intel_hdmi->hdmi_reg);

	temp &= ~(SDVO_ENABLE | SDVO_AUDIO_ENABLE);
	I915_WRITE(intel_hdmi->hdmi_reg, temp);
	POSTING_READ(intel_hdmi->hdmi_reg);

	/*
	 * HW workaround for IBX, we need to move the port
	 * to transcoder A after disabling it to allow the
	 * matching DP port to be enabled on transcoder A.
	 */
	if (HAS_PCH_IBX(dev_priv) && crtc->pipe == PIPE_B) {
		/*
		 * We get CPU/PCH FIFO underruns on the other pipe when
		 * doing the workaround. Sweep them under the rug.
		 */
		intel_set_cpu_fifo_underrun_reporting(dev_priv, PIPE_A, false);
		intel_set_pch_fifo_underrun_reporting(dev_priv, PIPE_A, false);

		temp &= ~SDVO_PIPE_B_SELECT;
		temp |= SDVO_ENABLE;
		/*
		 * HW workaround, need to write this twice for issue
		 * that may result in first write getting masked.
		 */
		I915_WRITE(intel_hdmi->hdmi_reg, temp);
		POSTING_READ(intel_hdmi->hdmi_reg);
		I915_WRITE(intel_hdmi->hdmi_reg, temp);
		POSTING_READ(intel_hdmi->hdmi_reg);

		temp &= ~SDVO_ENABLE;
		I915_WRITE(intel_hdmi->hdmi_reg, temp);
		POSTING_READ(intel_hdmi->hdmi_reg);

		intel_wait_for_vblank_if_active(dev_priv, PIPE_A);
		intel_set_cpu_fifo_underrun_reporting(dev_priv, PIPE_A, true);
		intel_set_pch_fifo_underrun_reporting(dev_priv, PIPE_A, true);
	}

	intel_dig_port->set_infoframes(&encoder->base, false,
				       old_crtc_state, old_conn_state);

	intel_dp_dual_mode_set_tmds_output(intel_hdmi, false);
}

static void g4x_disable_hdmi(struct intel_encoder *encoder,
			     const struct intel_crtc_state *old_crtc_state,
			     const struct drm_connector_state *old_conn_state)
{
	if (old_crtc_state->has_audio)
		intel_audio_codec_disable(encoder,
					  old_crtc_state, old_conn_state);

	intel_disable_hdmi(encoder, old_crtc_state, old_conn_state);
}

static void pch_disable_hdmi(struct intel_encoder *encoder,
			     const struct intel_crtc_state *old_crtc_state,
			     const struct drm_connector_state *old_conn_state)
{
	if (old_crtc_state->has_audio)
		intel_audio_codec_disable(encoder,
					  old_crtc_state, old_conn_state);
}

static void pch_post_disable_hdmi(struct intel_encoder *encoder,
				  const struct intel_crtc_state *old_crtc_state,
				  const struct drm_connector_state *old_conn_state)
{
	intel_disable_hdmi(encoder, old_crtc_state, old_conn_state);
}

static int intel_hdmi_source_max_tmds_clock(struct intel_encoder *encoder)
{
	struct drm_i915_private *dev_priv = to_i915(encoder->base.dev);
	const struct ddi_vbt_port_info *info =
		&dev_priv->vbt.ddi_port_info[encoder->port];
	int max_tmds_clock;

	if (INTEL_GEN(dev_priv) >= 10 || IS_GEMINILAKE(dev_priv))
		max_tmds_clock = 594000;
	else if (INTEL_GEN(dev_priv) >= 8 || IS_HASWELL(dev_priv))
		max_tmds_clock = 300000;
	else if (INTEL_GEN(dev_priv) >= 5)
		max_tmds_clock = 225000;
	else
		max_tmds_clock = 165000;

	if (info->max_tmds_clock)
		max_tmds_clock = min(max_tmds_clock, info->max_tmds_clock);

	return max_tmds_clock;
}

static int hdmi_port_clock_limit(struct intel_hdmi *hdmi,
				 bool respect_downstream_limits,
				 bool force_dvi)
{
	struct intel_encoder *encoder = &hdmi_to_dig_port(hdmi)->base;
	int max_tmds_clock = intel_hdmi_source_max_tmds_clock(encoder);

	if (respect_downstream_limits) {
		struct intel_connector *connector = hdmi->attached_connector;
		const struct drm_display_info *info = &connector->base.display_info;

		if (hdmi->dp_dual_mode.max_tmds_clock)
			max_tmds_clock = min(max_tmds_clock,
					     hdmi->dp_dual_mode.max_tmds_clock);

		if (info->max_tmds_clock)
			max_tmds_clock = min(max_tmds_clock,
					     info->max_tmds_clock);
		else if (!hdmi->has_hdmi_sink || force_dvi)
			max_tmds_clock = min(max_tmds_clock, 165000);
	}

	return max_tmds_clock;
}

static enum drm_mode_status
hdmi_port_clock_valid(struct intel_hdmi *hdmi,
		      int clock, bool respect_downstream_limits,
		      bool force_dvi)
{
	struct drm_i915_private *dev_priv = to_i915(intel_hdmi_to_dev(hdmi));

	if (clock < 25000)
		return MODE_CLOCK_LOW;
	if (clock > hdmi_port_clock_limit(hdmi, respect_downstream_limits, force_dvi))
		return MODE_CLOCK_HIGH;

	/* BXT DPLL can't generate 223-240 MHz */
	if (IS_GEN9_LP(dev_priv) && clock > 223333 && clock < 240000)
		return MODE_CLOCK_RANGE;

	/* CHV DPLL can't generate 216-240 MHz */
	if (IS_CHERRYVIEW(dev_priv) && clock > 216000 && clock < 240000)
		return MODE_CLOCK_RANGE;

	return MODE_OK;
}

static enum drm_mode_status
intel_hdmi_mode_valid(struct drm_connector *connector,
		      struct drm_display_mode *mode)
{
	struct intel_hdmi *hdmi = intel_attached_hdmi(connector);
	struct drm_device *dev = intel_hdmi_to_dev(hdmi);
	struct drm_i915_private *dev_priv = to_i915(dev);
	enum drm_mode_status status;
	int clock;
	int max_dotclk = to_i915(connector->dev)->max_dotclk_freq;
	bool force_dvi =
		READ_ONCE(to_intel_digital_connector_state(connector->state)->force_audio) == HDMI_AUDIO_OFF_DVI;

	if (mode->flags & DRM_MODE_FLAG_DBLSCAN)
		return MODE_NO_DBLESCAN;

	clock = mode->clock;

	if ((mode->flags & DRM_MODE_FLAG_3D_MASK) == DRM_MODE_FLAG_3D_FRAME_PACKING)
		clock *= 2;

	if (clock > max_dotclk)
		return MODE_CLOCK_HIGH;

	if (mode->flags & DRM_MODE_FLAG_DBLCLK)
		clock *= 2;

	if (drm_mode_is_420_only(&connector->display_info, mode))
		clock /= 2;

	/* check if we can do 8bpc */
	status = hdmi_port_clock_valid(hdmi, clock, true, force_dvi);

	/* if we can't do 8bpc we may still be able to do 12bpc */
	if (!HAS_GMCH_DISPLAY(dev_priv) && status != MODE_OK && hdmi->has_hdmi_sink && !force_dvi)
		status = hdmi_port_clock_valid(hdmi, clock * 3 / 2, true, force_dvi);

	return status;
}

static bool hdmi_12bpc_possible(const struct intel_crtc_state *crtc_state)
{
	struct drm_i915_private *dev_priv =
		to_i915(crtc_state->base.crtc->dev);
	struct drm_atomic_state *state = crtc_state->base.state;
	struct drm_connector_state *connector_state;
	struct drm_connector *connector;
	int i;

	if (HAS_GMCH_DISPLAY(dev_priv))
		return false;

	if (crtc_state->pipe_bpp <= 8*3)
		return false;

	if (!crtc_state->has_hdmi_sink)
		return false;

	/*
	 * HDMI 12bpc affects the clocks, so it's only possible
	 * when not cloning with other encoder types.
	 */
	if (crtc_state->output_types != 1 << INTEL_OUTPUT_HDMI)
		return false;

	for_each_new_connector_in_state(state, connector, connector_state, i) {
		const struct drm_display_info *info = &connector->display_info;

		if (connector_state->crtc != crtc_state->base.crtc)
			continue;

		if (crtc_state->ycbcr420) {
			const struct drm_hdmi_info *hdmi = &info->hdmi;

			if (!(hdmi->y420_dc_modes & DRM_EDID_YCBCR420_DC_36))
				return false;
		} else {
			if (!(info->edid_hdmi_dc_modes & DRM_EDID_HDMI_DC_36))
				return false;
		}
	}

	/* Display WA #1139: glk */
	if (IS_GLK_REVID(dev_priv, 0, GLK_REVID_A1) &&
	    crtc_state->base.adjusted_mode.htotal > 5460)
		return false;

	return true;
}

static bool
intel_hdmi_ycbcr420_config(struct drm_connector *connector,
			   struct intel_crtc_state *config,
			   int *clock_12bpc, int *clock_8bpc)
{
	struct intel_crtc *intel_crtc = to_intel_crtc(config->base.crtc);

	if (!connector->ycbcr_420_allowed) {
		DRM_ERROR("Platform doesn't support YCBCR420 output\n");
		return false;
	}

	/* YCBCR420 TMDS rate requirement is half the pixel clock */
	config->port_clock /= 2;
	*clock_12bpc /= 2;
	*clock_8bpc /= 2;
	config->ycbcr420 = true;

	/* YCBCR 420 output conversion needs a scaler */
	if (skl_update_scaler_crtc(config)) {
		DRM_DEBUG_KMS("Scaler allocation for output failed\n");
		return false;
	}

	intel_pch_panel_fitting(intel_crtc, config,
				DRM_MODE_SCALE_FULLSCREEN);

	return true;
}

bool intel_hdmi_compute_config(struct intel_encoder *encoder,
			       struct intel_crtc_state *pipe_config,
			       struct drm_connector_state *conn_state)
{
	struct intel_hdmi *intel_hdmi = enc_to_intel_hdmi(&encoder->base);
	struct drm_i915_private *dev_priv = to_i915(encoder->base.dev);
	struct drm_display_mode *adjusted_mode = &pipe_config->base.adjusted_mode;
	struct drm_connector *connector = conn_state->connector;
	struct drm_scdc *scdc = &connector->display_info.hdmi.scdc;
	struct intel_digital_connector_state *intel_conn_state =
		to_intel_digital_connector_state(conn_state);
	int clock_8bpc = pipe_config->base.adjusted_mode.crtc_clock;
	int clock_12bpc = clock_8bpc * 3 / 2;
	int desired_bpp;
	bool force_dvi = intel_conn_state->force_audio == HDMI_AUDIO_OFF_DVI;

	pipe_config->has_hdmi_sink = !force_dvi && intel_hdmi->has_hdmi_sink;

	if (pipe_config->has_hdmi_sink)
		pipe_config->has_infoframe = true;

	if (intel_conn_state->broadcast_rgb == INTEL_BROADCAST_RGB_AUTO) {
		/* See CEA-861-E - 5.1 Default Encoding Parameters */
		pipe_config->limited_color_range =
			pipe_config->has_hdmi_sink &&
			drm_default_rgb_quant_range(adjusted_mode) ==
			HDMI_QUANTIZATION_RANGE_LIMITED;
	} else {
		pipe_config->limited_color_range =
			intel_conn_state->broadcast_rgb == INTEL_BROADCAST_RGB_LIMITED;
	}

	if (adjusted_mode->flags & DRM_MODE_FLAG_DBLCLK) {
		pipe_config->pixel_multiplier = 2;
		clock_8bpc *= 2;
		clock_12bpc *= 2;
	}

	if (drm_mode_is_420_only(&connector->display_info, adjusted_mode)) {
		if (!intel_hdmi_ycbcr420_config(connector, pipe_config,
						&clock_12bpc, &clock_8bpc)) {
			DRM_ERROR("Can't support YCBCR420 output\n");
			return false;
		}
	}

	if (HAS_PCH_SPLIT(dev_priv) && !HAS_DDI(dev_priv))
		pipe_config->has_pch_encoder = true;

	if (pipe_config->has_hdmi_sink) {
		if (intel_conn_state->force_audio == HDMI_AUDIO_AUTO)
			pipe_config->has_audio = intel_hdmi->has_audio;
		else
			pipe_config->has_audio =
				intel_conn_state->force_audio == HDMI_AUDIO_ON;
	}

	/*
	 * HDMI is either 12 or 8, so if the display lets 10bpc sneak
	 * through, clamp it down. Note that g4x/vlv don't support 12bpc hdmi
	 * outputs. We also need to check that the higher clock still fits
	 * within limits.
	 */
	if (hdmi_12bpc_possible(pipe_config) &&
	    hdmi_port_clock_valid(intel_hdmi, clock_12bpc, true, force_dvi) == MODE_OK) {
		DRM_DEBUG_KMS("picking bpc to 12 for HDMI output\n");
		desired_bpp = 12*3;

		/* Need to adjust the port link by 1.5x for 12bpc. */
		pipe_config->port_clock = clock_12bpc;
	} else {
		DRM_DEBUG_KMS("picking bpc to 8 for HDMI output\n");
		desired_bpp = 8*3;

		pipe_config->port_clock = clock_8bpc;
	}

	if (!pipe_config->bw_constrained) {
		DRM_DEBUG_KMS("forcing pipe bpp to %i for HDMI\n", desired_bpp);
		pipe_config->pipe_bpp = desired_bpp;
	}

	if (hdmi_port_clock_valid(intel_hdmi, pipe_config->port_clock,
				  false, force_dvi) != MODE_OK) {
		DRM_DEBUG_KMS("unsupported HDMI clock, rejecting mode\n");
		return false;
	}

	/* Set user selected PAR to incoming mode's member */
	adjusted_mode->picture_aspect_ratio = conn_state->picture_aspect_ratio;

	pipe_config->lane_count = 4;

	if (scdc->scrambling.supported && (INTEL_GEN(dev_priv) >= 10 ||
					   IS_GEMINILAKE(dev_priv))) {
		if (scdc->scrambling.low_rates)
			pipe_config->hdmi_scrambling = true;

		if (pipe_config->port_clock > 340000) {
			pipe_config->hdmi_scrambling = true;
			pipe_config->hdmi_high_tmds_clock_ratio = true;
		}
	}

	return true;
}

static void
intel_hdmi_unset_edid(struct drm_connector *connector)
{
	struct intel_hdmi *intel_hdmi = intel_attached_hdmi(connector);

	intel_hdmi->has_hdmi_sink = false;
	intel_hdmi->has_audio = false;
	intel_hdmi->rgb_quant_range_selectable = false;

	intel_hdmi->dp_dual_mode.type = DRM_DP_DUAL_MODE_NONE;
	intel_hdmi->dp_dual_mode.max_tmds_clock = 0;

	kfree(to_intel_connector(connector)->detect_edid);
	to_intel_connector(connector)->detect_edid = NULL;
}

static void
intel_hdmi_dp_dual_mode_detect(struct drm_connector *connector, bool has_edid)
{
	struct drm_i915_private *dev_priv = to_i915(connector->dev);
	struct intel_hdmi *hdmi = intel_attached_hdmi(connector);
	enum port port = hdmi_to_dig_port(hdmi)->base.port;
	struct i2c_adapter *adapter =
		intel_gmbus_get_adapter(dev_priv, hdmi->ddc_bus);
	enum drm_dp_dual_mode_type type = drm_dp_dual_mode_detect(adapter);

	/*
	 * Type 1 DVI adaptors are not required to implement any
	 * registers, so we can't always detect their presence.
	 * Ideally we should be able to check the state of the
	 * CONFIG1 pin, but no such luck on our hardware.
	 *
	 * The only method left to us is to check the VBT to see
	 * if the port is a dual mode capable DP port. But let's
	 * only do that when we sucesfully read the EDID, to avoid
	 * confusing log messages about DP dual mode adaptors when
	 * there's nothing connected to the port.
	 */
	if (type == DRM_DP_DUAL_MODE_UNKNOWN) {
		if (has_edid &&
		    intel_bios_is_port_dp_dual_mode(dev_priv, port)) {
			DRM_DEBUG_KMS("Assuming DP dual mode adaptor presence based on VBT\n");
			type = DRM_DP_DUAL_MODE_TYPE1_DVI;
		} else {
			type = DRM_DP_DUAL_MODE_NONE;
		}
	}

	if (type == DRM_DP_DUAL_MODE_NONE)
		return;

	hdmi->dp_dual_mode.type = type;
	hdmi->dp_dual_mode.max_tmds_clock =
		drm_dp_dual_mode_max_tmds_clock(type, adapter);

	DRM_DEBUG_KMS("DP dual mode adaptor (%s) detected (max TMDS clock: %d kHz)\n",
		      drm_dp_get_dual_mode_type_name(type),
		      hdmi->dp_dual_mode.max_tmds_clock);
}

static bool
intel_hdmi_set_edid(struct drm_connector *connector)
{
	struct drm_i915_private *dev_priv = to_i915(connector->dev);
	struct intel_hdmi *intel_hdmi = intel_attached_hdmi(connector);
	struct edid *edid;
	bool connected = false;
	struct i2c_adapter *i2c;

	intel_display_power_get(dev_priv, POWER_DOMAIN_GMBUS);

	i2c = intel_gmbus_get_adapter(dev_priv, intel_hdmi->ddc_bus);

	edid = drm_get_edid(connector, i2c);

	if (!edid && !intel_gmbus_is_forced_bit(i2c)) {
		DRM_DEBUG_KMS("HDMI GMBUS EDID read failed, retry using GPIO bit-banging\n");
		intel_gmbus_force_bit(i2c, true);
		edid = drm_get_edid(connector, i2c);
		intel_gmbus_force_bit(i2c, false);
	}

	intel_hdmi_dp_dual_mode_detect(connector, edid != NULL);

	intel_display_power_put(dev_priv, POWER_DOMAIN_GMBUS);

	to_intel_connector(connector)->detect_edid = edid;
	if (edid && edid->input & DRM_EDID_INPUT_DIGITAL) {
		intel_hdmi->rgb_quant_range_selectable =
			drm_rgb_quant_range_selectable(edid);

		intel_hdmi->has_audio = drm_detect_monitor_audio(edid);
		intel_hdmi->has_hdmi_sink = drm_detect_hdmi_monitor(edid);

		connected = true;
	}

	return connected;
}

static enum drm_connector_status
intel_hdmi_detect(struct drm_connector *connector, bool force)
{
	enum drm_connector_status status;
	struct drm_i915_private *dev_priv = to_i915(connector->dev);

	DRM_DEBUG_KMS("[CONNECTOR:%d:%s]\n",
		      connector->base.id, connector->name);

	intel_display_power_get(dev_priv, POWER_DOMAIN_GMBUS);

	intel_hdmi_unset_edid(connector);

	if (intel_hdmi_set_edid(connector))
		status = connector_status_connected;
	else
		status = connector_status_disconnected;

	intel_display_power_put(dev_priv, POWER_DOMAIN_GMBUS);

	return status;
}

static void
intel_hdmi_force(struct drm_connector *connector)
{
	DRM_DEBUG_KMS("[CONNECTOR:%d:%s]\n",
		      connector->base.id, connector->name);

	intel_hdmi_unset_edid(connector);

	if (connector->status != connector_status_connected)
		return;

	intel_hdmi_set_edid(connector);
}

static int intel_hdmi_get_modes(struct drm_connector *connector)
{
	struct edid *edid;

	edid = to_intel_connector(connector)->detect_edid;
	if (edid == NULL)
		return 0;

	return intel_connector_update_modes(connector, edid);
}

static void intel_hdmi_pre_enable(struct intel_encoder *encoder,
				  const struct intel_crtc_state *pipe_config,
				  const struct drm_connector_state *conn_state)
{
	struct intel_digital_port *intel_dig_port =
		enc_to_dig_port(&encoder->base);

	intel_hdmi_prepare(encoder, pipe_config);

	intel_dig_port->set_infoframes(&encoder->base,
				       pipe_config->has_infoframe,
				       pipe_config, conn_state);
}

static void vlv_hdmi_pre_enable(struct intel_encoder *encoder,
				const struct intel_crtc_state *pipe_config,
				const struct drm_connector_state *conn_state)
{
	struct intel_digital_port *dport = enc_to_dig_port(&encoder->base);
<<<<<<< HEAD
	struct drm_device *dev = encoder->base.dev;
	struct drm_i915_private *dev_priv = to_i915(dev);
=======
	struct drm_i915_private *dev_priv = to_i915(encoder->base.dev);
>>>>>>> 661e50bc

	vlv_phy_pre_encoder_enable(encoder, pipe_config);

	/* HDMI 1.0V-2dB */
	vlv_set_phy_signal_level(encoder, 0x2b245f5f, 0x00002000, 0x5578b83a,
				 0x2b247878);

	dport->set_infoframes(&encoder->base,
			      pipe_config->has_infoframe,
			      pipe_config, conn_state);

	g4x_enable_hdmi(encoder, pipe_config, conn_state);

	vlv_wait_port_ready(dev_priv, dport, 0x0);
}

static void vlv_hdmi_pre_pll_enable(struct intel_encoder *encoder,
				    const struct intel_crtc_state *pipe_config,
				    const struct drm_connector_state *conn_state)
{
	intel_hdmi_prepare(encoder, pipe_config);

	vlv_phy_pre_pll_enable(encoder, pipe_config);
}

static void chv_hdmi_pre_pll_enable(struct intel_encoder *encoder,
				    const struct intel_crtc_state *pipe_config,
				    const struct drm_connector_state *conn_state)
{
	intel_hdmi_prepare(encoder, pipe_config);

	chv_phy_pre_pll_enable(encoder, pipe_config);
}

static void chv_hdmi_post_pll_disable(struct intel_encoder *encoder,
				      const struct intel_crtc_state *old_crtc_state,
				      const struct drm_connector_state *old_conn_state)
{
	chv_phy_post_pll_disable(encoder, old_crtc_state);
}

static void vlv_hdmi_post_disable(struct intel_encoder *encoder,
				  const struct intel_crtc_state *old_crtc_state,
				  const struct drm_connector_state *old_conn_state)
{
	/* Reset lanes to avoid HDMI flicker (VLV w/a) */
	vlv_phy_reset_lanes(encoder, old_crtc_state);
}

static void chv_hdmi_post_disable(struct intel_encoder *encoder,
				  const struct intel_crtc_state *old_crtc_state,
				  const struct drm_connector_state *old_conn_state)
{
	struct drm_device *dev = encoder->base.dev;
	struct drm_i915_private *dev_priv = to_i915(dev);

	mutex_lock(&dev_priv->sb_lock);

	/* Assert data lane reset */
	chv_data_lane_soft_reset(encoder, old_crtc_state, true);

	mutex_unlock(&dev_priv->sb_lock);
}

static void chv_hdmi_pre_enable(struct intel_encoder *encoder,
				const struct intel_crtc_state *pipe_config,
				const struct drm_connector_state *conn_state)
{
	struct intel_digital_port *dport = enc_to_dig_port(&encoder->base);
	struct drm_device *dev = encoder->base.dev;
	struct drm_i915_private *dev_priv = to_i915(dev);

	chv_phy_pre_encoder_enable(encoder, pipe_config);

	/* FIXME: Program the support xxx V-dB */
	/* Use 800mV-0dB */
	chv_set_phy_signal_level(encoder, 128, 102, false);

	dport->set_infoframes(&encoder->base,
			      pipe_config->has_infoframe,
			      pipe_config, conn_state);

	g4x_enable_hdmi(encoder, pipe_config, conn_state);

	vlv_wait_port_ready(dev_priv, dport, 0x0);

	/* Second common lane will stay alive on its own now */
	chv_phy_release_cl2_override(encoder);
}

static void intel_hdmi_destroy(struct drm_connector *connector)
{
	kfree(to_intel_connector(connector)->detect_edid);
	drm_connector_cleanup(connector);
	kfree(connector);
}

static const struct drm_connector_funcs intel_hdmi_connector_funcs = {
	.detect = intel_hdmi_detect,
	.force = intel_hdmi_force,
	.fill_modes = drm_helper_probe_single_connector_modes,
	.atomic_get_property = intel_digital_connector_atomic_get_property,
	.atomic_set_property = intel_digital_connector_atomic_set_property,
	.late_register = intel_connector_register,
	.early_unregister = intel_connector_unregister,
	.destroy = intel_hdmi_destroy,
	.atomic_destroy_state = drm_atomic_helper_connector_destroy_state,
	.atomic_duplicate_state = intel_digital_connector_duplicate_state,
};

static const struct drm_connector_helper_funcs intel_hdmi_connector_helper_funcs = {
	.get_modes = intel_hdmi_get_modes,
	.mode_valid = intel_hdmi_mode_valid,
	.atomic_check = intel_digital_connector_atomic_check,
};

static const struct drm_encoder_funcs intel_hdmi_enc_funcs = {
	.destroy = intel_encoder_destroy,
};

static void
intel_hdmi_add_properties(struct intel_hdmi *intel_hdmi, struct drm_connector *connector)
{
	intel_attach_force_audio_property(connector);
	intel_attach_broadcast_rgb_property(connector);
	intel_attach_aspect_ratio_property(connector);
	connector->state->picture_aspect_ratio = HDMI_PICTURE_ASPECT_NONE;
}

/*
 * intel_hdmi_handle_sink_scrambling: handle sink scrambling/clock ratio setup
 * @encoder: intel_encoder
 * @connector: drm_connector
 * @high_tmds_clock_ratio = bool to indicate if the function needs to set
 *  or reset the high tmds clock ratio for scrambling
 * @scrambling: bool to Indicate if the function needs to set or reset
 *  sink scrambling
 *
 * This function handles scrambling on HDMI 2.0 capable sinks.
 * If required clock rate is > 340 Mhz && scrambling is supported by sink
 * it enables scrambling. This should be called before enabling the HDMI
 * 2.0 port, as the sink can choose to disable the scrambling if it doesn't
 * detect a scrambled clock within 100 ms.
 */
void intel_hdmi_handle_sink_scrambling(struct intel_encoder *encoder,
				       struct drm_connector *connector,
				       bool high_tmds_clock_ratio,
				       bool scrambling)
{
	struct intel_hdmi *intel_hdmi = enc_to_intel_hdmi(&encoder->base);
	struct drm_i915_private *dev_priv = connector->dev->dev_private;
	struct drm_scrambling *sink_scrambling =
				&connector->display_info.hdmi.scdc.scrambling;
	struct i2c_adapter *adptr = intel_gmbus_get_adapter(dev_priv,
							   intel_hdmi->ddc_bus);
	bool ret;

	if (!sink_scrambling->supported)
		return;

	DRM_DEBUG_KMS("Setting sink scrambling for enc:%s connector:%s\n",
		      encoder->base.name, connector->name);

	/* Set TMDS bit clock ratio to 1/40 or 1/10 */
	ret = drm_scdc_set_high_tmds_clock_ratio(adptr, high_tmds_clock_ratio);
	if (!ret) {
		DRM_ERROR("Set TMDS ratio failed\n");
		return;
	}

	/* Enable/disable sink scrambling */
	ret = drm_scdc_set_scrambling(adptr, scrambling);
	if (!ret) {
		DRM_ERROR("Set sink scrambling failed\n");
		return;
	}

	DRM_DEBUG_KMS("sink scrambling handled\n");
}

static u8 chv_port_to_ddc_pin(struct drm_i915_private *dev_priv, enum port port)
{
	u8 ddc_pin;

	switch (port) {
	case PORT_B:
		ddc_pin = GMBUS_PIN_DPB;
		break;
	case PORT_C:
		ddc_pin = GMBUS_PIN_DPC;
		break;
	case PORT_D:
		ddc_pin = GMBUS_PIN_DPD_CHV;
		break;
	default:
		MISSING_CASE(port);
		ddc_pin = GMBUS_PIN_DPB;
		break;
	}
	return ddc_pin;
}

static u8 bxt_port_to_ddc_pin(struct drm_i915_private *dev_priv, enum port port)
{
	u8 ddc_pin;

	switch (port) {
	case PORT_B:
		ddc_pin = GMBUS_PIN_1_BXT;
		break;
	case PORT_C:
		ddc_pin = GMBUS_PIN_2_BXT;
		break;
	default:
		MISSING_CASE(port);
		ddc_pin = GMBUS_PIN_1_BXT;
		break;
	}
	return ddc_pin;
}

static u8 cnp_port_to_ddc_pin(struct drm_i915_private *dev_priv,
			      enum port port)
{
	u8 ddc_pin;

	switch (port) {
	case PORT_B:
		ddc_pin = GMBUS_PIN_1_BXT;
		break;
	case PORT_C:
		ddc_pin = GMBUS_PIN_2_BXT;
		break;
	case PORT_D:
		ddc_pin = GMBUS_PIN_4_CNP;
		break;
	default:
		MISSING_CASE(port);
		ddc_pin = GMBUS_PIN_1_BXT;
		break;
	}
	return ddc_pin;
}

static u8 g4x_port_to_ddc_pin(struct drm_i915_private *dev_priv,
			      enum port port)
{
	u8 ddc_pin;

	switch (port) {
	case PORT_B:
		ddc_pin = GMBUS_PIN_DPB;
		break;
	case PORT_C:
		ddc_pin = GMBUS_PIN_DPC;
		break;
	case PORT_D:
		ddc_pin = GMBUS_PIN_DPD;
		break;
	default:
		MISSING_CASE(port);
		ddc_pin = GMBUS_PIN_DPB;
		break;
	}
	return ddc_pin;
}

static u8 intel_hdmi_ddc_pin(struct drm_i915_private *dev_priv,
			     enum port port)
{
	const struct ddi_vbt_port_info *info =
		&dev_priv->vbt.ddi_port_info[port];
	u8 ddc_pin;

	if (info->alternate_ddc_pin) {
		DRM_DEBUG_KMS("Using DDC pin 0x%x for port %c (VBT)\n",
			      info->alternate_ddc_pin, port_name(port));
		return info->alternate_ddc_pin;
	}

	if (IS_CHERRYVIEW(dev_priv))
		ddc_pin = chv_port_to_ddc_pin(dev_priv, port);
	else if (IS_GEN9_LP(dev_priv))
		ddc_pin = bxt_port_to_ddc_pin(dev_priv, port);
	else if (HAS_PCH_CNP(dev_priv))
		ddc_pin = cnp_port_to_ddc_pin(dev_priv, port);
	else
		ddc_pin = g4x_port_to_ddc_pin(dev_priv, port);

	DRM_DEBUG_KMS("Using DDC pin 0x%x for port %c (platform default)\n",
		      ddc_pin, port_name(port));

	return ddc_pin;
}

void intel_infoframe_init(struct intel_digital_port *intel_dig_port)
{
	struct drm_i915_private *dev_priv =
		to_i915(intel_dig_port->base.base.dev);

	if (IS_VALLEYVIEW(dev_priv) || IS_CHERRYVIEW(dev_priv)) {
		intel_dig_port->write_infoframe = vlv_write_infoframe;
		intel_dig_port->set_infoframes = vlv_set_infoframes;
		intel_dig_port->infoframe_enabled = vlv_infoframe_enabled;
	} else if (IS_G4X(dev_priv)) {
		intel_dig_port->write_infoframe = g4x_write_infoframe;
		intel_dig_port->set_infoframes = g4x_set_infoframes;
		intel_dig_port->infoframe_enabled = g4x_infoframe_enabled;
	} else if (HAS_DDI(dev_priv)) {
		intel_dig_port->write_infoframe = hsw_write_infoframe;
		intel_dig_port->set_infoframes = hsw_set_infoframes;
		intel_dig_port->infoframe_enabled = hsw_infoframe_enabled;
	} else if (HAS_PCH_IBX(dev_priv)) {
		intel_dig_port->write_infoframe = ibx_write_infoframe;
		intel_dig_port->set_infoframes = ibx_set_infoframes;
		intel_dig_port->infoframe_enabled = ibx_infoframe_enabled;
	} else {
		intel_dig_port->write_infoframe = cpt_write_infoframe;
		intel_dig_port->set_infoframes = cpt_set_infoframes;
		intel_dig_port->infoframe_enabled = cpt_infoframe_enabled;
	}
}

void intel_hdmi_init_connector(struct intel_digital_port *intel_dig_port,
			       struct intel_connector *intel_connector)
{
	struct drm_connector *connector = &intel_connector->base;
	struct intel_hdmi *intel_hdmi = &intel_dig_port->hdmi;
	struct intel_encoder *intel_encoder = &intel_dig_port->base;
	struct drm_device *dev = intel_encoder->base.dev;
	struct drm_i915_private *dev_priv = to_i915(dev);
	enum port port = intel_encoder->port;

	DRM_DEBUG_KMS("Adding HDMI connector on port %c\n",
		      port_name(port));

	if (WARN(intel_dig_port->max_lanes < 4,
		 "Not enough lanes (%d) for HDMI on port %c\n",
		 intel_dig_port->max_lanes, port_name(port)))
		return;

	drm_connector_init(dev, connector, &intel_hdmi_connector_funcs,
			   DRM_MODE_CONNECTOR_HDMIA);
	drm_connector_helper_add(connector, &intel_hdmi_connector_helper_funcs);

	connector->interlace_allowed = 1;
	connector->doublescan_allowed = 0;
	connector->stereo_allowed = 1;

	if (INTEL_GEN(dev_priv) >= 10 || IS_GEMINILAKE(dev_priv))
		connector->ycbcr_420_allowed = true;

	intel_hdmi->ddc_bus = intel_hdmi_ddc_pin(dev_priv, port);

	if (WARN_ON(port == PORT_A))
		return;
	intel_encoder->hpd_pin = intel_hpd_pin(port);

	if (HAS_DDI(dev_priv))
		intel_connector->get_hw_state = intel_ddi_connector_get_hw_state;
	else
		intel_connector->get_hw_state = intel_connector_get_hw_state;

	intel_hdmi_add_properties(intel_hdmi, connector);

	intel_connector_attach_encoder(intel_connector, intel_encoder);
	intel_hdmi->attached_connector = intel_connector;

	/* For G4X desktop chip, PEG_BAND_GAP_DATA 3:0 must first be written
	 * 0xd.  Failure to do so will result in spurious interrupts being
	 * generated on the port when a cable is not attached.
	 */
	if (IS_G4X(dev_priv) && !IS_GM45(dev_priv)) {
		u32 temp = I915_READ(PEG_BAND_GAP_DATA);
		I915_WRITE(PEG_BAND_GAP_DATA, (temp & ~0xf) | 0xd);
	}
}

void intel_hdmi_init(struct drm_i915_private *dev_priv,
		     i915_reg_t hdmi_reg, enum port port)
{
	struct intel_digital_port *intel_dig_port;
	struct intel_encoder *intel_encoder;
	struct intel_connector *intel_connector;

	intel_dig_port = kzalloc(sizeof(*intel_dig_port), GFP_KERNEL);
	if (!intel_dig_port)
		return;

	intel_connector = intel_connector_alloc();
	if (!intel_connector) {
		kfree(intel_dig_port);
		return;
	}

	intel_encoder = &intel_dig_port->base;

	drm_encoder_init(&dev_priv->drm, &intel_encoder->base,
			 &intel_hdmi_enc_funcs, DRM_MODE_ENCODER_TMDS,
			 "HDMI %c", port_name(port));

	intel_encoder->compute_config = intel_hdmi_compute_config;
	if (HAS_PCH_SPLIT(dev_priv)) {
		intel_encoder->disable = pch_disable_hdmi;
		intel_encoder->post_disable = pch_post_disable_hdmi;
	} else {
		intel_encoder->disable = g4x_disable_hdmi;
	}
	intel_encoder->get_hw_state = intel_hdmi_get_hw_state;
	intel_encoder->get_config = intel_hdmi_get_config;
	if (IS_CHERRYVIEW(dev_priv)) {
		intel_encoder->pre_pll_enable = chv_hdmi_pre_pll_enable;
		intel_encoder->pre_enable = chv_hdmi_pre_enable;
		intel_encoder->enable = vlv_enable_hdmi;
		intel_encoder->post_disable = chv_hdmi_post_disable;
		intel_encoder->post_pll_disable = chv_hdmi_post_pll_disable;
	} else if (IS_VALLEYVIEW(dev_priv)) {
		intel_encoder->pre_pll_enable = vlv_hdmi_pre_pll_enable;
		intel_encoder->pre_enable = vlv_hdmi_pre_enable;
		intel_encoder->enable = vlv_enable_hdmi;
		intel_encoder->post_disable = vlv_hdmi_post_disable;
	} else {
		intel_encoder->pre_enable = intel_hdmi_pre_enable;
		if (HAS_PCH_CPT(dev_priv))
			intel_encoder->enable = cpt_enable_hdmi;
		else if (HAS_PCH_IBX(dev_priv))
			intel_encoder->enable = ibx_enable_hdmi;
		else
			intel_encoder->enable = g4x_enable_hdmi;
	}

	intel_encoder->type = INTEL_OUTPUT_HDMI;
	intel_encoder->power_domain = intel_port_to_power_domain(port);
	intel_encoder->port = port;
	if (IS_CHERRYVIEW(dev_priv)) {
		if (port == PORT_D)
			intel_encoder->crtc_mask = 1 << 2;
		else
			intel_encoder->crtc_mask = (1 << 0) | (1 << 1);
	} else {
		intel_encoder->crtc_mask = (1 << 0) | (1 << 1) | (1 << 2);
	}
	intel_encoder->cloneable = 1 << INTEL_OUTPUT_ANALOG;
	/*
	 * BSpec is unclear about HDMI+HDMI cloning on g4x, but it seems
	 * to work on real hardware. And since g4x can send infoframes to
	 * only one port anyway, nothing is lost by allowing it.
	 */
	if (IS_G4X(dev_priv))
		intel_encoder->cloneable |= 1 << INTEL_OUTPUT_HDMI;

	intel_dig_port->hdmi.hdmi_reg = hdmi_reg;
	intel_dig_port->dp.output_reg = INVALID_MMIO_REG;
	intel_dig_port->max_lanes = 4;

	intel_infoframe_init(intel_dig_port);

	intel_hdmi_init_connector(intel_dig_port, intel_connector);
}<|MERGE_RESOLUTION|>--- conflicted
+++ resolved
@@ -1695,12 +1695,7 @@
 				const struct drm_connector_state *conn_state)
 {
 	struct intel_digital_port *dport = enc_to_dig_port(&encoder->base);
-<<<<<<< HEAD
-	struct drm_device *dev = encoder->base.dev;
-	struct drm_i915_private *dev_priv = to_i915(dev);
-=======
 	struct drm_i915_private *dev_priv = to_i915(encoder->base.dev);
->>>>>>> 661e50bc
 
 	vlv_phy_pre_encoder_enable(encoder, pipe_config);
 
