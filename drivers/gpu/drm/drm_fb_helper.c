--- conflicted
+++ resolved
@@ -371,15 +371,9 @@
 	console_unlock();
 }
 
-<<<<<<< HEAD
-static void drm_fb_helper_dirty_blit_real(struct drm_fb_helper *fb_helper,
-					  struct drm_clip_rect *clip,
-					  struct dma_buf_map *dst)
-=======
 static void drm_fb_helper_damage_blit_real(struct drm_fb_helper *fb_helper,
 					   struct drm_clip_rect *clip,
 					   struct dma_buf_map *dst)
->>>>>>> 8a8109f3
 {
 	struct drm_framebuffer *fb = fb_helper->fb;
 	unsigned int cpp = fb->format->cpp[0];
@@ -440,10 +434,6 @@
 	struct drm_clip_rect *clip = &helper->damage_clip;
 	struct drm_clip_rect clip_copy;
 	unsigned long flags;
-<<<<<<< HEAD
-	struct dma_buf_map map;
-=======
->>>>>>> 8a8109f3
 	int ret;
 
 	spin_lock_irqsave(&helper->damage_lock, flags);
@@ -456,25 +446,11 @@
 	if (!(clip_copy.x1 < clip_copy.x2 && clip_copy.y1 < clip_copy.y2))
 		return;
 
-<<<<<<< HEAD
-		/* Generic fbdev uses a shadow buffer */
-		if (helper->buffer) {
-			ret = drm_client_buffer_vmap(helper->buffer, &map);
-			if (ret)
-				return;
-			drm_fb_helper_dirty_blit_real(helper, &clip_copy, &map);
-		}
-
-		if (helper->fb->funcs->dirty)
-			helper->fb->funcs->dirty(helper->fb, NULL, 0, 0,
-						 &clip_copy, 1);
-=======
 	if (helper->buffer) {
 		ret = drm_fb_helper_damage_blit(helper, &clip_copy);
 		if (drm_WARN_ONCE(dev, ret, "Damage blitter failed: ret=%d\n", ret))
 			goto err;
 	}
->>>>>>> 8a8109f3
 
 	if (helper->fb->funcs->dirty) {
 		ret = helper->fb->funcs->dirty(helper->fb, NULL, 0, 0, &clip_copy, 1);
@@ -2257,12 +2233,9 @@
 	if (ret > 0)
 		*ppos += ret;
 
-<<<<<<< HEAD
-=======
 	if (ret > 0)
 		drm_fb_helper_damage(info, 0, 0, info->var.xres_virtual, info->var.yres_virtual);
 
->>>>>>> 8a8109f3
 	return ret ? ret : err;
 }
 
