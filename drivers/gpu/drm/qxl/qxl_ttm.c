--- conflicted
+++ resolved
@@ -115,11 +115,7 @@
 	ttm = kzalloc(sizeof(struct ttm_tt), GFP_KERNEL);
 	if (ttm == NULL)
 		return NULL;
-<<<<<<< HEAD
-	if (ttm_dma_tt_init(ttm, bo, page_flags, ttm_cached)) {
-=======
 	if (ttm_tt_init(ttm, bo, page_flags, ttm_cached)) {
->>>>>>> 8a8109f3
 		kfree(ttm);
 		return NULL;
 	}
