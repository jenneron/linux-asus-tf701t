--- conflicted
+++ resolved
@@ -130,11 +130,7 @@
 	data->registry_data.disable_auto_wattman = 1;
 	data->registry_data.auto_wattman_debug = 0;
 	data->registry_data.auto_wattman_sample_period = 100;
-<<<<<<< HEAD
-	data->registry_data.fclk_gfxclk_ratio = 0x3F6CCCCD;
-=======
 	data->registry_data.fclk_gfxclk_ratio = 0;
->>>>>>> cf26057a
 	data->registry_data.auto_wattman_threshold = 50;
 	data->registry_data.gfxoff_controlled_by_driver = 1;
 	data->gfxoff_allowed = false;
@@ -2781,11 +2777,7 @@
 		for (i = 0; i < clocks.num_levels; i++)
 			size += sprintf(buf + size, "%d: %uMhz %s\n",
 				i, clocks.data[i].clocks_in_khz / 1000,
-<<<<<<< HEAD
-				(clocks.data[i].clocks_in_khz == now) ? "*" : "");
-=======
 				(clocks.data[i].clocks_in_khz == now * 10) ? "*" : "");
->>>>>>> cf26057a
 		break;
 
 	case PP_MCLK:
@@ -2802,11 +2794,7 @@
 		for (i = 0; i < clocks.num_levels; i++)
 			size += sprintf(buf + size, "%d: %uMhz %s\n",
 				i, clocks.data[i].clocks_in_khz / 1000,
-<<<<<<< HEAD
-				(clocks.data[i].clocks_in_khz == now) ? "*" : "");
-=======
 				(clocks.data[i].clocks_in_khz == now * 10) ? "*" : "");
->>>>>>> cf26057a
 		break;
 
 	case PP_PCIE:
@@ -3503,24 +3491,6 @@
 	.notify_smc_display_config_after_ps_adjustment =
 		vega20_notify_smc_display_config_after_ps_adjustment,
 	/* export to DAL */
-<<<<<<< HEAD
-	.get_sclk =
-		vega20_dpm_get_sclk,
-	.get_mclk =
-		vega20_dpm_get_mclk,
-	.get_dal_power_level =
-		vega20_get_dal_power_level,
-	.get_clock_by_type_with_latency =
-		vega20_get_clock_by_type_with_latency,
-	.get_clock_by_type_with_voltage =
-		vega20_get_clock_by_type_with_voltage,
-	.set_watermarks_for_clocks_ranges =
-		vega20_set_watermarks_for_clocks_ranges,
-	.display_clock_voltage_request =
-		vega20_display_clock_voltage_request,
-	.get_performance_level =
-		vega20_get_performance_level,
-=======
 	.get_sclk = vega20_dpm_get_sclk,
 	.get_mclk = vega20_dpm_get_mclk,
 	.get_dal_power_level = vega20_get_dal_power_level,
@@ -3529,7 +3499,6 @@
 	.set_watermarks_for_clocks_ranges = vega20_set_watermarks_for_clocks_ranges,
 	.display_clock_voltage_request = vega20_display_clock_voltage_request,
 	.get_performance_level = vega20_get_performance_level,
->>>>>>> cf26057a
 	/* UMD pstate, profile related */
 	.force_dpm_level = vega20_dpm_force_dpm_level,
 	.get_power_profile_mode = vega20_get_power_profile_mode,
