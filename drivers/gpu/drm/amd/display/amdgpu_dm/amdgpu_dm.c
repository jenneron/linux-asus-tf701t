/*
 * Copyright 2015 Advanced Micro Devices, Inc.
 *
 * Permission is hereby granted, free of charge, to any person obtaining a
 * copy of this software and associated documentation files (the "Software"),
 * to deal in the Software without restriction, including without limitation
 * the rights to use, copy, modify, merge, publish, distribute, sublicense,
 * and/or sell copies of the Software, and to permit persons to whom the
 * Software is furnished to do so, subject to the following conditions:
 *
 * The above copyright notice and this permission notice shall be included in
 * all copies or substantial portions of the Software.
 *
 * THE SOFTWARE IS PROVIDED "AS IS", WITHOUT WARRANTY OF ANY KIND, EXPRESS OR
 * IMPLIED, INCLUDING BUT NOT LIMITED TO THE WARRANTIES OF MERCHANTABILITY,
 * FITNESS FOR A PARTICULAR PURPOSE AND NONINFRINGEMENT.  IN NO EVENT SHALL
 * THE COPYRIGHT HOLDER(S) OR AUTHOR(S) BE LIABLE FOR ANY CLAIM, DAMAGES OR
 * OTHER LIABILITY, WHETHER IN AN ACTION OF CONTRACT, TORT OR OTHERWISE,
 * ARISING FROM, OUT OF OR IN CONNECTION WITH THE SOFTWARE OR THE USE OR
 * OTHER DEALINGS IN THE SOFTWARE.
 *
 * Authors: AMD
 *
 */

/* The caprices of the preprocessor require that this be declared right here */
#define CREATE_TRACE_POINTS

#include "dm_services_types.h"
#include "dc.h"
#include "dc/inc/core_types.h"
#include "dal_asic_id.h"
#include "dmub/dmub_srv.h"
#include "dc/inc/hw/dmcu.h"
#include "dc/inc/hw/abm.h"
#include "dc/dc_dmub_srv.h"

#include "vid.h"
#include "amdgpu.h"
#include "amdgpu_display.h"
#include "amdgpu_ucode.h"
#include "atom.h"
#include "amdgpu_dm.h"
#ifdef CONFIG_DRM_AMD_DC_HDCP
#include "amdgpu_dm_hdcp.h"
#include <drm/drm_hdcp.h>
#endif
#include "amdgpu_pm.h"

#include "amd_shared.h"
#include "amdgpu_dm_irq.h"
#include "dm_helpers.h"
#include "amdgpu_dm_mst_types.h"
#if defined(CONFIG_DEBUG_FS)
#include "amdgpu_dm_debugfs.h"
#endif

#include "ivsrcid/ivsrcid_vislands30.h"

#include <linux/module.h>
#include <linux/moduleparam.h>
#include <linux/version.h>
#include <linux/types.h>
#include <linux/pm_runtime.h>
#include <linux/pci.h>
#include <linux/firmware.h>
#include <linux/component.h>

#include <drm/drm_atomic.h>
#include <drm/drm_atomic_uapi.h>
#include <drm/drm_atomic_helper.h>
#include <drm/drm_dp_mst_helper.h>
#include <drm/drm_fb_helper.h>
#include <drm/drm_fourcc.h>
#include <drm/drm_edid.h>
#include <drm/drm_vblank.h>
#include <drm/drm_audio_component.h>
#include <drm/drm_hdcp.h>

#if defined(CONFIG_DRM_AMD_DC_DCN)
#include "ivsrcid/dcn/irqsrcs_dcn_1_0.h"

#include "dcn/dcn_1_0_offset.h"
#include "dcn/dcn_1_0_sh_mask.h"
#include "soc15_hw_ip.h"
#include "vega10_ip_offset.h"

#include "soc15_common.h"
#endif

#include "modules/inc/mod_freesync.h"
#include "modules/power/power_helpers.h"
#include "modules/inc/mod_info_packet.h"

#define FIRMWARE_RENOIR_DMUB "amdgpu/renoir_dmcub.bin"
MODULE_FIRMWARE(FIRMWARE_RENOIR_DMUB);
#if defined(CONFIG_DRM_AMD_DC_DCN3_0)
#define FIRMWARE_SIENNA_CICHLID_DMUB "amdgpu/sienna_cichlid_dmcub.bin"
MODULE_FIRMWARE(FIRMWARE_SIENNA_CICHLID_DMUB);
#define FIRMWARE_NAVY_FLOUNDER_DMUB "amdgpu/navy_flounder_dmcub.bin"
MODULE_FIRMWARE(FIRMWARE_NAVY_FLOUNDER_DMUB);
#endif

#define FIRMWARE_RAVEN_DMCU		"amdgpu/raven_dmcu.bin"
MODULE_FIRMWARE(FIRMWARE_RAVEN_DMCU);

#define FIRMWARE_NAVI12_DMCU            "amdgpu/navi12_dmcu.bin"
MODULE_FIRMWARE(FIRMWARE_NAVI12_DMCU);

/* Number of bytes in PSP header for firmware. */
#define PSP_HEADER_BYTES 0x100

/* Number of bytes in PSP footer for firmware. */
#define PSP_FOOTER_BYTES 0x100

/**
 * DOC: overview
 *
 * The AMDgpu display manager, **amdgpu_dm** (or even simpler,
 * **dm**) sits between DRM and DC. It acts as a liason, converting DRM
 * requests into DC requests, and DC responses into DRM responses.
 *
 * The root control structure is &struct amdgpu_display_manager.
 */

/* basic init/fini API */
static int amdgpu_dm_init(struct amdgpu_device *adev);
static void amdgpu_dm_fini(struct amdgpu_device *adev);

/*
 * initializes drm_device display related structures, based on the information
 * provided by DAL. The drm strcutures are: drm_crtc, drm_connector,
 * drm_encoder, drm_mode_config
 *
 * Returns 0 on success
 */
static int amdgpu_dm_initialize_drm_device(struct amdgpu_device *adev);
/* removes and deallocates the drm structures, created by the above function */
static void amdgpu_dm_destroy_drm_device(struct amdgpu_display_manager *dm);

static int amdgpu_dm_plane_init(struct amdgpu_display_manager *dm,
				struct drm_plane *plane,
				unsigned long possible_crtcs,
				const struct dc_plane_cap *plane_cap);
static int amdgpu_dm_crtc_init(struct amdgpu_display_manager *dm,
			       struct drm_plane *plane,
			       uint32_t link_index);
static int amdgpu_dm_connector_init(struct amdgpu_display_manager *dm,
				    struct amdgpu_dm_connector *amdgpu_dm_connector,
				    uint32_t link_index,
				    struct amdgpu_encoder *amdgpu_encoder);
static int amdgpu_dm_encoder_init(struct drm_device *dev,
				  struct amdgpu_encoder *aencoder,
				  uint32_t link_index);

static int amdgpu_dm_connector_get_modes(struct drm_connector *connector);

static int amdgpu_dm_atomic_commit(struct drm_device *dev,
				   struct drm_atomic_state *state,
				   bool nonblock);

static void amdgpu_dm_atomic_commit_tail(struct drm_atomic_state *state);

static int amdgpu_dm_atomic_check(struct drm_device *dev,
				  struct drm_atomic_state *state);

static void handle_cursor_update(struct drm_plane *plane,
				 struct drm_plane_state *old_plane_state);

static void amdgpu_dm_set_psr_caps(struct dc_link *link);
static bool amdgpu_dm_psr_enable(struct dc_stream_state *stream);
static bool amdgpu_dm_link_setup_psr(struct dc_stream_state *stream);
static bool amdgpu_dm_psr_disable(struct dc_stream_state *stream);


/*
 * dm_vblank_get_counter
 *
 * @brief
 * Get counter for number of vertical blanks
 *
 * @param
 * struct amdgpu_device *adev - [in] desired amdgpu device
 * int disp_idx - [in] which CRTC to get the counter from
 *
 * @return
 * Counter for vertical blanks
 */
static u32 dm_vblank_get_counter(struct amdgpu_device *adev, int crtc)
{
	if (crtc >= adev->mode_info.num_crtc)
		return 0;
	else {
		struct amdgpu_crtc *acrtc = adev->mode_info.crtcs[crtc];
		struct dm_crtc_state *acrtc_state = to_dm_crtc_state(
				acrtc->base.state);


		if (acrtc_state->stream == NULL) {
			DRM_ERROR("dc_stream_state is NULL for crtc '%d'!\n",
				  crtc);
			return 0;
		}

		return dc_stream_get_vblank_counter(acrtc_state->stream);
	}
}

static int dm_crtc_get_scanoutpos(struct amdgpu_device *adev, int crtc,
				  u32 *vbl, u32 *position)
{
	uint32_t v_blank_start, v_blank_end, h_position, v_position;

	if ((crtc < 0) || (crtc >= adev->mode_info.num_crtc))
		return -EINVAL;
	else {
		struct amdgpu_crtc *acrtc = adev->mode_info.crtcs[crtc];
		struct dm_crtc_state *acrtc_state = to_dm_crtc_state(
						acrtc->base.state);

		if (acrtc_state->stream ==  NULL) {
			DRM_ERROR("dc_stream_state is NULL for crtc '%d'!\n",
				  crtc);
			return 0;
		}

		/*
		 * TODO rework base driver to use values directly.
		 * for now parse it back into reg-format
		 */
		dc_stream_get_scanoutpos(acrtc_state->stream,
					 &v_blank_start,
					 &v_blank_end,
					 &h_position,
					 &v_position);

		*position = v_position | (h_position << 16);
		*vbl = v_blank_start | (v_blank_end << 16);
	}

	return 0;
}

static bool dm_is_idle(void *handle)
{
	/* XXX todo */
	return true;
}

static int dm_wait_for_idle(void *handle)
{
	/* XXX todo */
	return 0;
}

static bool dm_check_soft_reset(void *handle)
{
	return false;
}

static int dm_soft_reset(void *handle)
{
	/* XXX todo */
	return 0;
}

static struct amdgpu_crtc *
get_crtc_by_otg_inst(struct amdgpu_device *adev,
		     int otg_inst)
{
	struct drm_device *dev = adev->ddev;
	struct drm_crtc *crtc;
	struct amdgpu_crtc *amdgpu_crtc;

	if (otg_inst == -1) {
		WARN_ON(1);
		return adev->mode_info.crtcs[0];
	}

	list_for_each_entry(crtc, &dev->mode_config.crtc_list, head) {
		amdgpu_crtc = to_amdgpu_crtc(crtc);

		if (amdgpu_crtc->otg_inst == otg_inst)
			return amdgpu_crtc;
	}

	return NULL;
}

static inline bool amdgpu_dm_vrr_active(struct dm_crtc_state *dm_state)
{
	return dm_state->freesync_config.state == VRR_STATE_ACTIVE_VARIABLE ||
	       dm_state->freesync_config.state == VRR_STATE_ACTIVE_FIXED;
}

/**
 * dm_pflip_high_irq() - Handle pageflip interrupt
 * @interrupt_params: ignored
 *
 * Handles the pageflip interrupt by notifying all interested parties
 * that the pageflip has been completed.
 */
static void dm_pflip_high_irq(void *interrupt_params)
{
	struct amdgpu_crtc *amdgpu_crtc;
	struct common_irq_params *irq_params = interrupt_params;
	struct amdgpu_device *adev = irq_params->adev;
	unsigned long flags;
	struct drm_pending_vblank_event *e;
	struct dm_crtc_state *acrtc_state;
	uint32_t vpos, hpos, v_blank_start, v_blank_end;
	bool vrr_active;

	amdgpu_crtc = get_crtc_by_otg_inst(adev, irq_params->irq_src - IRQ_TYPE_PFLIP);

	/* IRQ could occur when in initial stage */
	/* TODO work and BO cleanup */
	if (amdgpu_crtc == NULL) {
		DRM_DEBUG_DRIVER("CRTC is null, returning.\n");
		return;
	}

	spin_lock_irqsave(&adev->ddev->event_lock, flags);

	if (amdgpu_crtc->pflip_status != AMDGPU_FLIP_SUBMITTED){
		DRM_DEBUG_DRIVER("amdgpu_crtc->pflip_status = %d !=AMDGPU_FLIP_SUBMITTED(%d) on crtc:%d[%p] \n",
						 amdgpu_crtc->pflip_status,
						 AMDGPU_FLIP_SUBMITTED,
						 amdgpu_crtc->crtc_id,
						 amdgpu_crtc);
		spin_unlock_irqrestore(&adev->ddev->event_lock, flags);
		return;
	}

	/* page flip completed. */
	e = amdgpu_crtc->event;
	amdgpu_crtc->event = NULL;

	if (!e)
		WARN_ON(1);

	acrtc_state = to_dm_crtc_state(amdgpu_crtc->base.state);
	vrr_active = amdgpu_dm_vrr_active(acrtc_state);

	/* Fixed refresh rate, or VRR scanout position outside front-porch? */
	if (!vrr_active ||
	    !dc_stream_get_scanoutpos(acrtc_state->stream, &v_blank_start,
				      &v_blank_end, &hpos, &vpos) ||
	    (vpos < v_blank_start)) {
		/* Update to correct count and vblank timestamp if racing with
		 * vblank irq. This also updates to the correct vblank timestamp
		 * even in VRR mode, as scanout is past the front-porch atm.
		 */
		drm_crtc_accurate_vblank_count(&amdgpu_crtc->base);

		/* Wake up userspace by sending the pageflip event with proper
		 * count and timestamp of vblank of flip completion.
		 */
		if (e) {
			drm_crtc_send_vblank_event(&amdgpu_crtc->base, e);

			/* Event sent, so done with vblank for this flip */
			drm_crtc_vblank_put(&amdgpu_crtc->base);
		}
	} else if (e) {
		/* VRR active and inside front-porch: vblank count and
		 * timestamp for pageflip event will only be up to date after
		 * drm_crtc_handle_vblank() has been executed from late vblank
		 * irq handler after start of back-porch (vline 0). We queue the
		 * pageflip event for send-out by drm_crtc_handle_vblank() with
		 * updated timestamp and count, once it runs after us.
		 *
		 * We need to open-code this instead of using the helper
		 * drm_crtc_arm_vblank_event(), as that helper would
		 * call drm_crtc_accurate_vblank_count(), which we must
		 * not call in VRR mode while we are in front-porch!
		 */

		/* sequence will be replaced by real count during send-out. */
		e->sequence = drm_crtc_vblank_count(&amdgpu_crtc->base);
		e->pipe = amdgpu_crtc->crtc_id;

		list_add_tail(&e->base.link, &adev->ddev->vblank_event_list);
		e = NULL;
	}

	/* Keep track of vblank of this flip for flip throttling. We use the
	 * cooked hw counter, as that one incremented at start of this vblank
	 * of pageflip completion, so last_flip_vblank is the forbidden count
	 * for queueing new pageflips if vsync + VRR is enabled.
	 */
	amdgpu_crtc->last_flip_vblank =
		amdgpu_get_vblank_counter_kms(&amdgpu_crtc->base);

	amdgpu_crtc->pflip_status = AMDGPU_FLIP_NONE;
	spin_unlock_irqrestore(&adev->ddev->event_lock, flags);

	DRM_DEBUG_DRIVER("crtc:%d[%p], pflip_stat:AMDGPU_FLIP_NONE, vrr[%d]-fp %d\n",
			 amdgpu_crtc->crtc_id, amdgpu_crtc,
			 vrr_active, (int) !e);
}

static void dm_vupdate_high_irq(void *interrupt_params)
{
	struct common_irq_params *irq_params = interrupt_params;
	struct amdgpu_device *adev = irq_params->adev;
	struct amdgpu_crtc *acrtc;
	struct dm_crtc_state *acrtc_state;
	unsigned long flags;

	acrtc = get_crtc_by_otg_inst(adev, irq_params->irq_src - IRQ_TYPE_VUPDATE);

	if (acrtc) {
		acrtc_state = to_dm_crtc_state(acrtc->base.state);

		DRM_DEBUG_VBL("crtc:%d, vupdate-vrr:%d\n",
			      acrtc->crtc_id,
			      amdgpu_dm_vrr_active(acrtc_state));

		/* Core vblank handling is done here after end of front-porch in
		 * vrr mode, as vblank timestamping will give valid results
		 * while now done after front-porch. This will also deliver
		 * page-flip completion events that have been queued to us
		 * if a pageflip happened inside front-porch.
		 */
		if (amdgpu_dm_vrr_active(acrtc_state)) {
			drm_crtc_handle_vblank(&acrtc->base);

			/* BTR processing for pre-DCE12 ASICs */
			if (acrtc_state->stream &&
			    adev->family < AMDGPU_FAMILY_AI) {
				spin_lock_irqsave(&adev->ddev->event_lock, flags);
				mod_freesync_handle_v_update(
				    adev->dm.freesync_module,
				    acrtc_state->stream,
				    &acrtc_state->vrr_params);

				dc_stream_adjust_vmin_vmax(
				    adev->dm.dc,
				    acrtc_state->stream,
				    &acrtc_state->vrr_params.adjust);
				spin_unlock_irqrestore(&adev->ddev->event_lock, flags);
			}
		}
	}
}

/**
 * dm_crtc_high_irq() - Handles CRTC interrupt
 * @interrupt_params: used for determining the CRTC instance
 *
 * Handles the CRTC/VSYNC interrupt by notfying DRM's VBLANK
 * event handler.
 */
static void dm_crtc_high_irq(void *interrupt_params)
{
	struct common_irq_params *irq_params = interrupt_params;
	struct amdgpu_device *adev = irq_params->adev;
	struct amdgpu_crtc *acrtc;
	struct dm_crtc_state *acrtc_state;
	unsigned long flags;

	acrtc = get_crtc_by_otg_inst(adev, irq_params->irq_src - IRQ_TYPE_VBLANK);
	if (!acrtc)
		return;

	acrtc_state = to_dm_crtc_state(acrtc->base.state);

	DRM_DEBUG_VBL("crtc:%d, vupdate-vrr:%d, planes:%d\n", acrtc->crtc_id,
			 amdgpu_dm_vrr_active(acrtc_state),
			 acrtc_state->active_planes);

	/**
	 * Core vblank handling at start of front-porch is only possible
	 * in non-vrr mode, as only there vblank timestamping will give
	 * valid results while done in front-porch. Otherwise defer it
	 * to dm_vupdate_high_irq after end of front-porch.
	 */
	if (!amdgpu_dm_vrr_active(acrtc_state))
		drm_crtc_handle_vblank(&acrtc->base);

	/**
	 * Following stuff must happen at start of vblank, for crc
	 * computation and below-the-range btr support in vrr mode.
	 */
	amdgpu_dm_crtc_handle_crc_irq(&acrtc->base);

	/* BTR updates need to happen before VUPDATE on Vega and above. */
	if (adev->family < AMDGPU_FAMILY_AI)
		return;

	spin_lock_irqsave(&adev->ddev->event_lock, flags);

	if (acrtc_state->stream && acrtc_state->vrr_params.supported &&
	    acrtc_state->freesync_config.state == VRR_STATE_ACTIVE_VARIABLE) {
		mod_freesync_handle_v_update(adev->dm.freesync_module,
					     acrtc_state->stream,
					     &acrtc_state->vrr_params);

		dc_stream_adjust_vmin_vmax(adev->dm.dc, acrtc_state->stream,
					   &acrtc_state->vrr_params.adjust);
	}

	/*
	 * If there aren't any active_planes then DCH HUBP may be clock-gated.
	 * In that case, pageflip completion interrupts won't fire and pageflip
	 * completion events won't get delivered. Prevent this by sending
	 * pending pageflip events from here if a flip is still pending.
	 *
	 * If any planes are enabled, use dm_pflip_high_irq() instead, to
	 * avoid race conditions between flip programming and completion,
	 * which could cause too early flip completion events.
	 */
	if (adev->family >= AMDGPU_FAMILY_RV &&
	    acrtc->pflip_status == AMDGPU_FLIP_SUBMITTED &&
	    acrtc_state->active_planes == 0) {
		if (acrtc->event) {
			drm_crtc_send_vblank_event(&acrtc->base, acrtc->event);
			acrtc->event = NULL;
			drm_crtc_vblank_put(&acrtc->base);
		}
		acrtc->pflip_status = AMDGPU_FLIP_NONE;
	}

	spin_unlock_irqrestore(&adev->ddev->event_lock, flags);
}

static int dm_set_clockgating_state(void *handle,
		  enum amd_clockgating_state state)
{
	return 0;
}

static int dm_set_powergating_state(void *handle,
		  enum amd_powergating_state state)
{
	return 0;
}

/* Prototypes of private functions */
static int dm_early_init(void* handle);

/* Allocate memory for FBC compressed data  */
static void amdgpu_dm_fbc_init(struct drm_connector *connector)
{
	struct drm_device *dev = connector->dev;
	struct amdgpu_device *adev = dev->dev_private;
	struct dm_comressor_info *compressor = &adev->dm.compressor;
	struct amdgpu_dm_connector *aconn = to_amdgpu_dm_connector(connector);
	struct drm_display_mode *mode;
	unsigned long max_size = 0;

	if (adev->dm.dc->fbc_compressor == NULL)
		return;

	if (aconn->dc_link->connector_signal != SIGNAL_TYPE_EDP)
		return;

	if (compressor->bo_ptr)
		return;


	list_for_each_entry(mode, &connector->modes, head) {
		if (max_size < mode->htotal * mode->vtotal)
			max_size = mode->htotal * mode->vtotal;
	}

	if (max_size) {
		int r = amdgpu_bo_create_kernel(adev, max_size * 4, PAGE_SIZE,
			    AMDGPU_GEM_DOMAIN_GTT, &compressor->bo_ptr,
			    &compressor->gpu_addr, &compressor->cpu_addr);

		if (r)
			DRM_ERROR("DM: Failed to initialize FBC\n");
		else {
			adev->dm.dc->ctx->fbc_gpu_addr = compressor->gpu_addr;
			DRM_INFO("DM: FBC alloc %lu\n", max_size*4);
		}

	}

}

static int amdgpu_dm_audio_component_get_eld(struct device *kdev, int port,
					  int pipe, bool *enabled,
					  unsigned char *buf, int max_bytes)
{
	struct drm_device *dev = dev_get_drvdata(kdev);
	struct amdgpu_device *adev = dev->dev_private;
	struct drm_connector *connector;
	struct drm_connector_list_iter conn_iter;
	struct amdgpu_dm_connector *aconnector;
	int ret = 0;

	*enabled = false;

	mutex_lock(&adev->dm.audio_lock);

	drm_connector_list_iter_begin(dev, &conn_iter);
	drm_for_each_connector_iter(connector, &conn_iter) {
		aconnector = to_amdgpu_dm_connector(connector);
		if (aconnector->audio_inst != port)
			continue;

		*enabled = true;
		ret = drm_eld_size(connector->eld);
		memcpy(buf, connector->eld, min(max_bytes, ret));

		break;
	}
	drm_connector_list_iter_end(&conn_iter);

	mutex_unlock(&adev->dm.audio_lock);

	DRM_DEBUG_KMS("Get ELD : idx=%d ret=%d en=%d\n", port, ret, *enabled);

	return ret;
}

static const struct drm_audio_component_ops amdgpu_dm_audio_component_ops = {
	.get_eld = amdgpu_dm_audio_component_get_eld,
};

static int amdgpu_dm_audio_component_bind(struct device *kdev,
				       struct device *hda_kdev, void *data)
{
	struct drm_device *dev = dev_get_drvdata(kdev);
	struct amdgpu_device *adev = dev->dev_private;
	struct drm_audio_component *acomp = data;

	acomp->ops = &amdgpu_dm_audio_component_ops;
	acomp->dev = kdev;
	adev->dm.audio_component = acomp;

	return 0;
}

static void amdgpu_dm_audio_component_unbind(struct device *kdev,
					  struct device *hda_kdev, void *data)
{
	struct drm_device *dev = dev_get_drvdata(kdev);
	struct amdgpu_device *adev = dev->dev_private;
	struct drm_audio_component *acomp = data;

	acomp->ops = NULL;
	acomp->dev = NULL;
	adev->dm.audio_component = NULL;
}

static const struct component_ops amdgpu_dm_audio_component_bind_ops = {
	.bind	= amdgpu_dm_audio_component_bind,
	.unbind	= amdgpu_dm_audio_component_unbind,
};

static int amdgpu_dm_audio_init(struct amdgpu_device *adev)
{
	int i, ret;

	if (!amdgpu_audio)
		return 0;

	adev->mode_info.audio.enabled = true;

	adev->mode_info.audio.num_pins = adev->dm.dc->res_pool->audio_count;

	for (i = 0; i < adev->mode_info.audio.num_pins; i++) {
		adev->mode_info.audio.pin[i].channels = -1;
		adev->mode_info.audio.pin[i].rate = -1;
		adev->mode_info.audio.pin[i].bits_per_sample = -1;
		adev->mode_info.audio.pin[i].status_bits = 0;
		adev->mode_info.audio.pin[i].category_code = 0;
		adev->mode_info.audio.pin[i].connected = false;
		adev->mode_info.audio.pin[i].id =
			adev->dm.dc->res_pool->audios[i]->inst;
		adev->mode_info.audio.pin[i].offset = 0;
	}

	ret = component_add(adev->dev, &amdgpu_dm_audio_component_bind_ops);
	if (ret < 0)
		return ret;

	adev->dm.audio_registered = true;

	return 0;
}

static void amdgpu_dm_audio_fini(struct amdgpu_device *adev)
{
	if (!amdgpu_audio)
		return;

	if (!adev->mode_info.audio.enabled)
		return;

	if (adev->dm.audio_registered) {
		component_del(adev->dev, &amdgpu_dm_audio_component_bind_ops);
		adev->dm.audio_registered = false;
	}

	/* TODO: Disable audio? */

	adev->mode_info.audio.enabled = false;
}

static  void amdgpu_dm_audio_eld_notify(struct amdgpu_device *adev, int pin)
{
	struct drm_audio_component *acomp = adev->dm.audio_component;

	if (acomp && acomp->audio_ops && acomp->audio_ops->pin_eld_notify) {
		DRM_DEBUG_KMS("Notify ELD: %d\n", pin);

		acomp->audio_ops->pin_eld_notify(acomp->audio_ops->audio_ptr,
						 pin, -1);
	}
}

static int dm_dmub_hw_init(struct amdgpu_device *adev)
{
	const struct dmcub_firmware_header_v1_0 *hdr;
	struct dmub_srv *dmub_srv = adev->dm.dmub_srv;
	struct dmub_srv_fb_info *fb_info = adev->dm.dmub_fb_info;
	const struct firmware *dmub_fw = adev->dm.dmub_fw;
	struct dmcu *dmcu = adev->dm.dc->res_pool->dmcu;
	struct abm *abm = adev->dm.dc->res_pool->abm;
	struct dmub_srv_hw_params hw_params;
	enum dmub_status status;
	const unsigned char *fw_inst_const, *fw_bss_data;
	uint32_t i, fw_inst_const_size, fw_bss_data_size;
	bool has_hw_support;

	if (!dmub_srv)
		/* DMUB isn't supported on the ASIC. */
		return 0;

	if (!fb_info) {
		DRM_ERROR("No framebuffer info for DMUB service.\n");
		return -EINVAL;
	}

	if (!dmub_fw) {
		/* Firmware required for DMUB support. */
		DRM_ERROR("No firmware provided for DMUB.\n");
		return -EINVAL;
	}

	status = dmub_srv_has_hw_support(dmub_srv, &has_hw_support);
	if (status != DMUB_STATUS_OK) {
		DRM_ERROR("Error checking HW support for DMUB: %d\n", status);
		return -EINVAL;
	}

	if (!has_hw_support) {
		DRM_INFO("DMUB unsupported on ASIC\n");
		return 0;
	}

	hdr = (const struct dmcub_firmware_header_v1_0 *)dmub_fw->data;

	fw_inst_const = dmub_fw->data +
			le32_to_cpu(hdr->header.ucode_array_offset_bytes) +
			PSP_HEADER_BYTES;

	fw_bss_data = dmub_fw->data +
		      le32_to_cpu(hdr->header.ucode_array_offset_bytes) +
		      le32_to_cpu(hdr->inst_const_bytes);

	/* Copy firmware and bios info into FB memory. */
	fw_inst_const_size = le32_to_cpu(hdr->inst_const_bytes) -
			     PSP_HEADER_BYTES - PSP_FOOTER_BYTES;

	fw_bss_data_size = le32_to_cpu(hdr->bss_data_bytes);

	/* if adev->firmware.load_type == AMDGPU_FW_LOAD_PSP,
	 * amdgpu_ucode_init_single_fw will load dmub firmware
	 * fw_inst_const part to cw0; otherwise, the firmware back door load
	 * will be done by dm_dmub_hw_init
	 */
	if (adev->firmware.load_type != AMDGPU_FW_LOAD_PSP) {
		memcpy(fb_info->fb[DMUB_WINDOW_0_INST_CONST].cpu_addr, fw_inst_const,
				fw_inst_const_size);
	}

	if (fw_bss_data_size)
		memcpy(fb_info->fb[DMUB_WINDOW_2_BSS_DATA].cpu_addr,
		       fw_bss_data, fw_bss_data_size);

	/* Copy firmware bios info into FB memory. */
	memcpy(fb_info->fb[DMUB_WINDOW_3_VBIOS].cpu_addr, adev->bios,
	       adev->bios_size);

	/* Reset regions that need to be reset. */
	memset(fb_info->fb[DMUB_WINDOW_4_MAILBOX].cpu_addr, 0,
	fb_info->fb[DMUB_WINDOW_4_MAILBOX].size);

	memset(fb_info->fb[DMUB_WINDOW_5_TRACEBUFF].cpu_addr, 0,
	       fb_info->fb[DMUB_WINDOW_5_TRACEBUFF].size);

	memset(fb_info->fb[DMUB_WINDOW_6_FW_STATE].cpu_addr, 0,
	       fb_info->fb[DMUB_WINDOW_6_FW_STATE].size);

	/* Initialize hardware. */
	memset(&hw_params, 0, sizeof(hw_params));
	hw_params.fb_base = adev->gmc.fb_start;
	hw_params.fb_offset = adev->gmc.aper_base;

	/* backdoor load firmware and trigger dmub running */
	if (adev->firmware.load_type != AMDGPU_FW_LOAD_PSP)
		hw_params.load_inst_const = true;

	if (dmcu)
		hw_params.psp_version = dmcu->psp_version;

	for (i = 0; i < fb_info->num_fb; ++i)
		hw_params.fb[i] = &fb_info->fb[i];

	status = dmub_srv_hw_init(dmub_srv, &hw_params);
	if (status != DMUB_STATUS_OK) {
		DRM_ERROR("Error initializing DMUB HW: %d\n", status);
		return -EINVAL;
	}

	/* Wait for firmware load to finish. */
	status = dmub_srv_wait_for_auto_load(dmub_srv, 100000);
	if (status != DMUB_STATUS_OK)
		DRM_WARN("Wait for DMUB auto-load failed: %d\n", status);

	/* Init DMCU and ABM if available. */
	if (dmcu && abm) {
		dmcu->funcs->dmcu_init(dmcu);
		abm->dmcu_is_running = dmcu->funcs->is_dmcu_initialized(dmcu);
	}

	adev->dm.dc->ctx->dmub_srv = dc_dmub_srv_create(adev->dm.dc, dmub_srv);
	if (!adev->dm.dc->ctx->dmub_srv) {
		DRM_ERROR("Couldn't allocate DC DMUB server!\n");
		return -ENOMEM;
	}

	DRM_INFO("DMUB hardware initialized: version=0x%08X\n",
		 adev->dm.dmcub_fw_version);

	return 0;
}

static int amdgpu_dm_init(struct amdgpu_device *adev)
{
	struct dc_init_data init_data;
#ifdef CONFIG_DRM_AMD_DC_HDCP
	struct dc_callback_init init_params;
#endif
	int r;

	adev->dm.ddev = adev->ddev;
	adev->dm.adev = adev;

	/* Zero all the fields */
	memset(&init_data, 0, sizeof(init_data));
#ifdef CONFIG_DRM_AMD_DC_HDCP
	memset(&init_params, 0, sizeof(init_params));
#endif

	mutex_init(&adev->dm.dc_lock);
	mutex_init(&adev->dm.audio_lock);

	if(amdgpu_dm_irq_init(adev)) {
		DRM_ERROR("amdgpu: failed to initialize DM IRQ support.\n");
		goto error;
	}

	init_data.asic_id.chip_family = adev->family;

	init_data.asic_id.pci_revision_id = adev->pdev->revision;
	init_data.asic_id.hw_internal_rev = adev->external_rev_id;

	init_data.asic_id.vram_width = adev->gmc.vram_width;
	/* TODO: initialize init_data.asic_id.vram_type here!!!! */
	init_data.asic_id.atombios_base_address =
		adev->mode_info.atom_context->bios;

	init_data.driver = adev;

	adev->dm.cgs_device = amdgpu_cgs_create_device(adev);

	if (!adev->dm.cgs_device) {
		DRM_ERROR("amdgpu: failed to create cgs device.\n");
		goto error;
	}

	init_data.cgs_device = adev->dm.cgs_device;

	init_data.dce_environment = DCE_ENV_PRODUCTION_DRV;

	switch (adev->asic_type) {
	case CHIP_CARRIZO:
	case CHIP_STONEY:
	case CHIP_RAVEN:
	case CHIP_RENOIR:
		init_data.flags.gpu_vm_support = true;
		break;
	default:
		break;
	}

	if (amdgpu_dc_feature_mask & DC_FBC_MASK)
		init_data.flags.fbc_support = true;

	if (amdgpu_dc_feature_mask & DC_MULTI_MON_PP_MCLK_SWITCH_MASK)
		init_data.flags.multi_mon_pp_mclk_switch = true;

	if (amdgpu_dc_feature_mask & DC_DISABLE_FRACTIONAL_PWM_MASK)
		init_data.flags.disable_fractional_pwm = true;

	init_data.flags.power_down_display_on_boot = true;

	init_data.soc_bounding_box = adev->dm.soc_bounding_box;

	/* Display Core create. */
	adev->dm.dc = dc_create(&init_data);

	if (adev->dm.dc) {
		DRM_INFO("Display Core initialized with v%s!\n", DC_VER);
	} else {
		DRM_INFO("Display Core failed to initialize with v%s!\n", DC_VER);
		goto error;
	}

	if (amdgpu_dc_debug_mask & DC_DISABLE_PIPE_SPLIT) {
		adev->dm.dc->debug.force_single_disp_pipe_split = false;
		adev->dm.dc->debug.pipe_split_policy = MPC_SPLIT_AVOID;
	}

	if (adev->asic_type != CHIP_CARRIZO && adev->asic_type != CHIP_STONEY)
		adev->dm.dc->debug.disable_stutter = amdgpu_pp_feature_mask & PP_STUTTER_MODE ? false : true;

	if (amdgpu_dc_debug_mask & DC_DISABLE_STUTTER)
		adev->dm.dc->debug.disable_stutter = true;

	if (amdgpu_dc_debug_mask & DC_DISABLE_DSC)
		adev->dm.dc->debug.disable_dsc = true;

	if (amdgpu_dc_debug_mask & DC_DISABLE_CLOCK_GATING)
		adev->dm.dc->debug.disable_clock_gate = true;

	r = dm_dmub_hw_init(adev);
	if (r) {
		DRM_ERROR("DMUB interface failed to initialize: status=%d\n", r);
		goto error;
	}

	dc_hardware_init(adev->dm.dc);

	adev->dm.freesync_module = mod_freesync_create(adev->dm.dc);
	if (!adev->dm.freesync_module) {
		DRM_ERROR(
		"amdgpu: failed to initialize freesync_module.\n");
	} else
		DRM_DEBUG_DRIVER("amdgpu: freesync_module init done %p.\n",
				adev->dm.freesync_module);

	amdgpu_dm_init_color_mod();

#ifdef CONFIG_DRM_AMD_DC_HDCP
	if (adev->asic_type >= CHIP_RAVEN) {
		adev->dm.hdcp_workqueue = hdcp_create_workqueue(adev, &init_params.cp_psp, adev->dm.dc);

		if (!adev->dm.hdcp_workqueue)
			DRM_ERROR("amdgpu: failed to initialize hdcp_workqueue.\n");
		else
			DRM_DEBUG_DRIVER("amdgpu: hdcp_workqueue init done %p.\n", adev->dm.hdcp_workqueue);

		dc_init_callbacks(adev->dm.dc, &init_params);
	}
#endif
	if (amdgpu_dm_initialize_drm_device(adev)) {
		DRM_ERROR(
		"amdgpu: failed to initialize sw for display support.\n");
		goto error;
	}

	/* Update the actual used number of crtc */
	adev->mode_info.num_crtc = adev->dm.display_indexes_num;

	/* create fake encoders for MST */
	dm_dp_create_fake_mst_encoders(adev);

	/* TODO: Add_display_info? */

	/* TODO use dynamic cursor width */
	adev->ddev->mode_config.cursor_width = adev->dm.dc->caps.max_cursor_size;
	adev->ddev->mode_config.cursor_height = adev->dm.dc->caps.max_cursor_size;

	if (drm_vblank_init(adev->ddev, adev->dm.display_indexes_num)) {
		DRM_ERROR(
		"amdgpu: failed to initialize sw for display support.\n");
		goto error;
	}

	DRM_DEBUG_DRIVER("KMS initialized.\n");

	return 0;
error:
	amdgpu_dm_fini(adev);

	return -EINVAL;
}

static void amdgpu_dm_fini(struct amdgpu_device *adev)
{
	int i;

	for (i = 0; i < adev->dm.display_indexes_num; i++) {
		drm_encoder_cleanup(&adev->dm.mst_encoders[i].base);
	}

	amdgpu_dm_audio_fini(adev);

	amdgpu_dm_destroy_drm_device(&adev->dm);

#ifdef CONFIG_DRM_AMD_DC_HDCP
	if (adev->dm.hdcp_workqueue) {
		hdcp_destroy(adev->dm.hdcp_workqueue);
		adev->dm.hdcp_workqueue = NULL;
	}

	if (adev->dm.dc)
		dc_deinit_callbacks(adev->dm.dc);
#endif
	if (adev->dm.dc->ctx->dmub_srv) {
		dc_dmub_srv_destroy(&adev->dm.dc->ctx->dmub_srv);
		adev->dm.dc->ctx->dmub_srv = NULL;
	}

	if (adev->dm.dmub_bo)
		amdgpu_bo_free_kernel(&adev->dm.dmub_bo,
				      &adev->dm.dmub_bo_gpu_addr,
				      &adev->dm.dmub_bo_cpu_addr);

	/* DC Destroy TODO: Replace destroy DAL */
	if (adev->dm.dc)
		dc_destroy(&adev->dm.dc);
	/*
	 * TODO: pageflip, vlank interrupt
	 *
	 * amdgpu_dm_irq_fini(adev);
	 */

	if (adev->dm.cgs_device) {
		amdgpu_cgs_destroy_device(adev->dm.cgs_device);
		adev->dm.cgs_device = NULL;
	}
	if (adev->dm.freesync_module) {
		mod_freesync_destroy(adev->dm.freesync_module);
		adev->dm.freesync_module = NULL;
	}

	mutex_destroy(&adev->dm.audio_lock);
	mutex_destroy(&adev->dm.dc_lock);

	return;
}

static int load_dmcu_fw(struct amdgpu_device *adev)
{
	const char *fw_name_dmcu = NULL;
	int r;
	const struct dmcu_firmware_header_v1_0 *hdr;

	switch(adev->asic_type) {
	case CHIP_BONAIRE:
	case CHIP_HAWAII:
	case CHIP_KAVERI:
	case CHIP_KABINI:
	case CHIP_MULLINS:
	case CHIP_TONGA:
	case CHIP_FIJI:
	case CHIP_CARRIZO:
	case CHIP_STONEY:
	case CHIP_POLARIS11:
	case CHIP_POLARIS10:
	case CHIP_POLARIS12:
	case CHIP_VEGAM:
	case CHIP_VEGA10:
	case CHIP_VEGA12:
	case CHIP_VEGA20:
	case CHIP_NAVI10:
	case CHIP_NAVI14:
	case CHIP_RENOIR:
#if defined(CONFIG_DRM_AMD_DC_DCN3_0)
	case CHIP_SIENNA_CICHLID:
	case CHIP_NAVY_FLOUNDER:
#endif
		return 0;
	case CHIP_NAVI12:
		fw_name_dmcu = FIRMWARE_NAVI12_DMCU;
		break;
	case CHIP_RAVEN:
		if (ASICREV_IS_PICASSO(adev->external_rev_id))
			fw_name_dmcu = FIRMWARE_RAVEN_DMCU;
		else if (ASICREV_IS_RAVEN2(adev->external_rev_id))
			fw_name_dmcu = FIRMWARE_RAVEN_DMCU;
		else
			return 0;
		break;
	default:
		DRM_ERROR("Unsupported ASIC type: 0x%X\n", adev->asic_type);
		return -EINVAL;
	}

	if (adev->firmware.load_type != AMDGPU_FW_LOAD_PSP) {
		DRM_DEBUG_KMS("dm: DMCU firmware not supported on direct or SMU loading\n");
		return 0;
	}

	r = request_firmware_direct(&adev->dm.fw_dmcu, fw_name_dmcu, adev->dev);
	if (r == -ENOENT) {
		/* DMCU firmware is not necessary, so don't raise a fuss if it's missing */
		DRM_DEBUG_KMS("dm: DMCU firmware not found\n");
		adev->dm.fw_dmcu = NULL;
		return 0;
	}
	if (r) {
		dev_err(adev->dev, "amdgpu_dm: Can't load firmware \"%s\"\n",
			fw_name_dmcu);
		return r;
	}

	r = amdgpu_ucode_validate(adev->dm.fw_dmcu);
	if (r) {
		dev_err(adev->dev, "amdgpu_dm: Can't validate firmware \"%s\"\n",
			fw_name_dmcu);
		release_firmware(adev->dm.fw_dmcu);
		adev->dm.fw_dmcu = NULL;
		return r;
	}

	hdr = (const struct dmcu_firmware_header_v1_0 *)adev->dm.fw_dmcu->data;
	adev->firmware.ucode[AMDGPU_UCODE_ID_DMCU_ERAM].ucode_id = AMDGPU_UCODE_ID_DMCU_ERAM;
	adev->firmware.ucode[AMDGPU_UCODE_ID_DMCU_ERAM].fw = adev->dm.fw_dmcu;
	adev->firmware.fw_size +=
		ALIGN(le32_to_cpu(hdr->header.ucode_size_bytes) - le32_to_cpu(hdr->intv_size_bytes), PAGE_SIZE);

	adev->firmware.ucode[AMDGPU_UCODE_ID_DMCU_INTV].ucode_id = AMDGPU_UCODE_ID_DMCU_INTV;
	adev->firmware.ucode[AMDGPU_UCODE_ID_DMCU_INTV].fw = adev->dm.fw_dmcu;
	adev->firmware.fw_size +=
		ALIGN(le32_to_cpu(hdr->intv_size_bytes), PAGE_SIZE);

	adev->dm.dmcu_fw_version = le32_to_cpu(hdr->header.ucode_version);

	DRM_DEBUG_KMS("PSP loading DMCU firmware\n");

	return 0;
}

static uint32_t amdgpu_dm_dmub_reg_read(void *ctx, uint32_t address)
{
	struct amdgpu_device *adev = ctx;

	return dm_read_reg(adev->dm.dc->ctx, address);
}

static void amdgpu_dm_dmub_reg_write(void *ctx, uint32_t address,
				     uint32_t value)
{
	struct amdgpu_device *adev = ctx;

	return dm_write_reg(adev->dm.dc->ctx, address, value);
}

static int dm_dmub_sw_init(struct amdgpu_device *adev)
{
	struct dmub_srv_create_params create_params;
	struct dmub_srv_region_params region_params;
	struct dmub_srv_region_info region_info;
	struct dmub_srv_fb_params fb_params;
	struct dmub_srv_fb_info *fb_info;
	struct dmub_srv *dmub_srv;
	const struct dmcub_firmware_header_v1_0 *hdr;
	const char *fw_name_dmub;
	enum dmub_asic dmub_asic;
	enum dmub_status status;
	int r;

	switch (adev->asic_type) {
	case CHIP_RENOIR:
		dmub_asic = DMUB_ASIC_DCN21;
		fw_name_dmub = FIRMWARE_RENOIR_DMUB;
		break;
#if defined(CONFIG_DRM_AMD_DC_DCN3_0)
	case CHIP_SIENNA_CICHLID:
		dmub_asic = DMUB_ASIC_DCN30;
		fw_name_dmub = FIRMWARE_SIENNA_CICHLID_DMUB;
		break;
	case CHIP_NAVY_FLOUNDER:
		dmub_asic = DMUB_ASIC_DCN30;
		fw_name_dmub = FIRMWARE_NAVY_FLOUNDER_DMUB;
		break;
#endif

	default:
		/* ASIC doesn't support DMUB. */
		return 0;
	}

	r = request_firmware_direct(&adev->dm.dmub_fw, fw_name_dmub, adev->dev);
	if (r) {
		DRM_ERROR("DMUB firmware loading failed: %d\n", r);
		return 0;
	}

	r = amdgpu_ucode_validate(adev->dm.dmub_fw);
	if (r) {
		DRM_ERROR("Couldn't validate DMUB firmware: %d\n", r);
		return 0;
	}

	hdr = (const struct dmcub_firmware_header_v1_0 *)adev->dm.dmub_fw->data;

	if (adev->firmware.load_type == AMDGPU_FW_LOAD_PSP) {
		adev->firmware.ucode[AMDGPU_UCODE_ID_DMCUB].ucode_id =
			AMDGPU_UCODE_ID_DMCUB;
		adev->firmware.ucode[AMDGPU_UCODE_ID_DMCUB].fw =
			adev->dm.dmub_fw;
		adev->firmware.fw_size +=
			ALIGN(le32_to_cpu(hdr->inst_const_bytes), PAGE_SIZE);

		DRM_INFO("Loading DMUB firmware via PSP: version=0x%08X\n",
			 adev->dm.dmcub_fw_version);
	}

	adev->dm.dmcub_fw_version = le32_to_cpu(hdr->header.ucode_version);

	adev->dm.dmub_srv = kzalloc(sizeof(*adev->dm.dmub_srv), GFP_KERNEL);
	dmub_srv = adev->dm.dmub_srv;

	if (!dmub_srv) {
		DRM_ERROR("Failed to allocate DMUB service!\n");
		return -ENOMEM;
	}

	memset(&create_params, 0, sizeof(create_params));
	create_params.user_ctx = adev;
	create_params.funcs.reg_read = amdgpu_dm_dmub_reg_read;
	create_params.funcs.reg_write = amdgpu_dm_dmub_reg_write;
	create_params.asic = dmub_asic;

	/* Create the DMUB service. */
	status = dmub_srv_create(dmub_srv, &create_params);
	if (status != DMUB_STATUS_OK) {
		DRM_ERROR("Error creating DMUB service: %d\n", status);
		return -EINVAL;
	}

	/* Calculate the size of all the regions for the DMUB service. */
	memset(&region_params, 0, sizeof(region_params));

	region_params.inst_const_size = le32_to_cpu(hdr->inst_const_bytes) -
					PSP_HEADER_BYTES - PSP_FOOTER_BYTES;
	region_params.bss_data_size = le32_to_cpu(hdr->bss_data_bytes);
	region_params.vbios_size = adev->bios_size;
	region_params.fw_bss_data = region_params.bss_data_size ?
		adev->dm.dmub_fw->data +
		le32_to_cpu(hdr->header.ucode_array_offset_bytes) +
		le32_to_cpu(hdr->inst_const_bytes) : NULL;
	region_params.fw_inst_const =
		adev->dm.dmub_fw->data +
		le32_to_cpu(hdr->header.ucode_array_offset_bytes) +
		PSP_HEADER_BYTES;

	status = dmub_srv_calc_region_info(dmub_srv, &region_params,
					   &region_info);

	if (status != DMUB_STATUS_OK) {
		DRM_ERROR("Error calculating DMUB region info: %d\n", status);
		return -EINVAL;
	}

	/*
	 * Allocate a framebuffer based on the total size of all the regions.
	 * TODO: Move this into GART.
	 */
	r = amdgpu_bo_create_kernel(adev, region_info.fb_size, PAGE_SIZE,
				    AMDGPU_GEM_DOMAIN_VRAM, &adev->dm.dmub_bo,
				    &adev->dm.dmub_bo_gpu_addr,
				    &adev->dm.dmub_bo_cpu_addr);
	if (r)
		return r;

	/* Rebase the regions on the framebuffer address. */
	memset(&fb_params, 0, sizeof(fb_params));
	fb_params.cpu_addr = adev->dm.dmub_bo_cpu_addr;
	fb_params.gpu_addr = adev->dm.dmub_bo_gpu_addr;
	fb_params.region_info = &region_info;

	adev->dm.dmub_fb_info =
		kzalloc(sizeof(*adev->dm.dmub_fb_info), GFP_KERNEL);
	fb_info = adev->dm.dmub_fb_info;

	if (!fb_info) {
		DRM_ERROR(
			"Failed to allocate framebuffer info for DMUB service!\n");
		return -ENOMEM;
	}

	status = dmub_srv_calc_fb_info(dmub_srv, &fb_params, fb_info);
	if (status != DMUB_STATUS_OK) {
		DRM_ERROR("Error calculating DMUB FB info: %d\n", status);
		return -EINVAL;
	}

	return 0;
}

static int dm_sw_init(void *handle)
{
	struct amdgpu_device *adev = (struct amdgpu_device *)handle;
	int r;

	r = dm_dmub_sw_init(adev);
	if (r)
		return r;

	return load_dmcu_fw(adev);
}

static int dm_sw_fini(void *handle)
{
	struct amdgpu_device *adev = (struct amdgpu_device *)handle;

	kfree(adev->dm.dmub_fb_info);
	adev->dm.dmub_fb_info = NULL;

	if (adev->dm.dmub_srv) {
		dmub_srv_destroy(adev->dm.dmub_srv);
		adev->dm.dmub_srv = NULL;
	}

	release_firmware(adev->dm.dmub_fw);
	adev->dm.dmub_fw = NULL;

	release_firmware(adev->dm.fw_dmcu);
	adev->dm.fw_dmcu = NULL;

	return 0;
}

static int detect_mst_link_for_all_connectors(struct drm_device *dev)
{
	struct amdgpu_dm_connector *aconnector;
	struct drm_connector *connector;
	struct drm_connector_list_iter iter;
	int ret = 0;

	drm_connector_list_iter_begin(dev, &iter);
	drm_for_each_connector_iter(connector, &iter) {
		aconnector = to_amdgpu_dm_connector(connector);
		if (aconnector->dc_link->type == dc_connection_mst_branch &&
		    aconnector->mst_mgr.aux) {
			DRM_DEBUG_DRIVER("DM_MST: starting TM on aconnector: %p [id: %d]\n",
					 aconnector,
					 aconnector->base.base.id);

			ret = drm_dp_mst_topology_mgr_set_mst(&aconnector->mst_mgr, true);
			if (ret < 0) {
				DRM_ERROR("DM_MST: Failed to start MST\n");
				aconnector->dc_link->type =
					dc_connection_single;
				break;
			}
		}
	}
	drm_connector_list_iter_end(&iter);

	return ret;
}

static int dm_late_init(void *handle)
{
	struct amdgpu_device *adev = (struct amdgpu_device *)handle;

	struct dmcu_iram_parameters params;
	unsigned int linear_lut[16];
	int i;
	struct dmcu *dmcu = NULL;
	bool ret = true;

	if (!adev->dm.fw_dmcu && !adev->dm.dmub_fw)
		return detect_mst_link_for_all_connectors(adev->ddev);

	dmcu = adev->dm.dc->res_pool->dmcu;

	for (i = 0; i < 16; i++)
		linear_lut[i] = 0xFFFF * i / 15;

	params.set = 0;
	params.backlight_ramping_start = 0xCCCC;
	params.backlight_ramping_reduction = 0xCCCCCCCC;
	params.backlight_lut_array_size = 16;
	params.backlight_lut_array = linear_lut;

	/* Min backlight level after ABM reduction,  Don't allow below 1%
	 * 0xFFFF x 0.01 = 0x28F
	 */
	params.min_abm_backlight = 0x28F;

	/* In the case where abm is implemented on dmcub,
	 * dmcu object will be null.
	 * ABM 2.4 and up are implemented on dmcub.
	 */
	if (dmcu)
		ret = dmcu_load_iram(dmcu, params);
	else if (adev->dm.dc->ctx->dmub_srv)
		ret = dmub_init_abm_config(adev->dm.dc->res_pool->abm, params);

	if (!ret)
		return -EINVAL;

	return detect_mst_link_for_all_connectors(adev->ddev);
}

static void s3_handle_mst(struct drm_device *dev, bool suspend)
{
	struct amdgpu_dm_connector *aconnector;
	struct drm_connector *connector;
	struct drm_connector_list_iter iter;
	struct drm_dp_mst_topology_mgr *mgr;
	int ret;
	bool need_hotplug = false;

	drm_connector_list_iter_begin(dev, &iter);
	drm_for_each_connector_iter(connector, &iter) {
		aconnector = to_amdgpu_dm_connector(connector);
		if (aconnector->dc_link->type != dc_connection_mst_branch ||
		    aconnector->mst_port)
			continue;

		mgr = &aconnector->mst_mgr;

		if (suspend) {
			drm_dp_mst_topology_mgr_suspend(mgr);
		} else {
			ret = drm_dp_mst_topology_mgr_resume(mgr, true);
			if (ret < 0) {
				drm_dp_mst_topology_mgr_set_mst(mgr, false);
				need_hotplug = true;
			}
		}
	}
	drm_connector_list_iter_end(&iter);

	if (need_hotplug)
		drm_kms_helper_hotplug_event(dev);
}

static int amdgpu_dm_smu_write_watermarks_table(struct amdgpu_device *adev)
{
	struct smu_context *smu = &adev->smu;
	int ret = 0;

	if (!is_support_sw_smu(adev))
		return 0;

	/* This interface is for dGPU Navi1x.Linux dc-pplib interface depends
	 * on window driver dc implementation.
	 * For Navi1x, clock settings of dcn watermarks are fixed. the settings
	 * should be passed to smu during boot up and resume from s3.
	 * boot up: dc calculate dcn watermark clock settings within dc_create,
	 * dcn20_resource_construct
	 * then call pplib functions below to pass the settings to smu:
	 * smu_set_watermarks_for_clock_ranges
	 * smu_set_watermarks_table
	 * navi10_set_watermarks_table
	 * smu_write_watermarks_table
	 *
	 * For Renoir, clock settings of dcn watermark are also fixed values.
	 * dc has implemented different flow for window driver:
	 * dc_hardware_init / dc_set_power_state
	 * dcn10_init_hw
	 * notify_wm_ranges
	 * set_wm_ranges
	 * -- Linux
	 * smu_set_watermarks_for_clock_ranges
	 * renoir_set_watermarks_table
	 * smu_write_watermarks_table
	 *
	 * For Linux,
	 * dc_hardware_init -> amdgpu_dm_init
	 * dc_set_power_state --> dm_resume
	 *
	 * therefore, this function apply to navi10/12/14 but not Renoir
	 * *
	 */
	switch(adev->asic_type) {
	case CHIP_NAVI10:
	case CHIP_NAVI14:
	case CHIP_NAVI12:
		break;
	default:
		return 0;
	}

	ret = smu_write_watermarks_table(smu);
	if (ret) {
		DRM_ERROR("Failed to update WMTABLE!\n");
		return ret;
	}

	return 0;
}

/**
 * dm_hw_init() - Initialize DC device
 * @handle: The base driver device containing the amdgpu_dm device.
 *
 * Initialize the &struct amdgpu_display_manager device. This involves calling
 * the initializers of each DM component, then populating the struct with them.
 *
 * Although the function implies hardware initialization, both hardware and
 * software are initialized here. Splitting them out to their relevant init
 * hooks is a future TODO item.
 *
 * Some notable things that are initialized here:
 *
 * - Display Core, both software and hardware
 * - DC modules that we need (freesync and color management)
 * - DRM software states
 * - Interrupt sources and handlers
 * - Vblank support
 * - Debug FS entries, if enabled
 */
static int dm_hw_init(void *handle)
{
	struct amdgpu_device *adev = (struct amdgpu_device *)handle;
	/* Create DAL display manager */
	amdgpu_dm_init(adev);
	amdgpu_dm_hpd_init(adev);

	return 0;
}

/**
 * dm_hw_fini() - Teardown DC device
 * @handle: The base driver device containing the amdgpu_dm device.
 *
 * Teardown components within &struct amdgpu_display_manager that require
 * cleanup. This involves cleaning up the DRM device, DC, and any modules that
 * were loaded. Also flush IRQ workqueues and disable them.
 */
static int dm_hw_fini(void *handle)
{
	struct amdgpu_device *adev = (struct amdgpu_device *)handle;

	amdgpu_dm_hpd_fini(adev);

	amdgpu_dm_irq_fini(adev);
	amdgpu_dm_fini(adev);
	return 0;
}


static int dm_enable_vblank(struct drm_crtc *crtc);
static void dm_disable_vblank(struct drm_crtc *crtc);

static void dm_gpureset_toggle_interrupts(struct amdgpu_device *adev,
				 struct dc_state *state, bool enable)
{
	enum dc_irq_source irq_source;
	struct amdgpu_crtc *acrtc;
	int rc = -EBUSY;
	int i = 0;

	for (i = 0; i < state->stream_count; i++) {
		acrtc = get_crtc_by_otg_inst(
				adev, state->stream_status[i].primary_otg_inst);

		if (acrtc && state->stream_status[i].plane_count != 0) {
			irq_source = IRQ_TYPE_PFLIP + acrtc->otg_inst;
			rc = dc_interrupt_set(adev->dm.dc, irq_source, enable) ? 0 : -EBUSY;
			DRM_DEBUG("crtc %d - vupdate irq %sabling: r=%d\n",
				  acrtc->crtc_id, enable ? "en" : "dis", rc);
			if (rc)
				DRM_WARN("Failed to %s pflip interrupts\n",
					 enable ? "enable" : "disable");

			if (enable) {
				rc = dm_enable_vblank(&acrtc->base);
				if (rc)
					DRM_WARN("Failed to enable vblank interrupts\n");
			} else {
				dm_disable_vblank(&acrtc->base);
			}

		}
	}

}

static enum dc_status amdgpu_dm_commit_zero_streams(struct dc *dc)
{
	struct dc_state *context = NULL;
	enum dc_status res = DC_ERROR_UNEXPECTED;
	int i;
	struct dc_stream_state *del_streams[MAX_PIPES];
	int del_streams_count = 0;

	memset(del_streams, 0, sizeof(del_streams));

	context = dc_create_state(dc);
	if (context == NULL)
		goto context_alloc_fail;

	dc_resource_state_copy_construct_current(dc, context);

	/* First remove from context all streams */
	for (i = 0; i < context->stream_count; i++) {
		struct dc_stream_state *stream = context->streams[i];

		del_streams[del_streams_count++] = stream;
	}

	/* Remove all planes for removed streams and then remove the streams */
	for (i = 0; i < del_streams_count; i++) {
		if (!dc_rem_all_planes_for_stream(dc, del_streams[i], context)) {
			res = DC_FAIL_DETACH_SURFACES;
			goto fail;
		}

		res = dc_remove_stream_from_ctx(dc, context, del_streams[i]);
		if (res != DC_OK)
			goto fail;
	}


	res = dc_validate_global_state(dc, context, false);

	if (res != DC_OK) {
		DRM_ERROR("%s:resource validation failed, dc_status:%d\n", __func__, res);
		goto fail;
	}

	res = dc_commit_state(dc, context);

fail:
	dc_release_state(context);

context_alloc_fail:
	return res;
}

static int dm_suspend(void *handle)
{
	struct amdgpu_device *adev = handle;
	struct amdgpu_display_manager *dm = &adev->dm;
	int ret = 0;

	if (adev->in_gpu_reset) {
		mutex_lock(&dm->dc_lock);
		dm->cached_dc_state = dc_copy_state(dm->dc->current_state);

		dm_gpureset_toggle_interrupts(adev, dm->cached_dc_state, false);

		amdgpu_dm_commit_zero_streams(dm->dc);

		amdgpu_dm_irq_suspend(adev);

		return ret;
	}

	WARN_ON(adev->dm.cached_state);
	adev->dm.cached_state = drm_atomic_helper_suspend(adev->ddev);

	s3_handle_mst(adev->ddev, true);

	amdgpu_dm_irq_suspend(adev);


	dc_set_power_state(dm->dc, DC_ACPI_CM_POWER_STATE_D3);

	return 0;
}

static struct amdgpu_dm_connector *
amdgpu_dm_find_first_crtc_matching_connector(struct drm_atomic_state *state,
					     struct drm_crtc *crtc)
{
	uint32_t i;
	struct drm_connector_state *new_con_state;
	struct drm_connector *connector;
	struct drm_crtc *crtc_from_state;

	for_each_new_connector_in_state(state, connector, new_con_state, i) {
		crtc_from_state = new_con_state->crtc;

		if (crtc_from_state == crtc)
			return to_amdgpu_dm_connector(connector);
	}

	return NULL;
}

static void emulated_link_detect(struct dc_link *link)
{
	struct dc_sink_init_data sink_init_data = { 0 };
	struct display_sink_capability sink_caps = { 0 };
	enum dc_edid_status edid_status;
	struct dc_context *dc_ctx = link->ctx;
	struct dc_sink *sink = NULL;
	struct dc_sink *prev_sink = NULL;

	link->type = dc_connection_none;
	prev_sink = link->local_sink;

	if (prev_sink != NULL)
		dc_sink_retain(prev_sink);

	switch (link->connector_signal) {
	case SIGNAL_TYPE_HDMI_TYPE_A: {
		sink_caps.transaction_type = DDC_TRANSACTION_TYPE_I2C;
		sink_caps.signal = SIGNAL_TYPE_HDMI_TYPE_A;
		break;
	}

	case SIGNAL_TYPE_DVI_SINGLE_LINK: {
		sink_caps.transaction_type = DDC_TRANSACTION_TYPE_I2C;
		sink_caps.signal = SIGNAL_TYPE_DVI_SINGLE_LINK;
		break;
	}

	case SIGNAL_TYPE_DVI_DUAL_LINK: {
		sink_caps.transaction_type = DDC_TRANSACTION_TYPE_I2C;
		sink_caps.signal = SIGNAL_TYPE_DVI_DUAL_LINK;
		break;
	}

	case SIGNAL_TYPE_LVDS: {
		sink_caps.transaction_type = DDC_TRANSACTION_TYPE_I2C;
		sink_caps.signal = SIGNAL_TYPE_LVDS;
		break;
	}

	case SIGNAL_TYPE_EDP: {
		sink_caps.transaction_type =
			DDC_TRANSACTION_TYPE_I2C_OVER_AUX;
		sink_caps.signal = SIGNAL_TYPE_EDP;
		break;
	}

	case SIGNAL_TYPE_DISPLAY_PORT: {
		sink_caps.transaction_type =
			DDC_TRANSACTION_TYPE_I2C_OVER_AUX;
		sink_caps.signal = SIGNAL_TYPE_VIRTUAL;
		break;
	}

	default:
		DC_ERROR("Invalid connector type! signal:%d\n",
			link->connector_signal);
		return;
	}

	sink_init_data.link = link;
	sink_init_data.sink_signal = sink_caps.signal;

	sink = dc_sink_create(&sink_init_data);
	if (!sink) {
		DC_ERROR("Failed to create sink!\n");
		return;
	}

	/* dc_sink_create returns a new reference */
	link->local_sink = sink;

	edid_status = dm_helpers_read_local_edid(
			link->ctx,
			link,
			sink);

	if (edid_status != EDID_OK)
		DC_ERROR("Failed to read EDID");

}

static void dm_gpureset_commit_state(struct dc_state *dc_state,
				     struct amdgpu_display_manager *dm)
{
	struct {
		struct dc_surface_update surface_updates[MAX_SURFACES];
		struct dc_plane_info plane_infos[MAX_SURFACES];
		struct dc_scaling_info scaling_infos[MAX_SURFACES];
		struct dc_flip_addrs flip_addrs[MAX_SURFACES];
		struct dc_stream_update stream_update;
	} * bundle;
	int k, m;

	bundle = kzalloc(sizeof(*bundle), GFP_KERNEL);

	if (!bundle) {
		dm_error("Failed to allocate update bundle\n");
		goto cleanup;
	}

	for (k = 0; k < dc_state->stream_count; k++) {
		bundle->stream_update.stream = dc_state->streams[k];

		for (m = 0; m < dc_state->stream_status->plane_count; m++) {
			bundle->surface_updates[m].surface =
				dc_state->stream_status->plane_states[m];
			bundle->surface_updates[m].surface->force_full_update =
				true;
		}
		dc_commit_updates_for_stream(
			dm->dc, bundle->surface_updates,
			dc_state->stream_status->plane_count,
			dc_state->streams[k], &bundle->stream_update, dc_state);
	}

cleanup:
	kfree(bundle);

	return;
}

static int dm_resume(void *handle)
{
	struct amdgpu_device *adev = handle;
	struct drm_device *ddev = adev->ddev;
	struct amdgpu_display_manager *dm = &adev->dm;
	struct amdgpu_dm_connector *aconnector;
	struct drm_connector *connector;
	struct drm_connector_list_iter iter;
	struct drm_crtc *crtc;
	struct drm_crtc_state *new_crtc_state;
	struct dm_crtc_state *dm_new_crtc_state;
	struct drm_plane *plane;
	struct drm_plane_state *new_plane_state;
	struct dm_plane_state *dm_new_plane_state;
	struct dm_atomic_state *dm_state = to_dm_atomic_state(dm->atomic_obj.state);
	enum dc_connection_type new_connection_type = dc_connection_none;
	struct dc_state *dc_state;
	int i, r, j;

	if (adev->in_gpu_reset) {
		dc_state = dm->cached_dc_state;

		r = dm_dmub_hw_init(adev);
		if (r)
			DRM_ERROR("DMUB interface failed to initialize: status=%d\n", r);

		dc_set_power_state(dm->dc, DC_ACPI_CM_POWER_STATE_D0);
		dc_resume(dm->dc);

		amdgpu_dm_irq_resume_early(adev);

		for (i = 0; i < dc_state->stream_count; i++) {
			dc_state->streams[i]->mode_changed = true;
			for (j = 0; j < dc_state->stream_status->plane_count; j++) {
				dc_state->stream_status->plane_states[j]->update_flags.raw
					= 0xffffffff;
			}
		}

		WARN_ON(!dc_commit_state(dm->dc, dc_state));

		dm_gpureset_commit_state(dm->cached_dc_state, dm);

		dm_gpureset_toggle_interrupts(adev, dm->cached_dc_state, true);

		dc_release_state(dm->cached_dc_state);
		dm->cached_dc_state = NULL;

		amdgpu_dm_irq_resume_late(adev);

		mutex_unlock(&dm->dc_lock);

		return 0;
	}
	/* Recreate dc_state - DC invalidates it when setting power state to S3. */
	dc_release_state(dm_state->context);
	dm_state->context = dc_create_state(dm->dc);
	/* TODO: Remove dc_state->dccg, use dc->dccg directly. */
	dc_resource_state_construct(dm->dc, dm_state->context);

	/* Before powering on DC we need to re-initialize DMUB. */
	r = dm_dmub_hw_init(adev);
	if (r)
		DRM_ERROR("DMUB interface failed to initialize: status=%d\n", r);

	/* power on hardware */
	dc_set_power_state(dm->dc, DC_ACPI_CM_POWER_STATE_D0);

	/* program HPD filter */
	dc_resume(dm->dc);

	/*
	 * early enable HPD Rx IRQ, should be done before set mode as short
	 * pulse interrupts are used for MST
	 */
	amdgpu_dm_irq_resume_early(adev);

	/* On resume we need to rewrite the MSTM control bits to enable MST*/
	s3_handle_mst(ddev, false);

	/* Do detection*/
	drm_connector_list_iter_begin(ddev, &iter);
	drm_for_each_connector_iter(connector, &iter) {
		aconnector = to_amdgpu_dm_connector(connector);

		/*
		 * this is the case when traversing through already created
		 * MST connectors, should be skipped
		 */
		if (aconnector->mst_port)
			continue;

		mutex_lock(&aconnector->hpd_lock);
		if (!dc_link_detect_sink(aconnector->dc_link, &new_connection_type))
			DRM_ERROR("KMS: Failed to detect connector\n");

		if (aconnector->base.force && new_connection_type == dc_connection_none)
			emulated_link_detect(aconnector->dc_link);
		else
			dc_link_detect(aconnector->dc_link, DETECT_REASON_HPD);

		if (aconnector->fake_enable && aconnector->dc_link->local_sink)
			aconnector->fake_enable = false;

		if (aconnector->dc_sink)
			dc_sink_release(aconnector->dc_sink);
		aconnector->dc_sink = NULL;
		amdgpu_dm_update_connector_after_detect(aconnector);
		mutex_unlock(&aconnector->hpd_lock);
	}
	drm_connector_list_iter_end(&iter);

	/* Force mode set in atomic commit */
	for_each_new_crtc_in_state(dm->cached_state, crtc, new_crtc_state, i)
		new_crtc_state->active_changed = true;

	/*
	 * atomic_check is expected to create the dc states. We need to release
	 * them here, since they were duplicated as part of the suspend
	 * procedure.
	 */
	for_each_new_crtc_in_state(dm->cached_state, crtc, new_crtc_state, i) {
		dm_new_crtc_state = to_dm_crtc_state(new_crtc_state);
		if (dm_new_crtc_state->stream) {
			WARN_ON(kref_read(&dm_new_crtc_state->stream->refcount) > 1);
			dc_stream_release(dm_new_crtc_state->stream);
			dm_new_crtc_state->stream = NULL;
		}
	}

	for_each_new_plane_in_state(dm->cached_state, plane, new_plane_state, i) {
		dm_new_plane_state = to_dm_plane_state(new_plane_state);
		if (dm_new_plane_state->dc_state) {
			WARN_ON(kref_read(&dm_new_plane_state->dc_state->refcount) > 1);
			dc_plane_state_release(dm_new_plane_state->dc_state);
			dm_new_plane_state->dc_state = NULL;
		}
	}

	drm_atomic_helper_resume(ddev, dm->cached_state);

	dm->cached_state = NULL;

	amdgpu_dm_irq_resume_late(adev);

	amdgpu_dm_smu_write_watermarks_table(adev);

	return 0;
}

/**
 * DOC: DM Lifecycle
 *
 * DM (and consequently DC) is registered in the amdgpu base driver as a IP
 * block. When CONFIG_DRM_AMD_DC is enabled, the DM device IP block is added to
 * the base driver's device list to be initialized and torn down accordingly.
 *
 * The functions to do so are provided as hooks in &struct amd_ip_funcs.
 */

static const struct amd_ip_funcs amdgpu_dm_funcs = {
	.name = "dm",
	.early_init = dm_early_init,
	.late_init = dm_late_init,
	.sw_init = dm_sw_init,
	.sw_fini = dm_sw_fini,
	.hw_init = dm_hw_init,
	.hw_fini = dm_hw_fini,
	.suspend = dm_suspend,
	.resume = dm_resume,
	.is_idle = dm_is_idle,
	.wait_for_idle = dm_wait_for_idle,
	.check_soft_reset = dm_check_soft_reset,
	.soft_reset = dm_soft_reset,
	.set_clockgating_state = dm_set_clockgating_state,
	.set_powergating_state = dm_set_powergating_state,
};

const struct amdgpu_ip_block_version dm_ip_block =
{
	.type = AMD_IP_BLOCK_TYPE_DCE,
	.major = 1,
	.minor = 0,
	.rev = 0,
	.funcs = &amdgpu_dm_funcs,
};


/**
 * DOC: atomic
 *
 * *WIP*
 */

static const struct drm_mode_config_funcs amdgpu_dm_mode_funcs = {
	.fb_create = amdgpu_display_user_framebuffer_create,
	.output_poll_changed = drm_fb_helper_output_poll_changed,
	.atomic_check = amdgpu_dm_atomic_check,
	.atomic_commit = amdgpu_dm_atomic_commit,
};

static struct drm_mode_config_helper_funcs amdgpu_dm_mode_config_helperfuncs = {
	.atomic_commit_tail = amdgpu_dm_atomic_commit_tail
};

static void update_connector_ext_caps(struct amdgpu_dm_connector *aconnector)
{
	u32 max_cll, min_cll, max, min, q, r;
	struct amdgpu_dm_backlight_caps *caps;
	struct amdgpu_display_manager *dm;
	struct drm_connector *conn_base;
	struct amdgpu_device *adev;
	struct dc_link *link = NULL;
	static const u8 pre_computed_values[] = {
		50, 51, 52, 53, 55, 56, 57, 58, 59, 61, 62, 63, 65, 66, 68, 69,
		71, 72, 74, 75, 77, 79, 81, 82, 84, 86, 88, 90, 92, 94, 96, 98};

	if (!aconnector || !aconnector->dc_link)
		return;

	link = aconnector->dc_link;
	if (link->connector_signal != SIGNAL_TYPE_EDP)
		return;

	conn_base = &aconnector->base;
	adev = conn_base->dev->dev_private;
	dm = &adev->dm;
	caps = &dm->backlight_caps;
	caps->ext_caps = &aconnector->dc_link->dpcd_sink_ext_caps;
	caps->aux_support = false;
	max_cll = conn_base->hdr_sink_metadata.hdmi_type1.max_cll;
	min_cll = conn_base->hdr_sink_metadata.hdmi_type1.min_cll;

	if (caps->ext_caps->bits.oled == 1 ||
	    caps->ext_caps->bits.sdr_aux_backlight_control == 1 ||
	    caps->ext_caps->bits.hdr_aux_backlight_control == 1)
		caps->aux_support = true;

	/* From the specification (CTA-861-G), for calculating the maximum
	 * luminance we need to use:
	 *	Luminance = 50*2**(CV/32)
	 * Where CV is a one-byte value.
	 * For calculating this expression we may need float point precision;
	 * to avoid this complexity level, we take advantage that CV is divided
	 * by a constant. From the Euclids division algorithm, we know that CV
	 * can be written as: CV = 32*q + r. Next, we replace CV in the
	 * Luminance expression and get 50*(2**q)*(2**(r/32)), hence we just
	 * need to pre-compute the value of r/32. For pre-computing the values
	 * We just used the following Ruby line:
	 *	(0...32).each {|cv| puts (50*2**(cv/32.0)).round}
	 * The results of the above expressions can be verified at
	 * pre_computed_values.
	 */
	q = max_cll >> 5;
	r = max_cll % 32;
	max = (1 << q) * pre_computed_values[r];

	// min luminance: maxLum * (CV/255)^2 / 100
	q = DIV_ROUND_CLOSEST(min_cll, 255);
	min = max * DIV_ROUND_CLOSEST((q * q), 100);

	caps->aux_max_input_signal = max;
	caps->aux_min_input_signal = min;
}

void amdgpu_dm_update_connector_after_detect(
		struct amdgpu_dm_connector *aconnector)
{
	struct drm_connector *connector = &aconnector->base;
	struct drm_device *dev = connector->dev;
	struct dc_sink *sink;

	/* MST handled by drm_mst framework */
	if (aconnector->mst_mgr.mst_state == true)
		return;


	sink = aconnector->dc_link->local_sink;
	if (sink)
		dc_sink_retain(sink);

	/*
	 * Edid mgmt connector gets first update only in mode_valid hook and then
	 * the connector sink is set to either fake or physical sink depends on link status.
	 * Skip if already done during boot.
	 */
	if (aconnector->base.force != DRM_FORCE_UNSPECIFIED
			&& aconnector->dc_em_sink) {

		/*
		 * For S3 resume with headless use eml_sink to fake stream
		 * because on resume connector->sink is set to NULL
		 */
		mutex_lock(&dev->mode_config.mutex);

		if (sink) {
			if (aconnector->dc_sink) {
				amdgpu_dm_update_freesync_caps(connector, NULL);
				/*
				 * retain and release below are used to
				 * bump up refcount for sink because the link doesn't point
				 * to it anymore after disconnect, so on next crtc to connector
				 * reshuffle by UMD we will get into unwanted dc_sink release
				 */
				dc_sink_release(aconnector->dc_sink);
			}
			aconnector->dc_sink = sink;
			dc_sink_retain(aconnector->dc_sink);
			amdgpu_dm_update_freesync_caps(connector,
					aconnector->edid);
		} else {
			amdgpu_dm_update_freesync_caps(connector, NULL);
			if (!aconnector->dc_sink) {
				aconnector->dc_sink = aconnector->dc_em_sink;
				dc_sink_retain(aconnector->dc_sink);
			}
		}

		mutex_unlock(&dev->mode_config.mutex);

		if (sink)
			dc_sink_release(sink);
		return;
	}

	/*
	 * TODO: temporary guard to look for proper fix
	 * if this sink is MST sink, we should not do anything
	 */
	if (sink && sink->sink_signal == SIGNAL_TYPE_DISPLAY_PORT_MST) {
		dc_sink_release(sink);
		return;
	}

	if (aconnector->dc_sink == sink) {
		/*
		 * We got a DP short pulse (Link Loss, DP CTS, etc...).
		 * Do nothing!!
		 */
		DRM_DEBUG_DRIVER("DCHPD: connector_id=%d: dc_sink didn't change.\n",
				aconnector->connector_id);
		if (sink)
			dc_sink_release(sink);
		return;
	}

	DRM_DEBUG_DRIVER("DCHPD: connector_id=%d: Old sink=%p New sink=%p\n",
		aconnector->connector_id, aconnector->dc_sink, sink);

	mutex_lock(&dev->mode_config.mutex);

	/*
	 * 1. Update status of the drm connector
	 * 2. Send an event and let userspace tell us what to do
	 */
	if (sink) {
		/*
		 * TODO: check if we still need the S3 mode update workaround.
		 * If yes, put it here.
		 */
		if (aconnector->dc_sink)
			amdgpu_dm_update_freesync_caps(connector, NULL);

		aconnector->dc_sink = sink;
		dc_sink_retain(aconnector->dc_sink);
		if (sink->dc_edid.length == 0) {
			aconnector->edid = NULL;
			if (aconnector->dc_link->aux_mode) {
				drm_dp_cec_unset_edid(
					&aconnector->dm_dp_aux.aux);
			}
		} else {
			aconnector->edid =
				(struct edid *)sink->dc_edid.raw_edid;

			drm_connector_update_edid_property(connector,
							   aconnector->edid);
			drm_add_edid_modes(connector, aconnector->edid);

			if (aconnector->dc_link->aux_mode)
				drm_dp_cec_set_edid(&aconnector->dm_dp_aux.aux,
						    aconnector->edid);
		}

		amdgpu_dm_update_freesync_caps(connector, aconnector->edid);
		update_connector_ext_caps(aconnector);
	} else {
		drm_dp_cec_unset_edid(&aconnector->dm_dp_aux.aux);
		amdgpu_dm_update_freesync_caps(connector, NULL);
		drm_connector_update_edid_property(connector, NULL);
		aconnector->num_modes = 0;
		dc_sink_release(aconnector->dc_sink);
		aconnector->dc_sink = NULL;
		aconnector->edid = NULL;
#ifdef CONFIG_DRM_AMD_DC_HDCP
		/* Set CP to DESIRED if it was ENABLED, so we can re-enable it again on hotplug */
		if (connector->state->content_protection == DRM_MODE_CONTENT_PROTECTION_ENABLED)
			connector->state->content_protection = DRM_MODE_CONTENT_PROTECTION_DESIRED;
#endif
	}

	mutex_unlock(&dev->mode_config.mutex);

	if (sink)
		dc_sink_release(sink);
}

static void handle_hpd_irq(void *param)
{
	struct amdgpu_dm_connector *aconnector = (struct amdgpu_dm_connector *)param;
	struct drm_connector *connector = &aconnector->base;
	struct drm_device *dev = connector->dev;
	enum dc_connection_type new_connection_type = dc_connection_none;
#ifdef CONFIG_DRM_AMD_DC_HDCP
	struct amdgpu_device *adev = dev->dev_private;
#endif

	/*
	 * In case of failure or MST no need to update connector status or notify the OS
	 * since (for MST case) MST does this in its own context.
	 */
	mutex_lock(&aconnector->hpd_lock);

#ifdef CONFIG_DRM_AMD_DC_HDCP
	if (adev->dm.hdcp_workqueue)
		hdcp_reset_display(adev->dm.hdcp_workqueue, aconnector->dc_link->link_index);
#endif
	if (aconnector->fake_enable)
		aconnector->fake_enable = false;

	if (!dc_link_detect_sink(aconnector->dc_link, &new_connection_type))
		DRM_ERROR("KMS: Failed to detect connector\n");

	if (aconnector->base.force && new_connection_type == dc_connection_none) {
		emulated_link_detect(aconnector->dc_link);


		drm_modeset_lock_all(dev);
		dm_restore_drm_connector_state(dev, connector);
		drm_modeset_unlock_all(dev);

		if (aconnector->base.force == DRM_FORCE_UNSPECIFIED)
			drm_kms_helper_hotplug_event(dev);

	} else if (dc_link_detect(aconnector->dc_link, DETECT_REASON_HPD)) {
		amdgpu_dm_update_connector_after_detect(aconnector);


		drm_modeset_lock_all(dev);
		dm_restore_drm_connector_state(dev, connector);
		drm_modeset_unlock_all(dev);

		if (aconnector->base.force == DRM_FORCE_UNSPECIFIED)
			drm_kms_helper_hotplug_event(dev);
	}
	mutex_unlock(&aconnector->hpd_lock);

}

static void dm_handle_hpd_rx_irq(struct amdgpu_dm_connector *aconnector)
{
	uint8_t esi[DP_PSR_ERROR_STATUS - DP_SINK_COUNT_ESI] = { 0 };
	uint8_t dret;
	bool new_irq_handled = false;
	int dpcd_addr;
	int dpcd_bytes_to_read;

	const int max_process_count = 30;
	int process_count = 0;

	const struct dc_link_status *link_status = dc_link_get_status(aconnector->dc_link);

	if (link_status->dpcd_caps->dpcd_rev.raw < 0x12) {
		dpcd_bytes_to_read = DP_LANE0_1_STATUS - DP_SINK_COUNT;
		/* DPCD 0x200 - 0x201 for downstream IRQ */
		dpcd_addr = DP_SINK_COUNT;
	} else {
		dpcd_bytes_to_read = DP_PSR_ERROR_STATUS - DP_SINK_COUNT_ESI;
		/* DPCD 0x2002 - 0x2005 for downstream IRQ */
		dpcd_addr = DP_SINK_COUNT_ESI;
	}

	dret = drm_dp_dpcd_read(
		&aconnector->dm_dp_aux.aux,
		dpcd_addr,
		esi,
		dpcd_bytes_to_read);

	while (dret == dpcd_bytes_to_read &&
		process_count < max_process_count) {
		uint8_t retry;
		dret = 0;

		process_count++;

		DRM_DEBUG_DRIVER("ESI %02x %02x %02x\n", esi[0], esi[1], esi[2]);
		/* handle HPD short pulse irq */
		if (aconnector->mst_mgr.mst_state)
			drm_dp_mst_hpd_irq(
				&aconnector->mst_mgr,
				esi,
				&new_irq_handled);

		if (new_irq_handled) {
			/* ACK at DPCD to notify down stream */
			const int ack_dpcd_bytes_to_write =
				dpcd_bytes_to_read - 1;

			for (retry = 0; retry < 3; retry++) {
				uint8_t wret;

				wret = drm_dp_dpcd_write(
					&aconnector->dm_dp_aux.aux,
					dpcd_addr + 1,
					&esi[1],
					ack_dpcd_bytes_to_write);
				if (wret == ack_dpcd_bytes_to_write)
					break;
			}

			/* check if there is new irq to be handled */
			dret = drm_dp_dpcd_read(
				&aconnector->dm_dp_aux.aux,
				dpcd_addr,
				esi,
				dpcd_bytes_to_read);

			new_irq_handled = false;
		} else {
			break;
		}
	}

	if (process_count == max_process_count)
		DRM_DEBUG_DRIVER("Loop exceeded max iterations\n");
}

static void handle_hpd_rx_irq(void *param)
{
	struct amdgpu_dm_connector *aconnector = (struct amdgpu_dm_connector *)param;
	struct drm_connector *connector = &aconnector->base;
	struct drm_device *dev = connector->dev;
	struct dc_link *dc_link = aconnector->dc_link;
	bool is_mst_root_connector = aconnector->mst_mgr.mst_state;
	enum dc_connection_type new_connection_type = dc_connection_none;
#ifdef CONFIG_DRM_AMD_DC_HDCP
	union hpd_irq_data hpd_irq_data;
	struct amdgpu_device *adev = dev->dev_private;

	memset(&hpd_irq_data, 0, sizeof(hpd_irq_data));
#endif

	/*
	 * TODO:Temporary add mutex to protect hpd interrupt not have a gpio
	 * conflict, after implement i2c helper, this mutex should be
	 * retired.
	 */
	if (dc_link->type != dc_connection_mst_branch)
		mutex_lock(&aconnector->hpd_lock);


#ifdef CONFIG_DRM_AMD_DC_HDCP
	if (dc_link_handle_hpd_rx_irq(dc_link, &hpd_irq_data, NULL) &&
#else
	if (dc_link_handle_hpd_rx_irq(dc_link, NULL, NULL) &&
#endif
			!is_mst_root_connector) {
		/* Downstream Port status changed. */
		if (!dc_link_detect_sink(dc_link, &new_connection_type))
			DRM_ERROR("KMS: Failed to detect connector\n");

		if (aconnector->base.force && new_connection_type == dc_connection_none) {
			emulated_link_detect(dc_link);

			if (aconnector->fake_enable)
				aconnector->fake_enable = false;

			amdgpu_dm_update_connector_after_detect(aconnector);


			drm_modeset_lock_all(dev);
			dm_restore_drm_connector_state(dev, connector);
			drm_modeset_unlock_all(dev);

			drm_kms_helper_hotplug_event(dev);
		} else if (dc_link_detect(dc_link, DETECT_REASON_HPDRX)) {

			if (aconnector->fake_enable)
				aconnector->fake_enable = false;

			amdgpu_dm_update_connector_after_detect(aconnector);


			drm_modeset_lock_all(dev);
			dm_restore_drm_connector_state(dev, connector);
			drm_modeset_unlock_all(dev);

			drm_kms_helper_hotplug_event(dev);
		}
	}
#ifdef CONFIG_DRM_AMD_DC_HDCP
	if (hpd_irq_data.bytes.device_service_irq.bits.CP_IRQ) {
		if (adev->dm.hdcp_workqueue)
			hdcp_handle_cpirq(adev->dm.hdcp_workqueue,  aconnector->base.index);
	}
#endif
	if ((dc_link->cur_link_settings.lane_count != LANE_COUNT_UNKNOWN) ||
	    (dc_link->type == dc_connection_mst_branch))
		dm_handle_hpd_rx_irq(aconnector);

	if (dc_link->type != dc_connection_mst_branch) {
		drm_dp_cec_irq(&aconnector->dm_dp_aux.aux);
		mutex_unlock(&aconnector->hpd_lock);
	}
}

static void register_hpd_handlers(struct amdgpu_device *adev)
{
	struct drm_device *dev = adev->ddev;
	struct drm_connector *connector;
	struct amdgpu_dm_connector *aconnector;
	const struct dc_link *dc_link;
	struct dc_interrupt_params int_params = {0};

	int_params.requested_polarity = INTERRUPT_POLARITY_DEFAULT;
	int_params.current_polarity = INTERRUPT_POLARITY_DEFAULT;

	list_for_each_entry(connector,
			&dev->mode_config.connector_list, head)	{

		aconnector = to_amdgpu_dm_connector(connector);
		dc_link = aconnector->dc_link;

		if (DC_IRQ_SOURCE_INVALID != dc_link->irq_source_hpd) {
			int_params.int_context = INTERRUPT_LOW_IRQ_CONTEXT;
			int_params.irq_source = dc_link->irq_source_hpd;

			amdgpu_dm_irq_register_interrupt(adev, &int_params,
					handle_hpd_irq,
					(void *) aconnector);
		}

		if (DC_IRQ_SOURCE_INVALID != dc_link->irq_source_hpd_rx) {

			/* Also register for DP short pulse (hpd_rx). */
			int_params.int_context = INTERRUPT_LOW_IRQ_CONTEXT;
			int_params.irq_source =	dc_link->irq_source_hpd_rx;

			amdgpu_dm_irq_register_interrupt(adev, &int_params,
					handle_hpd_rx_irq,
					(void *) aconnector);
		}
	}
}

/* Register IRQ sources and initialize IRQ callbacks */
static int dce110_register_irq_handlers(struct amdgpu_device *adev)
{
	struct dc *dc = adev->dm.dc;
	struct common_irq_params *c_irq_params;
	struct dc_interrupt_params int_params = {0};
	int r;
	int i;
	unsigned client_id = AMDGPU_IRQ_CLIENTID_LEGACY;

	if (adev->asic_type >= CHIP_VEGA10)
		client_id = SOC15_IH_CLIENTID_DCE;

	int_params.requested_polarity = INTERRUPT_POLARITY_DEFAULT;
	int_params.current_polarity = INTERRUPT_POLARITY_DEFAULT;

	/*
	 * Actions of amdgpu_irq_add_id():
	 * 1. Register a set() function with base driver.
	 *    Base driver will call set() function to enable/disable an
	 *    interrupt in DC hardware.
	 * 2. Register amdgpu_dm_irq_handler().
	 *    Base driver will call amdgpu_dm_irq_handler() for ALL interrupts
	 *    coming from DC hardware.
	 *    amdgpu_dm_irq_handler() will re-direct the interrupt to DC
	 *    for acknowledging and handling. */

	/* Use VBLANK interrupt */
	for (i = VISLANDS30_IV_SRCID_D1_VERTICAL_INTERRUPT0; i <= VISLANDS30_IV_SRCID_D6_VERTICAL_INTERRUPT0; i++) {
		r = amdgpu_irq_add_id(adev, client_id, i, &adev->crtc_irq);
		if (r) {
			DRM_ERROR("Failed to add crtc irq id!\n");
			return r;
		}

		int_params.int_context = INTERRUPT_HIGH_IRQ_CONTEXT;
		int_params.irq_source =
			dc_interrupt_to_irq_source(dc, i, 0);

		c_irq_params = &adev->dm.vblank_params[int_params.irq_source - DC_IRQ_SOURCE_VBLANK1];

		c_irq_params->adev = adev;
		c_irq_params->irq_src = int_params.irq_source;

		amdgpu_dm_irq_register_interrupt(adev, &int_params,
				dm_crtc_high_irq, c_irq_params);
	}

	/* Use VUPDATE interrupt */
	for (i = VISLANDS30_IV_SRCID_D1_V_UPDATE_INT; i <= VISLANDS30_IV_SRCID_D6_V_UPDATE_INT; i += 2) {
		r = amdgpu_irq_add_id(adev, client_id, i, &adev->vupdate_irq);
		if (r) {
			DRM_ERROR("Failed to add vupdate irq id!\n");
			return r;
		}

		int_params.int_context = INTERRUPT_HIGH_IRQ_CONTEXT;
		int_params.irq_source =
			dc_interrupt_to_irq_source(dc, i, 0);

		c_irq_params = &adev->dm.vupdate_params[int_params.irq_source - DC_IRQ_SOURCE_VUPDATE1];

		c_irq_params->adev = adev;
		c_irq_params->irq_src = int_params.irq_source;

		amdgpu_dm_irq_register_interrupt(adev, &int_params,
				dm_vupdate_high_irq, c_irq_params);
	}

	/* Use GRPH_PFLIP interrupt */
	for (i = VISLANDS30_IV_SRCID_D1_GRPH_PFLIP;
			i <= VISLANDS30_IV_SRCID_D6_GRPH_PFLIP; i += 2) {
		r = amdgpu_irq_add_id(adev, client_id, i, &adev->pageflip_irq);
		if (r) {
			DRM_ERROR("Failed to add page flip irq id!\n");
			return r;
		}

		int_params.int_context = INTERRUPT_HIGH_IRQ_CONTEXT;
		int_params.irq_source =
			dc_interrupt_to_irq_source(dc, i, 0);

		c_irq_params = &adev->dm.pflip_params[int_params.irq_source - DC_IRQ_SOURCE_PFLIP_FIRST];

		c_irq_params->adev = adev;
		c_irq_params->irq_src = int_params.irq_source;

		amdgpu_dm_irq_register_interrupt(adev, &int_params,
				dm_pflip_high_irq, c_irq_params);

	}

	/* HPD */
	r = amdgpu_irq_add_id(adev, client_id,
			VISLANDS30_IV_SRCID_HOTPLUG_DETECT_A, &adev->hpd_irq);
	if (r) {
		DRM_ERROR("Failed to add hpd irq id!\n");
		return r;
	}

	register_hpd_handlers(adev);

	return 0;
}

#if defined(CONFIG_DRM_AMD_DC_DCN)
/* Register IRQ sources and initialize IRQ callbacks */
static int dcn10_register_irq_handlers(struct amdgpu_device *adev)
{
	struct dc *dc = adev->dm.dc;
	struct common_irq_params *c_irq_params;
	struct dc_interrupt_params int_params = {0};
	int r;
	int i;

	int_params.requested_polarity = INTERRUPT_POLARITY_DEFAULT;
	int_params.current_polarity = INTERRUPT_POLARITY_DEFAULT;

	/*
	 * Actions of amdgpu_irq_add_id():
	 * 1. Register a set() function with base driver.
	 *    Base driver will call set() function to enable/disable an
	 *    interrupt in DC hardware.
	 * 2. Register amdgpu_dm_irq_handler().
	 *    Base driver will call amdgpu_dm_irq_handler() for ALL interrupts
	 *    coming from DC hardware.
	 *    amdgpu_dm_irq_handler() will re-direct the interrupt to DC
	 *    for acknowledging and handling.
	 */

	/* Use VSTARTUP interrupt */
	for (i = DCN_1_0__SRCID__DC_D1_OTG_VSTARTUP;
			i <= DCN_1_0__SRCID__DC_D1_OTG_VSTARTUP + adev->mode_info.num_crtc - 1;
			i++) {
		r = amdgpu_irq_add_id(adev, SOC15_IH_CLIENTID_DCE, i, &adev->crtc_irq);

		if (r) {
			DRM_ERROR("Failed to add crtc irq id!\n");
			return r;
		}

		int_params.int_context = INTERRUPT_HIGH_IRQ_CONTEXT;
		int_params.irq_source =
			dc_interrupt_to_irq_source(dc, i, 0);

		c_irq_params = &adev->dm.vblank_params[int_params.irq_source - DC_IRQ_SOURCE_VBLANK1];

		c_irq_params->adev = adev;
		c_irq_params->irq_src = int_params.irq_source;

		amdgpu_dm_irq_register_interrupt(
			adev, &int_params, dm_crtc_high_irq, c_irq_params);
	}

	/* Use VUPDATE_NO_LOCK interrupt on DCN, which seems to correspond to
	 * the regular VUPDATE interrupt on DCE. We want DC_IRQ_SOURCE_VUPDATEx
	 * to trigger at end of each vblank, regardless of state of the lock,
	 * matching DCE behaviour.
	 */
	for (i = DCN_1_0__SRCID__OTG0_IHC_V_UPDATE_NO_LOCK_INTERRUPT;
	     i <= DCN_1_0__SRCID__OTG0_IHC_V_UPDATE_NO_LOCK_INTERRUPT + adev->mode_info.num_crtc - 1;
	     i++) {
		r = amdgpu_irq_add_id(adev, SOC15_IH_CLIENTID_DCE, i, &adev->vupdate_irq);

		if (r) {
			DRM_ERROR("Failed to add vupdate irq id!\n");
			return r;
		}

		int_params.int_context = INTERRUPT_HIGH_IRQ_CONTEXT;
		int_params.irq_source =
			dc_interrupt_to_irq_source(dc, i, 0);

		c_irq_params = &adev->dm.vupdate_params[int_params.irq_source - DC_IRQ_SOURCE_VUPDATE1];

		c_irq_params->adev = adev;
		c_irq_params->irq_src = int_params.irq_source;

		amdgpu_dm_irq_register_interrupt(adev, &int_params,
				dm_vupdate_high_irq, c_irq_params);
	}

	/* Use GRPH_PFLIP interrupt */
	for (i = DCN_1_0__SRCID__HUBP0_FLIP_INTERRUPT;
			i <= DCN_1_0__SRCID__HUBP0_FLIP_INTERRUPT + adev->mode_info.num_crtc - 1;
			i++) {
		r = amdgpu_irq_add_id(adev, SOC15_IH_CLIENTID_DCE, i, &adev->pageflip_irq);
		if (r) {
			DRM_ERROR("Failed to add page flip irq id!\n");
			return r;
		}

		int_params.int_context = INTERRUPT_HIGH_IRQ_CONTEXT;
		int_params.irq_source =
			dc_interrupt_to_irq_source(dc, i, 0);

		c_irq_params = &adev->dm.pflip_params[int_params.irq_source - DC_IRQ_SOURCE_PFLIP_FIRST];

		c_irq_params->adev = adev;
		c_irq_params->irq_src = int_params.irq_source;

		amdgpu_dm_irq_register_interrupt(adev, &int_params,
				dm_pflip_high_irq, c_irq_params);

	}

	/* HPD */
	r = amdgpu_irq_add_id(adev, SOC15_IH_CLIENTID_DCE, DCN_1_0__SRCID__DC_HPD1_INT,
			&adev->hpd_irq);
	if (r) {
		DRM_ERROR("Failed to add hpd irq id!\n");
		return r;
	}

	register_hpd_handlers(adev);

	return 0;
}
#endif

/*
 * Acquires the lock for the atomic state object and returns
 * the new atomic state.
 *
 * This should only be called during atomic check.
 */
static int dm_atomic_get_state(struct drm_atomic_state *state,
			       struct dm_atomic_state **dm_state)
{
	struct drm_device *dev = state->dev;
	struct amdgpu_device *adev = dev->dev_private;
	struct amdgpu_display_manager *dm = &adev->dm;
	struct drm_private_state *priv_state;

	if (*dm_state)
		return 0;

	priv_state = drm_atomic_get_private_obj_state(state, &dm->atomic_obj);
	if (IS_ERR(priv_state))
		return PTR_ERR(priv_state);

	*dm_state = to_dm_atomic_state(priv_state);

	return 0;
}

static struct dm_atomic_state *
dm_atomic_get_new_state(struct drm_atomic_state *state)
{
	struct drm_device *dev = state->dev;
	struct amdgpu_device *adev = dev->dev_private;
	struct amdgpu_display_manager *dm = &adev->dm;
	struct drm_private_obj *obj;
	struct drm_private_state *new_obj_state;
	int i;

	for_each_new_private_obj_in_state(state, obj, new_obj_state, i) {
		if (obj->funcs == dm->atomic_obj.funcs)
			return to_dm_atomic_state(new_obj_state);
	}

	return NULL;
}

static struct dm_atomic_state *
dm_atomic_get_old_state(struct drm_atomic_state *state)
{
	struct drm_device *dev = state->dev;
	struct amdgpu_device *adev = dev->dev_private;
	struct amdgpu_display_manager *dm = &adev->dm;
	struct drm_private_obj *obj;
	struct drm_private_state *old_obj_state;
	int i;

	for_each_old_private_obj_in_state(state, obj, old_obj_state, i) {
		if (obj->funcs == dm->atomic_obj.funcs)
			return to_dm_atomic_state(old_obj_state);
	}

	return NULL;
}

static struct drm_private_state *
dm_atomic_duplicate_state(struct drm_private_obj *obj)
{
	struct dm_atomic_state *old_state, *new_state;

	new_state = kzalloc(sizeof(*new_state), GFP_KERNEL);
	if (!new_state)
		return NULL;

	__drm_atomic_helper_private_obj_duplicate_state(obj, &new_state->base);

	old_state = to_dm_atomic_state(obj->state);

	if (old_state && old_state->context)
		new_state->context = dc_copy_state(old_state->context);

	if (!new_state->context) {
		kfree(new_state);
		return NULL;
	}

	return &new_state->base;
}

static void dm_atomic_destroy_state(struct drm_private_obj *obj,
				    struct drm_private_state *state)
{
	struct dm_atomic_state *dm_state = to_dm_atomic_state(state);

	if (dm_state && dm_state->context)
		dc_release_state(dm_state->context);

	kfree(dm_state);
}

static struct drm_private_state_funcs dm_atomic_state_funcs = {
	.atomic_duplicate_state = dm_atomic_duplicate_state,
	.atomic_destroy_state = dm_atomic_destroy_state,
};

static int amdgpu_dm_mode_config_init(struct amdgpu_device *adev)
{
	struct dm_atomic_state *state;
	int r;

	adev->mode_info.mode_config_initialized = true;

	adev->ddev->mode_config.funcs = (void *)&amdgpu_dm_mode_funcs;
	adev->ddev->mode_config.helper_private = &amdgpu_dm_mode_config_helperfuncs;

	adev->ddev->mode_config.max_width = 16384;
	adev->ddev->mode_config.max_height = 16384;

	adev->ddev->mode_config.preferred_depth = 24;
	adev->ddev->mode_config.prefer_shadow = 1;
	/* indicates support for immediate flip */
	adev->ddev->mode_config.async_page_flip = true;

	adev->ddev->mode_config.fb_base = adev->gmc.aper_base;

	state = kzalloc(sizeof(*state), GFP_KERNEL);
	if (!state)
		return -ENOMEM;

	state->context = dc_create_state(adev->dm.dc);
	if (!state->context) {
		kfree(state);
		return -ENOMEM;
	}

	dc_resource_state_copy_construct_current(adev->dm.dc, state->context);

	drm_atomic_private_obj_init(adev->ddev,
				    &adev->dm.atomic_obj,
				    &state->base,
				    &dm_atomic_state_funcs);

	r = amdgpu_display_modeset_create_props(adev);
	if (r) {
		dc_release_state(state->context);
		kfree(state);
		return r;
	}

	r = amdgpu_dm_audio_init(adev);
	if (r) {
		dc_release_state(state->context);
		kfree(state);
		return r;
	}

	return 0;
}

#define AMDGPU_DM_DEFAULT_MIN_BACKLIGHT 12
#define AMDGPU_DM_DEFAULT_MAX_BACKLIGHT 255
#define AUX_BL_DEFAULT_TRANSITION_TIME_MS 50

#if defined(CONFIG_BACKLIGHT_CLASS_DEVICE) ||\
	defined(CONFIG_BACKLIGHT_CLASS_DEVICE_MODULE)

static void amdgpu_dm_update_backlight_caps(struct amdgpu_display_manager *dm)
{
#if defined(CONFIG_ACPI)
	struct amdgpu_dm_backlight_caps caps;

	memset(&caps, 0, sizeof(caps));

	if (dm->backlight_caps.caps_valid)
		return;

	amdgpu_acpi_get_backlight_caps(dm->adev, &caps);
	if (caps.caps_valid) {
		dm->backlight_caps.caps_valid = true;
		if (caps.aux_support)
			return;
		dm->backlight_caps.min_input_signal = caps.min_input_signal;
		dm->backlight_caps.max_input_signal = caps.max_input_signal;
	} else {
		dm->backlight_caps.min_input_signal =
				AMDGPU_DM_DEFAULT_MIN_BACKLIGHT;
		dm->backlight_caps.max_input_signal =
				AMDGPU_DM_DEFAULT_MAX_BACKLIGHT;
	}
#else
	if (dm->backlight_caps.aux_support)
		return;

	dm->backlight_caps.min_input_signal = AMDGPU_DM_DEFAULT_MIN_BACKLIGHT;
	dm->backlight_caps.max_input_signal = AMDGPU_DM_DEFAULT_MAX_BACKLIGHT;
#endif
}

static int set_backlight_via_aux(struct dc_link *link, uint32_t brightness)
{
	bool rc;

	if (!link)
		return 1;

	rc = dc_link_set_backlight_level_nits(link, true, brightness,
					      AUX_BL_DEFAULT_TRANSITION_TIME_MS);

	return rc ? 0 : 1;
}

static int get_brightness_range(const struct amdgpu_dm_backlight_caps *caps,
				unsigned *min, unsigned *max)
{
	if (!caps)
		return 0;

	if (caps->aux_support) {
		// Firmware limits are in nits, DC API wants millinits.
		*max = 1000 * caps->aux_max_input_signal;
		*min = 1000 * caps->aux_min_input_signal;
	} else {
		// Firmware limits are 8-bit, PWM control is 16-bit.
		*max = 0x101 * caps->max_input_signal;
		*min = 0x101 * caps->min_input_signal;
	}
	return 1;
}

static u32 convert_brightness_from_user(const struct amdgpu_dm_backlight_caps *caps,
					uint32_t brightness)
{
	unsigned min, max;

	if (!get_brightness_range(caps, &min, &max))
		return brightness;

	// Rescale 0..255 to min..max
	return min + DIV_ROUND_CLOSEST((max - min) * brightness,
				       AMDGPU_MAX_BL_LEVEL);
}

static u32 convert_brightness_to_user(const struct amdgpu_dm_backlight_caps *caps,
				      uint32_t brightness)
{
	unsigned min, max;

	if (!get_brightness_range(caps, &min, &max))
		return brightness;

	if (brightness < min)
		return 0;
	// Rescale min..max to 0..255
	return DIV_ROUND_CLOSEST(AMDGPU_MAX_BL_LEVEL * (brightness - min),
				 max - min);
}

static int amdgpu_dm_backlight_update_status(struct backlight_device *bd)
{
	struct amdgpu_display_manager *dm = bl_get_data(bd);
	struct amdgpu_dm_backlight_caps caps;
	struct dc_link *link = NULL;
	u32 brightness;
	bool rc;

	amdgpu_dm_update_backlight_caps(dm);
	caps = dm->backlight_caps;

	link = (struct dc_link *)dm->backlight_link;

	brightness = convert_brightness_from_user(&caps, bd->props.brightness);
	// Change brightness based on AUX property
	if (caps.aux_support)
		return set_backlight_via_aux(link, brightness);

	rc = dc_link_set_backlight_level(dm->backlight_link, brightness, 0);

	return rc ? 0 : 1;
}

static int amdgpu_dm_backlight_get_brightness(struct backlight_device *bd)
{
	struct amdgpu_display_manager *dm = bl_get_data(bd);
	int ret = dc_link_get_backlight_level(dm->backlight_link);

	if (ret == DC_ERROR_UNEXPECTED)
		return bd->props.brightness;
	return convert_brightness_to_user(&dm->backlight_caps, ret);
}

static const struct backlight_ops amdgpu_dm_backlight_ops = {
	.options = BL_CORE_SUSPENDRESUME,
	.get_brightness = amdgpu_dm_backlight_get_brightness,
	.update_status	= amdgpu_dm_backlight_update_status,
};

static void
amdgpu_dm_register_backlight_device(struct amdgpu_display_manager *dm)
{
	char bl_name[16];
	struct backlight_properties props = { 0 };

	amdgpu_dm_update_backlight_caps(dm);

	props.max_brightness = AMDGPU_MAX_BL_LEVEL;
	props.brightness = AMDGPU_MAX_BL_LEVEL;
	props.type = BACKLIGHT_RAW;

	snprintf(bl_name, sizeof(bl_name), "amdgpu_bl%d",
			dm->adev->ddev->primary->index);

	dm->backlight_dev = backlight_device_register(bl_name,
			dm->adev->ddev->dev,
			dm,
			&amdgpu_dm_backlight_ops,
			&props);

	if (IS_ERR(dm->backlight_dev))
		DRM_ERROR("DM: Backlight registration failed!\n");
	else
		DRM_DEBUG_DRIVER("DM: Registered Backlight device: %s\n", bl_name);
}

#endif

static int initialize_plane(struct amdgpu_display_manager *dm,
			    struct amdgpu_mode_info *mode_info, int plane_id,
			    enum drm_plane_type plane_type,
			    const struct dc_plane_cap *plane_cap)
{
	struct drm_plane *plane;
	unsigned long possible_crtcs;
	int ret = 0;

	plane = kzalloc(sizeof(struct drm_plane), GFP_KERNEL);
	if (!plane) {
		DRM_ERROR("KMS: Failed to allocate plane\n");
		return -ENOMEM;
	}
	plane->type = plane_type;

	/*
	 * HACK: IGT tests expect that the primary plane for a CRTC
	 * can only have one possible CRTC. Only expose support for
	 * any CRTC if they're not going to be used as a primary plane
	 * for a CRTC - like overlay or underlay planes.
	 */
	possible_crtcs = 1 << plane_id;
	if (plane_id >= dm->dc->caps.max_streams)
		possible_crtcs = 0xff;

	ret = amdgpu_dm_plane_init(dm, plane, possible_crtcs, plane_cap);

	if (ret) {
		DRM_ERROR("KMS: Failed to initialize plane\n");
		kfree(plane);
		return ret;
	}

	if (mode_info)
		mode_info->planes[plane_id] = plane;

	return ret;
}


static void register_backlight_device(struct amdgpu_display_manager *dm,
				      struct dc_link *link)
{
#if defined(CONFIG_BACKLIGHT_CLASS_DEVICE) ||\
	defined(CONFIG_BACKLIGHT_CLASS_DEVICE_MODULE)

	if ((link->connector_signal & (SIGNAL_TYPE_EDP | SIGNAL_TYPE_LVDS)) &&
	    link->type != dc_connection_none) {
		/*
		 * Event if registration failed, we should continue with
		 * DM initialization because not having a backlight control
		 * is better then a black screen.
		 */
		amdgpu_dm_register_backlight_device(dm);

		if (dm->backlight_dev)
			dm->backlight_link = link;
	}
#endif
}


/*
 * In this architecture, the association
 * connector -> encoder -> crtc
 * id not really requried. The crtc and connector will hold the
 * display_index as an abstraction to use with DAL component
 *
 * Returns 0 on success
 */
static int amdgpu_dm_initialize_drm_device(struct amdgpu_device *adev)
{
	struct amdgpu_display_manager *dm = &adev->dm;
	int32_t i;
	struct amdgpu_dm_connector *aconnector = NULL;
	struct amdgpu_encoder *aencoder = NULL;
	struct amdgpu_mode_info *mode_info = &adev->mode_info;
	uint32_t link_cnt;
	int32_t primary_planes;
	enum dc_connection_type new_connection_type = dc_connection_none;
	const struct dc_plane_cap *plane;

	link_cnt = dm->dc->caps.max_links;
	if (amdgpu_dm_mode_config_init(dm->adev)) {
		DRM_ERROR("DM: Failed to initialize mode config\n");
		return -EINVAL;
	}

	/* There is one primary plane per CRTC */
	primary_planes = dm->dc->caps.max_streams;
	ASSERT(primary_planes <= AMDGPU_MAX_PLANES);

	/*
	 * Initialize primary planes, implicit planes for legacy IOCTLS.
	 * Order is reversed to match iteration order in atomic check.
	 */
	for (i = (primary_planes - 1); i >= 0; i--) {
		plane = &dm->dc->caps.planes[i];

		if (initialize_plane(dm, mode_info, i,
				     DRM_PLANE_TYPE_PRIMARY, plane)) {
			DRM_ERROR("KMS: Failed to initialize primary plane\n");
			goto fail;
		}
	}

	/*
	 * Initialize overlay planes, index starting after primary planes.
	 * These planes have a higher DRM index than the primary planes since
	 * they should be considered as having a higher z-order.
	 * Order is reversed to match iteration order in atomic check.
	 *
	 * Only support DCN for now, and only expose one so we don't encourage
	 * userspace to use up all the pipes.
	 */
	for (i = 0; i < dm->dc->caps.max_planes; ++i) {
		struct dc_plane_cap *plane = &dm->dc->caps.planes[i];

		if (plane->type != DC_PLANE_TYPE_DCN_UNIVERSAL)
			continue;

		if (!plane->blends_with_above || !plane->blends_with_below)
			continue;

		if (!plane->pixel_format_support.argb8888)
			continue;

		if (initialize_plane(dm, NULL, primary_planes + i,
				     DRM_PLANE_TYPE_OVERLAY, plane)) {
			DRM_ERROR("KMS: Failed to initialize overlay plane\n");
			goto fail;
		}

		/* Only create one overlay plane. */
		break;
	}

	for (i = 0; i < dm->dc->caps.max_streams; i++)
		if (amdgpu_dm_crtc_init(dm, mode_info->planes[i], i)) {
			DRM_ERROR("KMS: Failed to initialize crtc\n");
			goto fail;
		}

	dm->display_indexes_num = dm->dc->caps.max_streams;

	/* loops over all connectors on the board */
	for (i = 0; i < link_cnt; i++) {
		struct dc_link *link = NULL;

		if (i > AMDGPU_DM_MAX_DISPLAY_INDEX) {
			DRM_ERROR(
				"KMS: Cannot support more than %d display indexes\n",
					AMDGPU_DM_MAX_DISPLAY_INDEX);
			continue;
		}

		aconnector = kzalloc(sizeof(*aconnector), GFP_KERNEL);
		if (!aconnector)
			goto fail;

		aencoder = kzalloc(sizeof(*aencoder), GFP_KERNEL);
		if (!aencoder)
			goto fail;

		if (amdgpu_dm_encoder_init(dm->ddev, aencoder, i)) {
			DRM_ERROR("KMS: Failed to initialize encoder\n");
			goto fail;
		}

		if (amdgpu_dm_connector_init(dm, aconnector, i, aencoder)) {
			DRM_ERROR("KMS: Failed to initialize connector\n");
			goto fail;
		}

		link = dc_get_link_at_index(dm->dc, i);

		if (!dc_link_detect_sink(link, &new_connection_type))
			DRM_ERROR("KMS: Failed to detect connector\n");

		if (aconnector->base.force && new_connection_type == dc_connection_none) {
			emulated_link_detect(link);
			amdgpu_dm_update_connector_after_detect(aconnector);

		} else if (dc_link_detect(link, DETECT_REASON_BOOT)) {
			amdgpu_dm_update_connector_after_detect(aconnector);
			register_backlight_device(dm, link);
			if (amdgpu_dc_feature_mask & DC_PSR_MASK)
				amdgpu_dm_set_psr_caps(link);
		}


	}

	/* Software is initialized. Now we can register interrupt handlers. */
	switch (adev->asic_type) {
	case CHIP_BONAIRE:
	case CHIP_HAWAII:
	case CHIP_KAVERI:
	case CHIP_KABINI:
	case CHIP_MULLINS:
	case CHIP_TONGA:
	case CHIP_FIJI:
	case CHIP_CARRIZO:
	case CHIP_STONEY:
	case CHIP_POLARIS11:
	case CHIP_POLARIS10:
	case CHIP_POLARIS12:
	case CHIP_VEGAM:
	case CHIP_VEGA10:
	case CHIP_VEGA12:
	case CHIP_VEGA20:
		if (dce110_register_irq_handlers(dm->adev)) {
			DRM_ERROR("DM: Failed to initialize IRQ\n");
			goto fail;
		}
		break;
#if defined(CONFIG_DRM_AMD_DC_DCN)
	case CHIP_RAVEN:
	case CHIP_NAVI12:
	case CHIP_NAVI10:
	case CHIP_NAVI14:
	case CHIP_RENOIR:
#if defined(CONFIG_DRM_AMD_DC_DCN3_0)
	case CHIP_SIENNA_CICHLID:
	case CHIP_NAVY_FLOUNDER:
#endif
		if (dcn10_register_irq_handlers(dm->adev)) {
			DRM_ERROR("DM: Failed to initialize IRQ\n");
			goto fail;
		}
		break;
#endif
	default:
		DRM_ERROR("Unsupported ASIC type: 0x%X\n", adev->asic_type);
		goto fail;
	}

	/* No userspace support. */
	dm->dc->debug.disable_tri_buf = true;

	return 0;
fail:
	kfree(aencoder);
	kfree(aconnector);

	return -EINVAL;
}

static void amdgpu_dm_destroy_drm_device(struct amdgpu_display_manager *dm)
{
	drm_mode_config_cleanup(dm->ddev);
	drm_atomic_private_obj_fini(&dm->atomic_obj);
	return;
}

/******************************************************************************
 * amdgpu_display_funcs functions
 *****************************************************************************/

/*
 * dm_bandwidth_update - program display watermarks
 *
 * @adev: amdgpu_device pointer
 *
 * Calculate and program the display watermarks and line buffer allocation.
 */
static void dm_bandwidth_update(struct amdgpu_device *adev)
{
	/* TODO: implement later */
}

static const struct amdgpu_display_funcs dm_display_funcs = {
	.bandwidth_update = dm_bandwidth_update, /* called unconditionally */
	.vblank_get_counter = dm_vblank_get_counter,/* called unconditionally */
	.backlight_set_level = NULL, /* never called for DC */
	.backlight_get_level = NULL, /* never called for DC */
	.hpd_sense = NULL,/* called unconditionally */
	.hpd_set_polarity = NULL, /* called unconditionally */
	.hpd_get_gpio_reg = NULL, /* VBIOS parsing. DAL does it. */
	.page_flip_get_scanoutpos =
		dm_crtc_get_scanoutpos,/* called unconditionally */
	.add_encoder = NULL, /* VBIOS parsing. DAL does it. */
	.add_connector = NULL, /* VBIOS parsing. DAL does it. */
};

#if defined(CONFIG_DEBUG_KERNEL_DC)

static ssize_t s3_debug_store(struct device *device,
			      struct device_attribute *attr,
			      const char *buf,
			      size_t count)
{
	int ret;
	int s3_state;
	struct drm_device *drm_dev = dev_get_drvdata(device);
	struct amdgpu_device *adev = drm_dev->dev_private;

	ret = kstrtoint(buf, 0, &s3_state);

	if (ret == 0) {
		if (s3_state) {
			dm_resume(adev);
			drm_kms_helper_hotplug_event(adev->ddev);
		} else
			dm_suspend(adev);
	}

	return ret == 0 ? count : 0;
}

DEVICE_ATTR_WO(s3_debug);

#endif

static int dm_early_init(void *handle)
{
	struct amdgpu_device *adev = (struct amdgpu_device *)handle;

	switch (adev->asic_type) {
	case CHIP_BONAIRE:
	case CHIP_HAWAII:
		adev->mode_info.num_crtc = 6;
		adev->mode_info.num_hpd = 6;
		adev->mode_info.num_dig = 6;
		break;
	case CHIP_KAVERI:
		adev->mode_info.num_crtc = 4;
		adev->mode_info.num_hpd = 6;
		adev->mode_info.num_dig = 7;
		break;
	case CHIP_KABINI:
	case CHIP_MULLINS:
		adev->mode_info.num_crtc = 2;
		adev->mode_info.num_hpd = 6;
		adev->mode_info.num_dig = 6;
		break;
	case CHIP_FIJI:
	case CHIP_TONGA:
		adev->mode_info.num_crtc = 6;
		adev->mode_info.num_hpd = 6;
		adev->mode_info.num_dig = 7;
		break;
	case CHIP_CARRIZO:
		adev->mode_info.num_crtc = 3;
		adev->mode_info.num_hpd = 6;
		adev->mode_info.num_dig = 9;
		break;
	case CHIP_STONEY:
		adev->mode_info.num_crtc = 2;
		adev->mode_info.num_hpd = 6;
		adev->mode_info.num_dig = 9;
		break;
	case CHIP_POLARIS11:
	case CHIP_POLARIS12:
		adev->mode_info.num_crtc = 5;
		adev->mode_info.num_hpd = 5;
		adev->mode_info.num_dig = 5;
		break;
	case CHIP_POLARIS10:
	case CHIP_VEGAM:
		adev->mode_info.num_crtc = 6;
		adev->mode_info.num_hpd = 6;
		adev->mode_info.num_dig = 6;
		break;
	case CHIP_VEGA10:
	case CHIP_VEGA12:
	case CHIP_VEGA20:
		adev->mode_info.num_crtc = 6;
		adev->mode_info.num_hpd = 6;
		adev->mode_info.num_dig = 6;
		break;
#if defined(CONFIG_DRM_AMD_DC_DCN)
	case CHIP_RAVEN:
		adev->mode_info.num_crtc = 4;
		adev->mode_info.num_hpd = 4;
		adev->mode_info.num_dig = 4;
		break;
#endif
	case CHIP_NAVI10:
	case CHIP_NAVI12:
#if defined(CONFIG_DRM_AMD_DC_DCN3_0)
	case CHIP_SIENNA_CICHLID:
	case CHIP_NAVY_FLOUNDER:
#endif
		adev->mode_info.num_crtc = 6;
		adev->mode_info.num_hpd = 6;
		adev->mode_info.num_dig = 6;
		break;
	case CHIP_NAVI14:
		adev->mode_info.num_crtc = 5;
		adev->mode_info.num_hpd = 5;
		adev->mode_info.num_dig = 5;
		break;
	case CHIP_RENOIR:
		adev->mode_info.num_crtc = 4;
		adev->mode_info.num_hpd = 4;
		adev->mode_info.num_dig = 4;
		break;
	default:
		DRM_ERROR("Unsupported ASIC type: 0x%X\n", adev->asic_type);
		return -EINVAL;
	}

	amdgpu_dm_set_irq_funcs(adev);

	if (adev->mode_info.funcs == NULL)
		adev->mode_info.funcs = &dm_display_funcs;

	/*
	 * Note: Do NOT change adev->audio_endpt_rreg and
	 * adev->audio_endpt_wreg because they are initialised in
	 * amdgpu_device_init()
	 */
#if defined(CONFIG_DEBUG_KERNEL_DC)
	device_create_file(
		adev->ddev->dev,
		&dev_attr_s3_debug);
#endif

	return 0;
}

static bool modeset_required(struct drm_crtc_state *crtc_state,
			     struct dc_stream_state *new_stream,
			     struct dc_stream_state *old_stream)
{
	if (!drm_atomic_crtc_needs_modeset(crtc_state))
		return false;

	if (!crtc_state->enable)
		return false;

	return crtc_state->active;
}

static bool modereset_required(struct drm_crtc_state *crtc_state)
{
	if (!drm_atomic_crtc_needs_modeset(crtc_state))
		return false;

	return !crtc_state->enable || !crtc_state->active;
}

static void amdgpu_dm_encoder_destroy(struct drm_encoder *encoder)
{
	drm_encoder_cleanup(encoder);
	kfree(encoder);
}

static const struct drm_encoder_funcs amdgpu_dm_encoder_funcs = {
	.destroy = amdgpu_dm_encoder_destroy,
};


static int fill_dc_scaling_info(const struct drm_plane_state *state,
				struct dc_scaling_info *scaling_info)
{
	int scale_w, scale_h;

	memset(scaling_info, 0, sizeof(*scaling_info));

	/* Source is fixed 16.16 but we ignore mantissa for now... */
	scaling_info->src_rect.x = state->src_x >> 16;
	scaling_info->src_rect.y = state->src_y >> 16;

	scaling_info->src_rect.width = state->src_w >> 16;
	if (scaling_info->src_rect.width == 0)
		return -EINVAL;

	scaling_info->src_rect.height = state->src_h >> 16;
	if (scaling_info->src_rect.height == 0)
		return -EINVAL;

	scaling_info->dst_rect.x = state->crtc_x;
	scaling_info->dst_rect.y = state->crtc_y;

	if (state->crtc_w == 0)
		return -EINVAL;

	scaling_info->dst_rect.width = state->crtc_w;

	if (state->crtc_h == 0)
		return -EINVAL;

	scaling_info->dst_rect.height = state->crtc_h;

	/* DRM doesn't specify clipping on destination output. */
	scaling_info->clip_rect = scaling_info->dst_rect;

	/* TODO: Validate scaling per-format with DC plane caps */
	scale_w = scaling_info->dst_rect.width * 1000 /
		  scaling_info->src_rect.width;

	if (scale_w < 250 || scale_w > 16000)
		return -EINVAL;

	scale_h = scaling_info->dst_rect.height * 1000 /
		  scaling_info->src_rect.height;

	if (scale_h < 250 || scale_h > 16000)
		return -EINVAL;

	/*
	 * The "scaling_quality" can be ignored for now, quality = 0 has DC
	 * assume reasonable defaults based on the format.
	 */

	return 0;
}

static int get_fb_info(const struct amdgpu_framebuffer *amdgpu_fb,
		       uint64_t *tiling_flags, bool *tmz_surface)
{
	struct amdgpu_bo *rbo = gem_to_amdgpu_bo(amdgpu_fb->base.obj[0]);
	int r = amdgpu_bo_reserve(rbo, false);

	if (unlikely(r)) {
		/* Don't show error message when returning -ERESTARTSYS */
		if (r != -ERESTARTSYS)
			DRM_ERROR("Unable to reserve buffer: %d\n", r);
		return r;
	}

	if (tiling_flags)
		amdgpu_bo_get_tiling_flags(rbo, tiling_flags);

	if (tmz_surface)
		*tmz_surface = amdgpu_bo_encrypted(rbo);

	amdgpu_bo_unreserve(rbo);

	return r;
}

static inline uint64_t get_dcc_address(uint64_t address, uint64_t tiling_flags)
{
	uint32_t offset = AMDGPU_TILING_GET(tiling_flags, DCC_OFFSET_256B);

	return offset ? (address + offset * 256) : 0;
}

static int
fill_plane_dcc_attributes(struct amdgpu_device *adev,
			  const struct amdgpu_framebuffer *afb,
			  const enum surface_pixel_format format,
			  const enum dc_rotation_angle rotation,
			  const struct plane_size *plane_size,
			  const union dc_tiling_info *tiling_info,
			  const uint64_t info,
			  struct dc_plane_dcc_param *dcc,
			  struct dc_plane_address *address,
			  bool force_disable_dcc)
{
	struct dc *dc = adev->dm.dc;
	struct dc_dcc_surface_param input;
	struct dc_surface_dcc_cap output;
	uint32_t offset = AMDGPU_TILING_GET(info, DCC_OFFSET_256B);
	uint32_t i64b = AMDGPU_TILING_GET(info, DCC_INDEPENDENT_64B) != 0;
	uint64_t dcc_address;

	memset(&input, 0, sizeof(input));
	memset(&output, 0, sizeof(output));

	if (force_disable_dcc)
		return 0;

	if (!offset)
		return 0;

	if (format >= SURFACE_PIXEL_FORMAT_VIDEO_BEGIN)
		return 0;

	if (!dc->cap_funcs.get_dcc_compression_cap)
		return -EINVAL;

	input.format = format;
	input.surface_size.width = plane_size->surface_size.width;
	input.surface_size.height = plane_size->surface_size.height;
	input.swizzle_mode = tiling_info->gfx9.swizzle;

	if (rotation == ROTATION_ANGLE_0 || rotation == ROTATION_ANGLE_180)
		input.scan = SCAN_DIRECTION_HORIZONTAL;
	else if (rotation == ROTATION_ANGLE_90 || rotation == ROTATION_ANGLE_270)
		input.scan = SCAN_DIRECTION_VERTICAL;

	if (!dc->cap_funcs.get_dcc_compression_cap(dc, &input, &output))
		return -EINVAL;

	if (!output.capable)
		return -EINVAL;

	if (i64b == 0 && output.grph.rgb.independent_64b_blks != 0)
		return -EINVAL;

	dcc->enable = 1;
	dcc->meta_pitch =
		AMDGPU_TILING_GET(info, DCC_PITCH_MAX) + 1;
	dcc->independent_64b_blks = i64b;

	dcc_address = get_dcc_address(afb->address, info);
	address->grph.meta_addr.low_part = lower_32_bits(dcc_address);
	address->grph.meta_addr.high_part = upper_32_bits(dcc_address);

	return 0;
}

static int
fill_plane_buffer_attributes(struct amdgpu_device *adev,
			     const struct amdgpu_framebuffer *afb,
			     const enum surface_pixel_format format,
			     const enum dc_rotation_angle rotation,
			     const uint64_t tiling_flags,
			     union dc_tiling_info *tiling_info,
			     struct plane_size *plane_size,
			     struct dc_plane_dcc_param *dcc,
			     struct dc_plane_address *address,
			     bool tmz_surface,
			     bool force_disable_dcc)
{
	const struct drm_framebuffer *fb = &afb->base;
	int ret;

	memset(tiling_info, 0, sizeof(*tiling_info));
	memset(plane_size, 0, sizeof(*plane_size));
	memset(dcc, 0, sizeof(*dcc));
	memset(address, 0, sizeof(*address));

	address->tmz_surface = tmz_surface;

	if (format < SURFACE_PIXEL_FORMAT_VIDEO_BEGIN) {
		plane_size->surface_size.x = 0;
		plane_size->surface_size.y = 0;
		plane_size->surface_size.width = fb->width;
		plane_size->surface_size.height = fb->height;
		plane_size->surface_pitch =
			fb->pitches[0] / fb->format->cpp[0];

		address->type = PLN_ADDR_TYPE_GRAPHICS;
		address->grph.addr.low_part = lower_32_bits(afb->address);
		address->grph.addr.high_part = upper_32_bits(afb->address);
	} else if (format < SURFACE_PIXEL_FORMAT_INVALID) {
		uint64_t chroma_addr = afb->address + fb->offsets[1];

		plane_size->surface_size.x = 0;
		plane_size->surface_size.y = 0;
		plane_size->surface_size.width = fb->width;
		plane_size->surface_size.height = fb->height;
		plane_size->surface_pitch =
			fb->pitches[0] / fb->format->cpp[0];

		plane_size->chroma_size.x = 0;
		plane_size->chroma_size.y = 0;
		/* TODO: set these based on surface format */
		plane_size->chroma_size.width = fb->width / 2;
		plane_size->chroma_size.height = fb->height / 2;

		plane_size->chroma_pitch =
			fb->pitches[1] / fb->format->cpp[1];

		address->type = PLN_ADDR_TYPE_VIDEO_PROGRESSIVE;
		address->video_progressive.luma_addr.low_part =
			lower_32_bits(afb->address);
		address->video_progressive.luma_addr.high_part =
			upper_32_bits(afb->address);
		address->video_progressive.chroma_addr.low_part =
			lower_32_bits(chroma_addr);
		address->video_progressive.chroma_addr.high_part =
			upper_32_bits(chroma_addr);
	}

	/* Fill GFX8 params */
	if (AMDGPU_TILING_GET(tiling_flags, ARRAY_MODE) == DC_ARRAY_2D_TILED_THIN1) {
		unsigned int bankw, bankh, mtaspect, tile_split, num_banks;

		bankw = AMDGPU_TILING_GET(tiling_flags, BANK_WIDTH);
		bankh = AMDGPU_TILING_GET(tiling_flags, BANK_HEIGHT);
		mtaspect = AMDGPU_TILING_GET(tiling_flags, MACRO_TILE_ASPECT);
		tile_split = AMDGPU_TILING_GET(tiling_flags, TILE_SPLIT);
		num_banks = AMDGPU_TILING_GET(tiling_flags, NUM_BANKS);

		/* XXX fix me for VI */
		tiling_info->gfx8.num_banks = num_banks;
		tiling_info->gfx8.array_mode =
				DC_ARRAY_2D_TILED_THIN1;
		tiling_info->gfx8.tile_split = tile_split;
		tiling_info->gfx8.bank_width = bankw;
		tiling_info->gfx8.bank_height = bankh;
		tiling_info->gfx8.tile_aspect = mtaspect;
		tiling_info->gfx8.tile_mode =
				DC_ADDR_SURF_MICRO_TILING_DISPLAY;
	} else if (AMDGPU_TILING_GET(tiling_flags, ARRAY_MODE)
			== DC_ARRAY_1D_TILED_THIN1) {
		tiling_info->gfx8.array_mode = DC_ARRAY_1D_TILED_THIN1;
	}

	tiling_info->gfx8.pipe_config =
			AMDGPU_TILING_GET(tiling_flags, PIPE_CONFIG);

	if (adev->asic_type == CHIP_VEGA10 ||
	    adev->asic_type == CHIP_VEGA12 ||
	    adev->asic_type == CHIP_VEGA20 ||
	    adev->asic_type == CHIP_NAVI10 ||
	    adev->asic_type == CHIP_NAVI14 ||
	    adev->asic_type == CHIP_NAVI12 ||
#if defined(CONFIG_DRM_AMD_DC_DCN3_0)
		adev->asic_type == CHIP_SIENNA_CICHLID ||
		adev->asic_type == CHIP_NAVY_FLOUNDER ||
#endif
	    adev->asic_type == CHIP_RENOIR ||
	    adev->asic_type == CHIP_RAVEN) {
		/* Fill GFX9 params */
		tiling_info->gfx9.num_pipes =
			adev->gfx.config.gb_addr_config_fields.num_pipes;
		tiling_info->gfx9.num_banks =
			adev->gfx.config.gb_addr_config_fields.num_banks;
		tiling_info->gfx9.pipe_interleave =
			adev->gfx.config.gb_addr_config_fields.pipe_interleave_size;
		tiling_info->gfx9.num_shader_engines =
			adev->gfx.config.gb_addr_config_fields.num_se;
		tiling_info->gfx9.max_compressed_frags =
			adev->gfx.config.gb_addr_config_fields.max_compress_frags;
		tiling_info->gfx9.num_rb_per_se =
			adev->gfx.config.gb_addr_config_fields.num_rb_per_se;
		tiling_info->gfx9.swizzle =
			AMDGPU_TILING_GET(tiling_flags, SWIZZLE_MODE);
		tiling_info->gfx9.shaderEnable = 1;

#ifdef CONFIG_DRM_AMD_DC_DCN3_0
		if (adev->asic_type == CHIP_SIENNA_CICHLID ||
		    adev->asic_type == CHIP_NAVY_FLOUNDER)
			tiling_info->gfx9.num_pkrs = adev->gfx.config.gb_addr_config_fields.num_pkrs;
#endif
		ret = fill_plane_dcc_attributes(adev, afb, format, rotation,
						plane_size, tiling_info,
						tiling_flags, dcc, address,
						force_disable_dcc);
		if (ret)
			return ret;
	}

	return 0;
}

static void
fill_blending_from_plane_state(const struct drm_plane_state *plane_state,
			       bool *per_pixel_alpha, bool *global_alpha,
			       int *global_alpha_value)
{
	*per_pixel_alpha = false;
	*global_alpha = false;
	*global_alpha_value = 0xff;

	if (plane_state->plane->type != DRM_PLANE_TYPE_OVERLAY)
		return;

	if (plane_state->pixel_blend_mode == DRM_MODE_BLEND_PREMULTI) {
		static const uint32_t alpha_formats[] = {
			DRM_FORMAT_ARGB8888,
			DRM_FORMAT_RGBA8888,
			DRM_FORMAT_ABGR8888,
		};
		uint32_t format = plane_state->fb->format->format;
		unsigned int i;

		for (i = 0; i < ARRAY_SIZE(alpha_formats); ++i) {
			if (format == alpha_formats[i]) {
				*per_pixel_alpha = true;
				break;
			}
		}
	}

	if (plane_state->alpha < 0xffff) {
		*global_alpha = true;
		*global_alpha_value = plane_state->alpha >> 8;
	}
}

static int
fill_plane_color_attributes(const struct drm_plane_state *plane_state,
			    const enum surface_pixel_format format,
			    enum dc_color_space *color_space)
{
	bool full_range;

	*color_space = COLOR_SPACE_SRGB;

	/* DRM color properties only affect non-RGB formats. */
	if (format < SURFACE_PIXEL_FORMAT_VIDEO_BEGIN)
		return 0;

	full_range = (plane_state->color_range == DRM_COLOR_YCBCR_FULL_RANGE);

	switch (plane_state->color_encoding) {
	case DRM_COLOR_YCBCR_BT601:
		if (full_range)
			*color_space = COLOR_SPACE_YCBCR601;
		else
			*color_space = COLOR_SPACE_YCBCR601_LIMITED;
		break;

	case DRM_COLOR_YCBCR_BT709:
		if (full_range)
			*color_space = COLOR_SPACE_YCBCR709;
		else
			*color_space = COLOR_SPACE_YCBCR709_LIMITED;
		break;

	case DRM_COLOR_YCBCR_BT2020:
		if (full_range)
			*color_space = COLOR_SPACE_2020_YCBCR;
		else
			return -EINVAL;
		break;

	default:
		return -EINVAL;
	}

	return 0;
}

static int
fill_dc_plane_info_and_addr(struct amdgpu_device *adev,
			    const struct drm_plane_state *plane_state,
			    const uint64_t tiling_flags,
			    struct dc_plane_info *plane_info,
			    struct dc_plane_address *address,
			    bool tmz_surface,
			    bool force_disable_dcc)
{
	const struct drm_framebuffer *fb = plane_state->fb;
	const struct amdgpu_framebuffer *afb =
		to_amdgpu_framebuffer(plane_state->fb);
	struct drm_format_name_buf format_name;
	int ret;

	memset(plane_info, 0, sizeof(*plane_info));

	switch (fb->format->format) {
	case DRM_FORMAT_C8:
		plane_info->format =
			SURFACE_PIXEL_FORMAT_GRPH_PALETA_256_COLORS;
		break;
	case DRM_FORMAT_RGB565:
		plane_info->format = SURFACE_PIXEL_FORMAT_GRPH_RGB565;
		break;
	case DRM_FORMAT_XRGB8888:
	case DRM_FORMAT_ARGB8888:
		plane_info->format = SURFACE_PIXEL_FORMAT_GRPH_ARGB8888;
		break;
	case DRM_FORMAT_XRGB2101010:
	case DRM_FORMAT_ARGB2101010:
		plane_info->format = SURFACE_PIXEL_FORMAT_GRPH_ARGB2101010;
		break;
	case DRM_FORMAT_XBGR2101010:
	case DRM_FORMAT_ABGR2101010:
		plane_info->format = SURFACE_PIXEL_FORMAT_GRPH_ABGR2101010;
		break;
	case DRM_FORMAT_XBGR8888:
	case DRM_FORMAT_ABGR8888:
		plane_info->format = SURFACE_PIXEL_FORMAT_GRPH_ABGR8888;
		break;
	case DRM_FORMAT_NV21:
		plane_info->format = SURFACE_PIXEL_FORMAT_VIDEO_420_YCbCr;
		break;
	case DRM_FORMAT_NV12:
		plane_info->format = SURFACE_PIXEL_FORMAT_VIDEO_420_YCrCb;
		break;
	case DRM_FORMAT_P010:
		plane_info->format = SURFACE_PIXEL_FORMAT_VIDEO_420_10bpc_YCrCb;
		break;
	case DRM_FORMAT_XRGB16161616F:
	case DRM_FORMAT_ARGB16161616F:
		plane_info->format = SURFACE_PIXEL_FORMAT_GRPH_ARGB16161616F;
		break;
	case DRM_FORMAT_XBGR16161616F:
	case DRM_FORMAT_ABGR16161616F:
		plane_info->format = SURFACE_PIXEL_FORMAT_GRPH_ABGR16161616F;
		break;
	default:
		DRM_ERROR(
			"Unsupported screen format %s\n",
			drm_get_format_name(fb->format->format, &format_name));
		return -EINVAL;
	}

	switch (plane_state->rotation & DRM_MODE_ROTATE_MASK) {
	case DRM_MODE_ROTATE_0:
		plane_info->rotation = ROTATION_ANGLE_0;
		break;
	case DRM_MODE_ROTATE_90:
		plane_info->rotation = ROTATION_ANGLE_90;
		break;
	case DRM_MODE_ROTATE_180:
		plane_info->rotation = ROTATION_ANGLE_180;
		break;
	case DRM_MODE_ROTATE_270:
		plane_info->rotation = ROTATION_ANGLE_270;
		break;
	default:
		plane_info->rotation = ROTATION_ANGLE_0;
		break;
	}

	plane_info->visible = true;
	plane_info->stereo_format = PLANE_STEREO_FORMAT_NONE;

	plane_info->layer_index = 0;

	ret = fill_plane_color_attributes(plane_state, plane_info->format,
					  &plane_info->color_space);
	if (ret)
		return ret;

	ret = fill_plane_buffer_attributes(adev, afb, plane_info->format,
					   plane_info->rotation, tiling_flags,
					   &plane_info->tiling_info,
					   &plane_info->plane_size,
					   &plane_info->dcc, address, tmz_surface,
					   force_disable_dcc);
	if (ret)
		return ret;

	fill_blending_from_plane_state(
		plane_state, &plane_info->per_pixel_alpha,
		&plane_info->global_alpha, &plane_info->global_alpha_value);

	return 0;
}

static int fill_dc_plane_attributes(struct amdgpu_device *adev,
				    struct dc_plane_state *dc_plane_state,
				    struct drm_plane_state *plane_state,
				    struct drm_crtc_state *crtc_state)
{
	struct dm_crtc_state *dm_crtc_state = to_dm_crtc_state(crtc_state);
	const struct amdgpu_framebuffer *amdgpu_fb =
		to_amdgpu_framebuffer(plane_state->fb);
	struct dc_scaling_info scaling_info;
	struct dc_plane_info plane_info;
	uint64_t tiling_flags;
	int ret;
	bool tmz_surface = false;
	bool force_disable_dcc = false;

	ret = fill_dc_scaling_info(plane_state, &scaling_info);
	if (ret)
		return ret;

	dc_plane_state->src_rect = scaling_info.src_rect;
	dc_plane_state->dst_rect = scaling_info.dst_rect;
	dc_plane_state->clip_rect = scaling_info.clip_rect;
	dc_plane_state->scaling_quality = scaling_info.scaling_quality;

	ret = get_fb_info(amdgpu_fb, &tiling_flags, &tmz_surface);
	if (ret)
		return ret;

	force_disable_dcc = adev->asic_type == CHIP_RAVEN && adev->in_suspend;
	ret = fill_dc_plane_info_and_addr(adev, plane_state, tiling_flags,
					  &plane_info,
					  &dc_plane_state->address,
					  tmz_surface,
					  force_disable_dcc);
	if (ret)
		return ret;

	dc_plane_state->format = plane_info.format;
	dc_plane_state->color_space = plane_info.color_space;
	dc_plane_state->format = plane_info.format;
	dc_plane_state->plane_size = plane_info.plane_size;
	dc_plane_state->rotation = plane_info.rotation;
	dc_plane_state->horizontal_mirror = plane_info.horizontal_mirror;
	dc_plane_state->stereo_format = plane_info.stereo_format;
	dc_plane_state->tiling_info = plane_info.tiling_info;
	dc_plane_state->visible = plane_info.visible;
	dc_plane_state->per_pixel_alpha = plane_info.per_pixel_alpha;
	dc_plane_state->global_alpha = plane_info.global_alpha;
	dc_plane_state->global_alpha_value = plane_info.global_alpha_value;
	dc_plane_state->dcc = plane_info.dcc;
	dc_plane_state->layer_index = plane_info.layer_index; // Always returns 0

	/*
	 * Always set input transfer function, since plane state is refreshed
	 * every time.
	 */
	ret = amdgpu_dm_update_plane_color_mgmt(dm_crtc_state, dc_plane_state);
	if (ret)
		return ret;

	return 0;
}

static void update_stream_scaling_settings(const struct drm_display_mode *mode,
					   const struct dm_connector_state *dm_state,
					   struct dc_stream_state *stream)
{
	enum amdgpu_rmx_type rmx_type;

	struct rect src = { 0 }; /* viewport in composition space*/
	struct rect dst = { 0 }; /* stream addressable area */

	/* no mode. nothing to be done */
	if (!mode)
		return;

	/* Full screen scaling by default */
	src.width = mode->hdisplay;
	src.height = mode->vdisplay;
	dst.width = stream->timing.h_addressable;
	dst.height = stream->timing.v_addressable;

	if (dm_state) {
		rmx_type = dm_state->scaling;
		if (rmx_type == RMX_ASPECT || rmx_type == RMX_OFF) {
			if (src.width * dst.height <
					src.height * dst.width) {
				/* height needs less upscaling/more downscaling */
				dst.width = src.width *
						dst.height / src.height;
			} else {
				/* width needs less upscaling/more downscaling */
				dst.height = src.height *
						dst.width / src.width;
			}
		} else if (rmx_type == RMX_CENTER) {
			dst = src;
		}

		dst.x = (stream->timing.h_addressable - dst.width) / 2;
		dst.y = (stream->timing.v_addressable - dst.height) / 2;

		if (dm_state->underscan_enable) {
			dst.x += dm_state->underscan_hborder / 2;
			dst.y += dm_state->underscan_vborder / 2;
			dst.width -= dm_state->underscan_hborder;
			dst.height -= dm_state->underscan_vborder;
		}
	}

	stream->src = src;
	stream->dst = dst;

	DRM_DEBUG_DRIVER("Destination Rectangle x:%d  y:%d  width:%d  height:%d\n",
			dst.x, dst.y, dst.width, dst.height);

}

static enum dc_color_depth
convert_color_depth_from_display_info(const struct drm_connector *connector,
				      bool is_y420, int requested_bpc)
{
	uint8_t bpc;

	if (is_y420) {
		bpc = 8;

		/* Cap display bpc based on HDMI 2.0 HF-VSDB */
		if (connector->display_info.hdmi.y420_dc_modes & DRM_EDID_YCBCR420_DC_48)
			bpc = 16;
		else if (connector->display_info.hdmi.y420_dc_modes & DRM_EDID_YCBCR420_DC_36)
			bpc = 12;
		else if (connector->display_info.hdmi.y420_dc_modes & DRM_EDID_YCBCR420_DC_30)
			bpc = 10;
	} else {
		bpc = (uint8_t)connector->display_info.bpc;
		/* Assume 8 bpc by default if no bpc is specified. */
		bpc = bpc ? bpc : 8;
	}

	if (requested_bpc > 0) {
		/*
		 * Cap display bpc based on the user requested value.
		 *
		 * The value for state->max_bpc may not correctly updated
		 * depending on when the connector gets added to the state
		 * or if this was called outside of atomic check, so it
		 * can't be used directly.
		 */
		bpc = min_t(u8, bpc, requested_bpc);

		/* Round down to the nearest even number. */
		bpc = bpc - (bpc & 1);
	}

	switch (bpc) {
	case 0:
		/*
		 * Temporary Work around, DRM doesn't parse color depth for
		 * EDID revision before 1.4
		 * TODO: Fix edid parsing
		 */
		return COLOR_DEPTH_888;
	case 6:
		return COLOR_DEPTH_666;
	case 8:
		return COLOR_DEPTH_888;
	case 10:
		return COLOR_DEPTH_101010;
	case 12:
		return COLOR_DEPTH_121212;
	case 14:
		return COLOR_DEPTH_141414;
	case 16:
		return COLOR_DEPTH_161616;
	default:
		return COLOR_DEPTH_UNDEFINED;
	}
}

static enum dc_aspect_ratio
get_aspect_ratio(const struct drm_display_mode *mode_in)
{
	/* 1-1 mapping, since both enums follow the HDMI spec. */
	return (enum dc_aspect_ratio) mode_in->picture_aspect_ratio;
}

static enum dc_color_space
get_output_color_space(const struct dc_crtc_timing *dc_crtc_timing)
{
	enum dc_color_space color_space = COLOR_SPACE_SRGB;

	switch (dc_crtc_timing->pixel_encoding)	{
	case PIXEL_ENCODING_YCBCR422:
	case PIXEL_ENCODING_YCBCR444:
	case PIXEL_ENCODING_YCBCR420:
	{
		/*
		 * 27030khz is the separation point between HDTV and SDTV
		 * according to HDMI spec, we use YCbCr709 and YCbCr601
		 * respectively
		 */
		if (dc_crtc_timing->pix_clk_100hz > 270300) {
			if (dc_crtc_timing->flags.Y_ONLY)
				color_space =
					COLOR_SPACE_YCBCR709_LIMITED;
			else
				color_space = COLOR_SPACE_YCBCR709;
		} else {
			if (dc_crtc_timing->flags.Y_ONLY)
				color_space =
					COLOR_SPACE_YCBCR601_LIMITED;
			else
				color_space = COLOR_SPACE_YCBCR601;
		}

	}
	break;
	case PIXEL_ENCODING_RGB:
		color_space = COLOR_SPACE_SRGB;
		break;

	default:
		WARN_ON(1);
		break;
	}

	return color_space;
}

static bool adjust_colour_depth_from_display_info(
	struct dc_crtc_timing *timing_out,
	const struct drm_display_info *info)
{
	enum dc_color_depth depth = timing_out->display_color_depth;
	int normalized_clk;
	do {
		normalized_clk = timing_out->pix_clk_100hz / 10;
		/* YCbCr 4:2:0 requires additional adjustment of 1/2 */
		if (timing_out->pixel_encoding == PIXEL_ENCODING_YCBCR420)
			normalized_clk /= 2;
		/* Adjusting pix clock following on HDMI spec based on colour depth */
		switch (depth) {
		case COLOR_DEPTH_888:
			break;
		case COLOR_DEPTH_101010:
			normalized_clk = (normalized_clk * 30) / 24;
			break;
		case COLOR_DEPTH_121212:
			normalized_clk = (normalized_clk * 36) / 24;
			break;
		case COLOR_DEPTH_161616:
			normalized_clk = (normalized_clk * 48) / 24;
			break;
		default:
			/* The above depths are the only ones valid for HDMI. */
			return false;
		}
		if (normalized_clk <= info->max_tmds_clock) {
			timing_out->display_color_depth = depth;
			return true;
		}
	} while (--depth > COLOR_DEPTH_666);
	return false;
}

static void fill_stream_properties_from_drm_display_mode(
	struct dc_stream_state *stream,
	const struct drm_display_mode *mode_in,
	const struct drm_connector *connector,
	const struct drm_connector_state *connector_state,
	const struct dc_stream_state *old_stream,
	int requested_bpc)
{
	struct dc_crtc_timing *timing_out = &stream->timing;
	const struct drm_display_info *info = &connector->display_info;
	struct amdgpu_dm_connector *aconnector = to_amdgpu_dm_connector(connector);
	struct hdmi_vendor_infoframe hv_frame;
	struct hdmi_avi_infoframe avi_frame;

	memset(&hv_frame, 0, sizeof(hv_frame));
	memset(&avi_frame, 0, sizeof(avi_frame));

	timing_out->h_border_left = 0;
	timing_out->h_border_right = 0;
	timing_out->v_border_top = 0;
	timing_out->v_border_bottom = 0;
	/* TODO: un-hardcode */
	if (drm_mode_is_420_only(info, mode_in)
			&& stream->signal == SIGNAL_TYPE_HDMI_TYPE_A)
		timing_out->pixel_encoding = PIXEL_ENCODING_YCBCR420;
	else if (drm_mode_is_420_also(info, mode_in)
			&& aconnector->force_yuv420_output)
		timing_out->pixel_encoding = PIXEL_ENCODING_YCBCR420;
	else if ((connector->display_info.color_formats & DRM_COLOR_FORMAT_YCRCB444)
			&& stream->signal == SIGNAL_TYPE_HDMI_TYPE_A)
		timing_out->pixel_encoding = PIXEL_ENCODING_YCBCR444;
	else
		timing_out->pixel_encoding = PIXEL_ENCODING_RGB;

	timing_out->timing_3d_format = TIMING_3D_FORMAT_NONE;
	timing_out->display_color_depth = convert_color_depth_from_display_info(
		connector,
		(timing_out->pixel_encoding == PIXEL_ENCODING_YCBCR420),
		requested_bpc);
	timing_out->scan_type = SCANNING_TYPE_NODATA;
	timing_out->hdmi_vic = 0;

	if(old_stream) {
		timing_out->vic = old_stream->timing.vic;
		timing_out->flags.HSYNC_POSITIVE_POLARITY = old_stream->timing.flags.HSYNC_POSITIVE_POLARITY;
		timing_out->flags.VSYNC_POSITIVE_POLARITY = old_stream->timing.flags.VSYNC_POSITIVE_POLARITY;
	} else {
		timing_out->vic = drm_match_cea_mode(mode_in);
		if (mode_in->flags & DRM_MODE_FLAG_PHSYNC)
			timing_out->flags.HSYNC_POSITIVE_POLARITY = 1;
		if (mode_in->flags & DRM_MODE_FLAG_PVSYNC)
			timing_out->flags.VSYNC_POSITIVE_POLARITY = 1;
	}

	if (stream->signal == SIGNAL_TYPE_HDMI_TYPE_A) {
		drm_hdmi_avi_infoframe_from_display_mode(&avi_frame, (struct drm_connector *)connector, mode_in);
		timing_out->vic = avi_frame.video_code;
		drm_hdmi_vendor_infoframe_from_display_mode(&hv_frame, (struct drm_connector *)connector, mode_in);
		timing_out->hdmi_vic = hv_frame.vic;
	}

	timing_out->h_addressable = mode_in->crtc_hdisplay;
	timing_out->h_total = mode_in->crtc_htotal;
	timing_out->h_sync_width =
		mode_in->crtc_hsync_end - mode_in->crtc_hsync_start;
	timing_out->h_front_porch =
		mode_in->crtc_hsync_start - mode_in->crtc_hdisplay;
	timing_out->v_total = mode_in->crtc_vtotal;
	timing_out->v_addressable = mode_in->crtc_vdisplay;
	timing_out->v_front_porch =
		mode_in->crtc_vsync_start - mode_in->crtc_vdisplay;
	timing_out->v_sync_width =
		mode_in->crtc_vsync_end - mode_in->crtc_vsync_start;
	timing_out->pix_clk_100hz = mode_in->crtc_clock * 10;
	timing_out->aspect_ratio = get_aspect_ratio(mode_in);

	stream->output_color_space = get_output_color_space(timing_out);

	stream->out_transfer_func->type = TF_TYPE_PREDEFINED;
	stream->out_transfer_func->tf = TRANSFER_FUNCTION_SRGB;
	if (stream->signal == SIGNAL_TYPE_HDMI_TYPE_A) {
		if (!adjust_colour_depth_from_display_info(timing_out, info) &&
		    drm_mode_is_420_also(info, mode_in) &&
		    timing_out->pixel_encoding != PIXEL_ENCODING_YCBCR420) {
			timing_out->pixel_encoding = PIXEL_ENCODING_YCBCR420;
			adjust_colour_depth_from_display_info(timing_out, info);
		}
	}
}

static void fill_audio_info(struct audio_info *audio_info,
			    const struct drm_connector *drm_connector,
			    const struct dc_sink *dc_sink)
{
	int i = 0;
	int cea_revision = 0;
	const struct dc_edid_caps *edid_caps = &dc_sink->edid_caps;

	audio_info->manufacture_id = edid_caps->manufacturer_id;
	audio_info->product_id = edid_caps->product_id;

	cea_revision = drm_connector->display_info.cea_rev;

	strscpy(audio_info->display_name,
		edid_caps->display_name,
		AUDIO_INFO_DISPLAY_NAME_SIZE_IN_CHARS);

	if (cea_revision >= 3) {
		audio_info->mode_count = edid_caps->audio_mode_count;

		for (i = 0; i < audio_info->mode_count; ++i) {
			audio_info->modes[i].format_code =
					(enum audio_format_code)
					(edid_caps->audio_modes[i].format_code);
			audio_info->modes[i].channel_count =
					edid_caps->audio_modes[i].channel_count;
			audio_info->modes[i].sample_rates.all =
					edid_caps->audio_modes[i].sample_rate;
			audio_info->modes[i].sample_size =
					edid_caps->audio_modes[i].sample_size;
		}
	}

	audio_info->flags.all = edid_caps->speaker_flags;

	/* TODO: We only check for the progressive mode, check for interlace mode too */
	if (drm_connector->latency_present[0]) {
		audio_info->video_latency = drm_connector->video_latency[0];
		audio_info->audio_latency = drm_connector->audio_latency[0];
	}

	/* TODO: For DP, video and audio latency should be calculated from DPCD caps */

}

static void
copy_crtc_timing_for_drm_display_mode(const struct drm_display_mode *src_mode,
				      struct drm_display_mode *dst_mode)
{
	dst_mode->crtc_hdisplay = src_mode->crtc_hdisplay;
	dst_mode->crtc_vdisplay = src_mode->crtc_vdisplay;
	dst_mode->crtc_clock = src_mode->crtc_clock;
	dst_mode->crtc_hblank_start = src_mode->crtc_hblank_start;
	dst_mode->crtc_hblank_end = src_mode->crtc_hblank_end;
	dst_mode->crtc_hsync_start =  src_mode->crtc_hsync_start;
	dst_mode->crtc_hsync_end = src_mode->crtc_hsync_end;
	dst_mode->crtc_htotal = src_mode->crtc_htotal;
	dst_mode->crtc_hskew = src_mode->crtc_hskew;
	dst_mode->crtc_vblank_start = src_mode->crtc_vblank_start;
	dst_mode->crtc_vblank_end = src_mode->crtc_vblank_end;
	dst_mode->crtc_vsync_start = src_mode->crtc_vsync_start;
	dst_mode->crtc_vsync_end = src_mode->crtc_vsync_end;
	dst_mode->crtc_vtotal = src_mode->crtc_vtotal;
}

static void
decide_crtc_timing_for_drm_display_mode(struct drm_display_mode *drm_mode,
					const struct drm_display_mode *native_mode,
					bool scale_enabled)
{
	if (scale_enabled) {
		copy_crtc_timing_for_drm_display_mode(native_mode, drm_mode);
	} else if (native_mode->clock == drm_mode->clock &&
			native_mode->htotal == drm_mode->htotal &&
			native_mode->vtotal == drm_mode->vtotal) {
		copy_crtc_timing_for_drm_display_mode(native_mode, drm_mode);
	} else {
		/* no scaling nor amdgpu inserted, no need to patch */
	}
}

static struct dc_sink *
create_fake_sink(struct amdgpu_dm_connector *aconnector)
{
	struct dc_sink_init_data sink_init_data = { 0 };
	struct dc_sink *sink = NULL;
	sink_init_data.link = aconnector->dc_link;
	sink_init_data.sink_signal = aconnector->dc_link->connector_signal;

	sink = dc_sink_create(&sink_init_data);
	if (!sink) {
		DRM_ERROR("Failed to create sink!\n");
		return NULL;
	}
	sink->sink_signal = SIGNAL_TYPE_VIRTUAL;

	return sink;
}

static void set_multisync_trigger_params(
		struct dc_stream_state *stream)
{
	if (stream->triggered_crtc_reset.enabled) {
		stream->triggered_crtc_reset.event = CRTC_EVENT_VSYNC_RISING;
		stream->triggered_crtc_reset.delay = TRIGGER_DELAY_NEXT_LINE;
	}
}

static void set_master_stream(struct dc_stream_state *stream_set[],
			      int stream_count)
{
	int j, highest_rfr = 0, master_stream = 0;

	for (j = 0;  j < stream_count; j++) {
		if (stream_set[j] && stream_set[j]->triggered_crtc_reset.enabled) {
			int refresh_rate = 0;

			refresh_rate = (stream_set[j]->timing.pix_clk_100hz*100)/
				(stream_set[j]->timing.h_total*stream_set[j]->timing.v_total);
			if (refresh_rate > highest_rfr) {
				highest_rfr = refresh_rate;
				master_stream = j;
			}
		}
	}
	for (j = 0;  j < stream_count; j++) {
		if (stream_set[j])
			stream_set[j]->triggered_crtc_reset.event_source = stream_set[master_stream];
	}
}

static void dm_enable_per_frame_crtc_master_sync(struct dc_state *context)
{
	int i = 0;

	if (context->stream_count < 2)
		return;
	for (i = 0; i < context->stream_count ; i++) {
		if (!context->streams[i])
			continue;
		/*
		 * TODO: add a function to read AMD VSDB bits and set
		 * crtc_sync_master.multi_sync_enabled flag
		 * For now it's set to false
		 */
		set_multisync_trigger_params(context->streams[i]);
	}
	set_master_stream(context->streams, context->stream_count);
}

static struct dc_stream_state *
create_stream_for_sink(struct amdgpu_dm_connector *aconnector,
		       const struct drm_display_mode *drm_mode,
		       const struct dm_connector_state *dm_state,
		       const struct dc_stream_state *old_stream,
		       int requested_bpc)
{
	struct drm_display_mode *preferred_mode = NULL;
	struct drm_connector *drm_connector;
	const struct drm_connector_state *con_state =
		dm_state ? &dm_state->base : NULL;
	struct dc_stream_state *stream = NULL;
	struct drm_display_mode mode = *drm_mode;
	bool native_mode_found = false;
	bool scale = dm_state ? (dm_state->scaling != RMX_OFF) : false;
	int mode_refresh;
	int preferred_refresh = 0;
#if defined(CONFIG_DRM_AMD_DC_DCN)
	struct dsc_dec_dpcd_caps dsc_caps;
#endif
	uint32_t link_bandwidth_kbps;

	struct dc_sink *sink = NULL;
	if (aconnector == NULL) {
		DRM_ERROR("aconnector is NULL!\n");
		return stream;
	}

	drm_connector = &aconnector->base;

	if (!aconnector->dc_sink) {
		sink = create_fake_sink(aconnector);
		if (!sink)
			return stream;
	} else {
		sink = aconnector->dc_sink;
		dc_sink_retain(sink);
	}

	stream = dc_create_stream_for_sink(sink);

	if (stream == NULL) {
		DRM_ERROR("Failed to create stream for sink!\n");
		goto finish;
	}

	stream->dm_stream_context = aconnector;

	stream->timing.flags.LTE_340MCSC_SCRAMBLE =
		drm_connector->display_info.hdmi.scdc.scrambling.low_rates;

	list_for_each_entry(preferred_mode, &aconnector->base.modes, head) {
		/* Search for preferred mode */
		if (preferred_mode->type & DRM_MODE_TYPE_PREFERRED) {
			native_mode_found = true;
			break;
		}
	}
	if (!native_mode_found)
		preferred_mode = list_first_entry_or_null(
				&aconnector->base.modes,
				struct drm_display_mode,
				head);

	mode_refresh = drm_mode_vrefresh(&mode);

	if (preferred_mode == NULL) {
		/*
		 * This may not be an error, the use case is when we have no
		 * usermode calls to reset and set mode upon hotplug. In this
		 * case, we call set mode ourselves to restore the previous mode
		 * and the modelist may not be filled in in time.
		 */
		DRM_DEBUG_DRIVER("No preferred mode found\n");
	} else {
		decide_crtc_timing_for_drm_display_mode(
				&mode, preferred_mode,
				dm_state ? (dm_state->scaling != RMX_OFF) : false);
		preferred_refresh = drm_mode_vrefresh(preferred_mode);
	}

	if (!dm_state)
		drm_mode_set_crtcinfo(&mode, 0);

	/*
	* If scaling is enabled and refresh rate didn't change
	* we copy the vic and polarities of the old timings
	*/
	if (!scale || mode_refresh != preferred_refresh)
		fill_stream_properties_from_drm_display_mode(stream,
			&mode, &aconnector->base, con_state, NULL, requested_bpc);
	else
		fill_stream_properties_from_drm_display_mode(stream,
			&mode, &aconnector->base, con_state, old_stream, requested_bpc);

	stream->timing.flags.DSC = 0;

	if (aconnector->dc_link && sink->sink_signal == SIGNAL_TYPE_DISPLAY_PORT) {
#if defined(CONFIG_DRM_AMD_DC_DCN)
		dc_dsc_parse_dsc_dpcd(aconnector->dc_link->ctx->dc,
				      aconnector->dc_link->dpcd_caps.dsc_caps.dsc_basic_caps.raw,
				      aconnector->dc_link->dpcd_caps.dsc_caps.dsc_branch_decoder_caps.raw,
				      &dsc_caps);
#endif
		link_bandwidth_kbps = dc_link_bandwidth_kbps(aconnector->dc_link,
							     dc_link_get_link_cap(aconnector->dc_link));

#if defined(CONFIG_DRM_AMD_DC_DCN)
		if (dsc_caps.is_dsc_supported)
			if (dc_dsc_compute_config(aconnector->dc_link->ctx->dc->res_pool->dscs[0],
						  &dsc_caps,
						  aconnector->dc_link->ctx->dc->debug.dsc_min_slice_height_override,
						  link_bandwidth_kbps,
						  &stream->timing,
						  &stream->timing.dsc_cfg))
				stream->timing.flags.DSC = 1;
#endif
	}

	update_stream_scaling_settings(&mode, dm_state, stream);

	fill_audio_info(
		&stream->audio_info,
		drm_connector,
		sink);

	update_stream_signal(stream, sink);

	if (stream->signal == SIGNAL_TYPE_HDMI_TYPE_A)
		mod_build_hf_vsif_infopacket(stream, &stream->vsp_infopacket, false, false);
	if (stream->link->psr_settings.psr_feature_enabled) {
		//
		// should decide stream support vsc sdp colorimetry capability
		// before building vsc info packet
		//
		stream->use_vsc_sdp_for_colorimetry = false;
		if (aconnector->dc_sink->sink_signal == SIGNAL_TYPE_DISPLAY_PORT_MST) {
			stream->use_vsc_sdp_for_colorimetry =
				aconnector->dc_sink->is_vsc_sdp_colorimetry_supported;
		} else {
			if (stream->link->dpcd_caps.dprx_feature.bits.VSC_SDP_COLORIMETRY_SUPPORTED)
				stream->use_vsc_sdp_for_colorimetry = true;
		}
		mod_build_vsc_infopacket(stream, &stream->vsc_infopacket);
	}
finish:
	dc_sink_release(sink);

	return stream;
}

static void amdgpu_dm_crtc_destroy(struct drm_crtc *crtc)
{
	drm_crtc_cleanup(crtc);
	kfree(crtc);
}

static void dm_crtc_destroy_state(struct drm_crtc *crtc,
				  struct drm_crtc_state *state)
{
	struct dm_crtc_state *cur = to_dm_crtc_state(state);

	/* TODO Destroy dc_stream objects are stream object is flattened */
	if (cur->stream)
		dc_stream_release(cur->stream);


	__drm_atomic_helper_crtc_destroy_state(state);


	kfree(state);
}

static void dm_crtc_reset_state(struct drm_crtc *crtc)
{
	struct dm_crtc_state *state;

	if (crtc->state)
		dm_crtc_destroy_state(crtc, crtc->state);

	state = kzalloc(sizeof(*state), GFP_KERNEL);
	if (WARN_ON(!state))
		return;

	__drm_atomic_helper_crtc_reset(crtc, &state->base);
}

static struct drm_crtc_state *
dm_crtc_duplicate_state(struct drm_crtc *crtc)
{
	struct dm_crtc_state *state, *cur;

	cur = to_dm_crtc_state(crtc->state);

	if (WARN_ON(!crtc->state))
		return NULL;

	state = kzalloc(sizeof(*state), GFP_KERNEL);
	if (!state)
		return NULL;

	__drm_atomic_helper_crtc_duplicate_state(crtc, &state->base);

	if (cur->stream) {
		state->stream = cur->stream;
		dc_stream_retain(state->stream);
	}

	state->active_planes = cur->active_planes;
	state->vrr_params = cur->vrr_params;
	state->vrr_infopacket = cur->vrr_infopacket;
	state->abm_level = cur->abm_level;
	state->vrr_supported = cur->vrr_supported;
	state->freesync_config = cur->freesync_config;
	state->crc_src = cur->crc_src;
	state->cm_has_degamma = cur->cm_has_degamma;
	state->cm_is_degamma_srgb = cur->cm_is_degamma_srgb;

	/* TODO Duplicate dc_stream after objects are stream object is flattened */

	return &state->base;
}

static inline int dm_set_vupdate_irq(struct drm_crtc *crtc, bool enable)
{
	enum dc_irq_source irq_source;
	struct amdgpu_crtc *acrtc = to_amdgpu_crtc(crtc);
	struct amdgpu_device *adev = crtc->dev->dev_private;
	int rc;

	irq_source = IRQ_TYPE_VUPDATE + acrtc->otg_inst;

	rc = dc_interrupt_set(adev->dm.dc, irq_source, enable) ? 0 : -EBUSY;

	DRM_DEBUG_DRIVER("crtc %d - vupdate irq %sabling: r=%d\n",
			 acrtc->crtc_id, enable ? "en" : "dis", rc);
	return rc;
}

static inline int dm_set_vblank(struct drm_crtc *crtc, bool enable)
{
	enum dc_irq_source irq_source;
	struct amdgpu_crtc *acrtc = to_amdgpu_crtc(crtc);
	struct amdgpu_device *adev = crtc->dev->dev_private;
	struct dm_crtc_state *acrtc_state = to_dm_crtc_state(crtc->state);
	int rc = 0;

	if (enable) {
		/* vblank irq on -> Only need vupdate irq in vrr mode */
		if (amdgpu_dm_vrr_active(acrtc_state))
			rc = dm_set_vupdate_irq(crtc, true);
	} else {
		/* vblank irq off -> vupdate irq off */
		rc = dm_set_vupdate_irq(crtc, false);
	}

	if (rc)
		return rc;

	irq_source = IRQ_TYPE_VBLANK + acrtc->otg_inst;
	return dc_interrupt_set(adev->dm.dc, irq_source, enable) ? 0 : -EBUSY;
}

static int dm_enable_vblank(struct drm_crtc *crtc)
{
	return dm_set_vblank(crtc, true);
}

static void dm_disable_vblank(struct drm_crtc *crtc)
{
	dm_set_vblank(crtc, false);
}

/* Implemented only the options currently availible for the driver */
static const struct drm_crtc_funcs amdgpu_dm_crtc_funcs = {
	.reset = dm_crtc_reset_state,
	.destroy = amdgpu_dm_crtc_destroy,
	.gamma_set = drm_atomic_helper_legacy_gamma_set,
	.set_config = drm_atomic_helper_set_config,
	.page_flip = drm_atomic_helper_page_flip,
	.atomic_duplicate_state = dm_crtc_duplicate_state,
	.atomic_destroy_state = dm_crtc_destroy_state,
	.set_crc_source = amdgpu_dm_crtc_set_crc_source,
	.verify_crc_source = amdgpu_dm_crtc_verify_crc_source,
	.get_crc_sources = amdgpu_dm_crtc_get_crc_sources,
	.get_vblank_counter = amdgpu_get_vblank_counter_kms,
	.enable_vblank = dm_enable_vblank,
	.disable_vblank = dm_disable_vblank,
	.get_vblank_timestamp = drm_crtc_vblank_helper_get_vblank_timestamp,
};

static enum drm_connector_status
amdgpu_dm_connector_detect(struct drm_connector *connector, bool force)
{
	bool connected;
	struct amdgpu_dm_connector *aconnector = to_amdgpu_dm_connector(connector);

	/*
	 * Notes:
	 * 1. This interface is NOT called in context of HPD irq.
	 * 2. This interface *is called* in context of user-mode ioctl. Which
	 * makes it a bad place for *any* MST-related activity.
	 */

	if (aconnector->base.force == DRM_FORCE_UNSPECIFIED &&
	    !aconnector->fake_enable)
		connected = (aconnector->dc_sink != NULL);
	else
		connected = (aconnector->base.force == DRM_FORCE_ON);

	return (connected ? connector_status_connected :
			connector_status_disconnected);
}

int amdgpu_dm_connector_atomic_set_property(struct drm_connector *connector,
					    struct drm_connector_state *connector_state,
					    struct drm_property *property,
					    uint64_t val)
{
	struct drm_device *dev = connector->dev;
	struct amdgpu_device *adev = dev->dev_private;
	struct dm_connector_state *dm_old_state =
		to_dm_connector_state(connector->state);
	struct dm_connector_state *dm_new_state =
		to_dm_connector_state(connector_state);

	int ret = -EINVAL;

	if (property == dev->mode_config.scaling_mode_property) {
		enum amdgpu_rmx_type rmx_type;

		switch (val) {
		case DRM_MODE_SCALE_CENTER:
			rmx_type = RMX_CENTER;
			break;
		case DRM_MODE_SCALE_ASPECT:
			rmx_type = RMX_ASPECT;
			break;
		case DRM_MODE_SCALE_FULLSCREEN:
			rmx_type = RMX_FULL;
			break;
		case DRM_MODE_SCALE_NONE:
		default:
			rmx_type = RMX_OFF;
			break;
		}

		if (dm_old_state->scaling == rmx_type)
			return 0;

		dm_new_state->scaling = rmx_type;
		ret = 0;
	} else if (property == adev->mode_info.underscan_hborder_property) {
		dm_new_state->underscan_hborder = val;
		ret = 0;
	} else if (property == adev->mode_info.underscan_vborder_property) {
		dm_new_state->underscan_vborder = val;
		ret = 0;
	} else if (property == adev->mode_info.underscan_property) {
		dm_new_state->underscan_enable = val;
		ret = 0;
	} else if (property == adev->mode_info.abm_level_property) {
		dm_new_state->abm_level = val;
		ret = 0;
	}

	return ret;
}

int amdgpu_dm_connector_atomic_get_property(struct drm_connector *connector,
					    const struct drm_connector_state *state,
					    struct drm_property *property,
					    uint64_t *val)
{
	struct drm_device *dev = connector->dev;
	struct amdgpu_device *adev = dev->dev_private;
	struct dm_connector_state *dm_state =
		to_dm_connector_state(state);
	int ret = -EINVAL;

	if (property == dev->mode_config.scaling_mode_property) {
		switch (dm_state->scaling) {
		case RMX_CENTER:
			*val = DRM_MODE_SCALE_CENTER;
			break;
		case RMX_ASPECT:
			*val = DRM_MODE_SCALE_ASPECT;
			break;
		case RMX_FULL:
			*val = DRM_MODE_SCALE_FULLSCREEN;
			break;
		case RMX_OFF:
		default:
			*val = DRM_MODE_SCALE_NONE;
			break;
		}
		ret = 0;
	} else if (property == adev->mode_info.underscan_hborder_property) {
		*val = dm_state->underscan_hborder;
		ret = 0;
	} else if (property == adev->mode_info.underscan_vborder_property) {
		*val = dm_state->underscan_vborder;
		ret = 0;
	} else if (property == adev->mode_info.underscan_property) {
		*val = dm_state->underscan_enable;
		ret = 0;
	} else if (property == adev->mode_info.abm_level_property) {
		*val = dm_state->abm_level;
		ret = 0;
	}

	return ret;
}

static void amdgpu_dm_connector_unregister(struct drm_connector *connector)
{
	struct amdgpu_dm_connector *amdgpu_dm_connector = to_amdgpu_dm_connector(connector);

	drm_dp_aux_unregister(&amdgpu_dm_connector->dm_dp_aux.aux);
}

static void amdgpu_dm_connector_destroy(struct drm_connector *connector)
{
	struct amdgpu_dm_connector *aconnector = to_amdgpu_dm_connector(connector);
	const struct dc_link *link = aconnector->dc_link;
	struct amdgpu_device *adev = connector->dev->dev_private;
	struct amdgpu_display_manager *dm = &adev->dm;

#if defined(CONFIG_BACKLIGHT_CLASS_DEVICE) ||\
	defined(CONFIG_BACKLIGHT_CLASS_DEVICE_MODULE)

	if ((link->connector_signal & (SIGNAL_TYPE_EDP | SIGNAL_TYPE_LVDS)) &&
	    link->type != dc_connection_none &&
	    dm->backlight_dev) {
		backlight_device_unregister(dm->backlight_dev);
		dm->backlight_dev = NULL;
	}
#endif

	if (aconnector->dc_em_sink)
		dc_sink_release(aconnector->dc_em_sink);
	aconnector->dc_em_sink = NULL;
	if (aconnector->dc_sink)
		dc_sink_release(aconnector->dc_sink);
	aconnector->dc_sink = NULL;

	drm_dp_cec_unregister_connector(&aconnector->dm_dp_aux.aux);
	drm_connector_unregister(connector);
	drm_connector_cleanup(connector);
	if (aconnector->i2c) {
		i2c_del_adapter(&aconnector->i2c->base);
		kfree(aconnector->i2c);
	}
	kfree(aconnector->dm_dp_aux.aux.name);

	kfree(connector);
}

void amdgpu_dm_connector_funcs_reset(struct drm_connector *connector)
{
	struct dm_connector_state *state =
		to_dm_connector_state(connector->state);

	if (connector->state)
		__drm_atomic_helper_connector_destroy_state(connector->state);

	kfree(state);

	state = kzalloc(sizeof(*state), GFP_KERNEL);

	if (state) {
		state->scaling = RMX_OFF;
		state->underscan_enable = false;
		state->underscan_hborder = 0;
		state->underscan_vborder = 0;
		state->base.max_requested_bpc = 8;
		state->vcpi_slots = 0;
		state->pbn = 0;
		if (connector->connector_type == DRM_MODE_CONNECTOR_eDP)
			state->abm_level = amdgpu_dm_abm_level;

		__drm_atomic_helper_connector_reset(connector, &state->base);
	}
}

struct drm_connector_state *
amdgpu_dm_connector_atomic_duplicate_state(struct drm_connector *connector)
{
	struct dm_connector_state *state =
		to_dm_connector_state(connector->state);

	struct dm_connector_state *new_state =
			kmemdup(state, sizeof(*state), GFP_KERNEL);

	if (!new_state)
		return NULL;

	__drm_atomic_helper_connector_duplicate_state(connector, &new_state->base);

	new_state->freesync_capable = state->freesync_capable;
	new_state->abm_level = state->abm_level;
	new_state->scaling = state->scaling;
	new_state->underscan_enable = state->underscan_enable;
	new_state->underscan_hborder = state->underscan_hborder;
	new_state->underscan_vborder = state->underscan_vborder;
	new_state->vcpi_slots = state->vcpi_slots;
	new_state->pbn = state->pbn;
	return &new_state->base;
}

static int
amdgpu_dm_connector_late_register(struct drm_connector *connector)
{
	struct amdgpu_dm_connector *amdgpu_dm_connector =
		to_amdgpu_dm_connector(connector);
	int r;

	if ((connector->connector_type == DRM_MODE_CONNECTOR_DisplayPort) ||
	    (connector->connector_type == DRM_MODE_CONNECTOR_eDP)) {
		amdgpu_dm_connector->dm_dp_aux.aux.dev = connector->kdev;
		r = drm_dp_aux_register(&amdgpu_dm_connector->dm_dp_aux.aux);
		if (r)
			return r;
	}

#if defined(CONFIG_DEBUG_FS)
	connector_debugfs_init(amdgpu_dm_connector);
#endif

	return 0;
}

static const struct drm_connector_funcs amdgpu_dm_connector_funcs = {
	.reset = amdgpu_dm_connector_funcs_reset,
	.detect = amdgpu_dm_connector_detect,
	.fill_modes = drm_helper_probe_single_connector_modes,
	.destroy = amdgpu_dm_connector_destroy,
	.atomic_duplicate_state = amdgpu_dm_connector_atomic_duplicate_state,
	.atomic_destroy_state = drm_atomic_helper_connector_destroy_state,
	.atomic_set_property = amdgpu_dm_connector_atomic_set_property,
	.atomic_get_property = amdgpu_dm_connector_atomic_get_property,
	.late_register = amdgpu_dm_connector_late_register,
	.early_unregister = amdgpu_dm_connector_unregister
};

static int get_modes(struct drm_connector *connector)
{
	return amdgpu_dm_connector_get_modes(connector);
}

static void create_eml_sink(struct amdgpu_dm_connector *aconnector)
{
	struct dc_sink_init_data init_params = {
			.link = aconnector->dc_link,
			.sink_signal = SIGNAL_TYPE_VIRTUAL
	};
	struct edid *edid;

	if (!aconnector->base.edid_blob_ptr) {
		DRM_ERROR("No EDID firmware found on connector: %s ,forcing to OFF!\n",
				aconnector->base.name);

		aconnector->base.force = DRM_FORCE_OFF;
		aconnector->base.override_edid = false;
		return;
	}

	edid = (struct edid *) aconnector->base.edid_blob_ptr->data;

	aconnector->edid = edid;

	aconnector->dc_em_sink = dc_link_add_remote_sink(
		aconnector->dc_link,
		(uint8_t *)edid,
		(edid->extensions + 1) * EDID_LENGTH,
		&init_params);

	if (aconnector->base.force == DRM_FORCE_ON) {
		aconnector->dc_sink = aconnector->dc_link->local_sink ?
		aconnector->dc_link->local_sink :
		aconnector->dc_em_sink;
		dc_sink_retain(aconnector->dc_sink);
	}
}

static void handle_edid_mgmt(struct amdgpu_dm_connector *aconnector)
{
	struct dc_link *link = (struct dc_link *)aconnector->dc_link;

	/*
	 * In case of headless boot with force on for DP managed connector
	 * Those settings have to be != 0 to get initial modeset
	 */
	if (link->connector_signal == SIGNAL_TYPE_DISPLAY_PORT) {
		link->verified_link_cap.lane_count = LANE_COUNT_FOUR;
		link->verified_link_cap.link_rate = LINK_RATE_HIGH2;
	}


	aconnector->base.override_edid = true;
	create_eml_sink(aconnector);
}

static struct dc_stream_state *
create_validate_stream_for_sink(struct amdgpu_dm_connector *aconnector,
				const struct drm_display_mode *drm_mode,
				const struct dm_connector_state *dm_state,
				const struct dc_stream_state *old_stream)
{
	struct drm_connector *connector = &aconnector->base;
	struct amdgpu_device *adev = connector->dev->dev_private;
	struct dc_stream_state *stream;
	const struct drm_connector_state *drm_state = dm_state ? &dm_state->base : NULL;
	int requested_bpc = drm_state ? drm_state->max_requested_bpc : 8;
	enum dc_status dc_result = DC_OK;

	do {
		stream = create_stream_for_sink(aconnector, drm_mode,
						dm_state, old_stream,
						requested_bpc);
		if (stream == NULL) {
			DRM_ERROR("Failed to create stream for sink!\n");
			break;
		}

		dc_result = dc_validate_stream(adev->dm.dc, stream);

		if (dc_result != DC_OK) {
			DRM_DEBUG_KMS("Mode %dx%d (clk %d) failed DC validation with error %d (%s)\n",
				      drm_mode->hdisplay,
				      drm_mode->vdisplay,
				      drm_mode->clock,
				      dc_result,
				      dc_status_to_str(dc_result));

			dc_stream_release(stream);
			stream = NULL;
			requested_bpc -= 2; /* lower bpc to retry validation */
		}

	} while (stream == NULL && requested_bpc >= 6);

	return stream;
}

enum drm_mode_status amdgpu_dm_connector_mode_valid(struct drm_connector *connector,
				   struct drm_display_mode *mode)
{
	int result = MODE_ERROR;
	struct dc_sink *dc_sink;
	/* TODO: Unhardcode stream count */
	struct dc_stream_state *stream;
	struct amdgpu_dm_connector *aconnector = to_amdgpu_dm_connector(connector);

	if ((mode->flags & DRM_MODE_FLAG_INTERLACE) ||
			(mode->flags & DRM_MODE_FLAG_DBLSCAN))
		return result;

	/*
	 * Only run this the first time mode_valid is called to initilialize
	 * EDID mgmt
	 */
	if (aconnector->base.force != DRM_FORCE_UNSPECIFIED &&
		!aconnector->dc_em_sink)
		handle_edid_mgmt(aconnector);

	dc_sink = to_amdgpu_dm_connector(connector)->dc_sink;

	if (dc_sink == NULL) {
		DRM_ERROR("dc_sink is NULL!\n");
		goto fail;
	}

	stream = create_validate_stream_for_sink(aconnector, mode, NULL, NULL);
	if (stream) {
		dc_stream_release(stream);
		result = MODE_OK;
	}

fail:
	/* TODO: error handling*/
	return result;
}

static int fill_hdr_info_packet(const struct drm_connector_state *state,
				struct dc_info_packet *out)
{
	struct hdmi_drm_infoframe frame;
	unsigned char buf[30]; /* 26 + 4 */
	ssize_t len;
	int ret, i;

	memset(out, 0, sizeof(*out));

	if (!state->hdr_output_metadata)
		return 0;

	ret = drm_hdmi_infoframe_set_hdr_metadata(&frame, state);
	if (ret)
		return ret;

	len = hdmi_drm_infoframe_pack_only(&frame, buf, sizeof(buf));
	if (len < 0)
		return (int)len;

	/* Static metadata is a fixed 26 bytes + 4 byte header. */
	if (len != 30)
		return -EINVAL;

	/* Prepare the infopacket for DC. */
	switch (state->connector->connector_type) {
	case DRM_MODE_CONNECTOR_HDMIA:
		out->hb0 = 0x87; /* type */
		out->hb1 = 0x01; /* version */
		out->hb2 = 0x1A; /* length */
		out->sb[0] = buf[3]; /* checksum */
		i = 1;
		break;

	case DRM_MODE_CONNECTOR_DisplayPort:
	case DRM_MODE_CONNECTOR_eDP:
		out->hb0 = 0x00; /* sdp id, zero */
		out->hb1 = 0x87; /* type */
		out->hb2 = 0x1D; /* payload len - 1 */
		out->hb3 = (0x13 << 2); /* sdp version */
		out->sb[0] = 0x01; /* version */
		out->sb[1] = 0x1A; /* length */
		i = 2;
		break;

	default:
		return -EINVAL;
	}

	memcpy(&out->sb[i], &buf[4], 26);
	out->valid = true;

	print_hex_dump(KERN_DEBUG, "HDR SB:", DUMP_PREFIX_NONE, 16, 1, out->sb,
		       sizeof(out->sb), false);

	return 0;
}

static bool
is_hdr_metadata_different(const struct drm_connector_state *old_state,
			  const struct drm_connector_state *new_state)
{
	struct drm_property_blob *old_blob = old_state->hdr_output_metadata;
	struct drm_property_blob *new_blob = new_state->hdr_output_metadata;

	if (old_blob != new_blob) {
		if (old_blob && new_blob &&
		    old_blob->length == new_blob->length)
			return memcmp(old_blob->data, new_blob->data,
				      old_blob->length);

		return true;
	}

	return false;
}

static int
amdgpu_dm_connector_atomic_check(struct drm_connector *conn,
				 struct drm_atomic_state *state)
{
	struct drm_connector_state *new_con_state =
		drm_atomic_get_new_connector_state(state, conn);
	struct drm_connector_state *old_con_state =
		drm_atomic_get_old_connector_state(state, conn);
	struct drm_crtc *crtc = new_con_state->crtc;
	struct drm_crtc_state *new_crtc_state;
	int ret;

	if (!crtc)
		return 0;

	if (is_hdr_metadata_different(old_con_state, new_con_state)) {
		struct dc_info_packet hdr_infopacket;

		ret = fill_hdr_info_packet(new_con_state, &hdr_infopacket);
		if (ret)
			return ret;

		new_crtc_state = drm_atomic_get_crtc_state(state, crtc);
		if (IS_ERR(new_crtc_state))
			return PTR_ERR(new_crtc_state);

		/*
		 * DC considers the stream backends changed if the
		 * static metadata changes. Forcing the modeset also
		 * gives a simple way for userspace to switch from
		 * 8bpc to 10bpc when setting the metadata to enter
		 * or exit HDR.
		 *
		 * Changing the static metadata after it's been
		 * set is permissible, however. So only force a
		 * modeset if we're entering or exiting HDR.
		 */
		new_crtc_state->mode_changed =
			!old_con_state->hdr_output_metadata ||
			!new_con_state->hdr_output_metadata;
	}

	return 0;
}

static const struct drm_connector_helper_funcs
amdgpu_dm_connector_helper_funcs = {
	/*
	 * If hotplugging a second bigger display in FB Con mode, bigger resolution
	 * modes will be filtered by drm_mode_validate_size(), and those modes
	 * are missing after user start lightdm. So we need to renew modes list.
	 * in get_modes call back, not just return the modes count
	 */
	.get_modes = get_modes,
	.mode_valid = amdgpu_dm_connector_mode_valid,
	.atomic_check = amdgpu_dm_connector_atomic_check,
};

static void dm_crtc_helper_disable(struct drm_crtc *crtc)
{
}

static bool does_crtc_have_active_cursor(struct drm_crtc_state *new_crtc_state)
{
	struct drm_device *dev = new_crtc_state->crtc->dev;
	struct drm_plane *plane;

	drm_for_each_plane_mask(plane, dev, new_crtc_state->plane_mask) {
		if (plane->type == DRM_PLANE_TYPE_CURSOR)
			return true;
	}

	return false;
}

static int count_crtc_active_planes(struct drm_crtc_state *new_crtc_state)
{
	struct drm_atomic_state *state = new_crtc_state->state;
	struct drm_plane *plane;
	int num_active = 0;

	drm_for_each_plane_mask(plane, state->dev, new_crtc_state->plane_mask) {
		struct drm_plane_state *new_plane_state;

		/* Cursor planes are "fake". */
		if (plane->type == DRM_PLANE_TYPE_CURSOR)
			continue;

		new_plane_state = drm_atomic_get_new_plane_state(state, plane);

		if (!new_plane_state) {
			/*
			 * The plane is enable on the CRTC and hasn't changed
			 * state. This means that it previously passed
			 * validation and is therefore enabled.
			 */
			num_active += 1;
			continue;
		}

		/* We need a framebuffer to be considered enabled. */
		num_active += (new_plane_state->fb != NULL);
	}

	return num_active;
}

static void dm_update_crtc_active_planes(struct drm_crtc *crtc,
					 struct drm_crtc_state *new_crtc_state)
{
	struct dm_crtc_state *dm_new_crtc_state =
		to_dm_crtc_state(new_crtc_state);

	dm_new_crtc_state->active_planes = 0;

	if (!dm_new_crtc_state->stream)
		return;

	dm_new_crtc_state->active_planes =
		count_crtc_active_planes(new_crtc_state);
}

static int dm_crtc_helper_atomic_check(struct drm_crtc *crtc,
				       struct drm_crtc_state *state)
{
	struct amdgpu_device *adev = crtc->dev->dev_private;
	struct dc *dc = adev->dm.dc;
	struct dm_crtc_state *dm_crtc_state = to_dm_crtc_state(state);
	int ret = -EINVAL;

	dm_update_crtc_active_planes(crtc, state);

	if (unlikely(!dm_crtc_state->stream &&
		     modeset_required(state, NULL, dm_crtc_state->stream))) {
		WARN_ON(1);
		return ret;
	}

	/* In some use cases, like reset, no stream is attached */
	if (!dm_crtc_state->stream)
		return 0;

	/*
	 * We want at least one hardware plane enabled to use
	 * the stream with a cursor enabled.
	 */
	if (state->enable && state->active &&
	    does_crtc_have_active_cursor(state) &&
	    dm_crtc_state->active_planes == 0)
		return -EINVAL;

	if (dc_validate_stream(dc, dm_crtc_state->stream) == DC_OK)
		return 0;

	return ret;
}

static bool dm_crtc_helper_mode_fixup(struct drm_crtc *crtc,
				      const struct drm_display_mode *mode,
				      struct drm_display_mode *adjusted_mode)
{
	return true;
}

static const struct drm_crtc_helper_funcs amdgpu_dm_crtc_helper_funcs = {
	.disable = dm_crtc_helper_disable,
	.atomic_check = dm_crtc_helper_atomic_check,
	.mode_fixup = dm_crtc_helper_mode_fixup,
	.get_scanout_position = amdgpu_crtc_get_scanout_position,
};

static void dm_encoder_helper_disable(struct drm_encoder *encoder)
{

}

static int convert_dc_color_depth_into_bpc (enum dc_color_depth display_color_depth)
{
	switch (display_color_depth) {
		case COLOR_DEPTH_666:
			return 6;
		case COLOR_DEPTH_888:
			return 8;
		case COLOR_DEPTH_101010:
			return 10;
		case COLOR_DEPTH_121212:
			return 12;
		case COLOR_DEPTH_141414:
			return 14;
		case COLOR_DEPTH_161616:
			return 16;
		default:
			break;
		}
	return 0;
}

static int dm_encoder_helper_atomic_check(struct drm_encoder *encoder,
					  struct drm_crtc_state *crtc_state,
					  struct drm_connector_state *conn_state)
{
	struct drm_atomic_state *state = crtc_state->state;
	struct drm_connector *connector = conn_state->connector;
	struct amdgpu_dm_connector *aconnector = to_amdgpu_dm_connector(connector);
	struct dm_connector_state *dm_new_connector_state = to_dm_connector_state(conn_state);
	const struct drm_display_mode *adjusted_mode = &crtc_state->adjusted_mode;
	struct drm_dp_mst_topology_mgr *mst_mgr;
	struct drm_dp_mst_port *mst_port;
	enum dc_color_depth color_depth;
	int clock, bpp = 0;
	bool is_y420 = false;

	if (!aconnector->port || !aconnector->dc_sink)
		return 0;

	mst_port = aconnector->port;
	mst_mgr = &aconnector->mst_port->mst_mgr;

	if (!crtc_state->connectors_changed && !crtc_state->mode_changed)
		return 0;

	if (!state->duplicated) {
		int max_bpc = conn_state->max_requested_bpc;
		is_y420 = drm_mode_is_420_also(&connector->display_info, adjusted_mode) &&
				aconnector->force_yuv420_output;
		color_depth = convert_color_depth_from_display_info(connector,
								    is_y420,
								    max_bpc);
		bpp = convert_dc_color_depth_into_bpc(color_depth) * 3;
		clock = adjusted_mode->clock;
		dm_new_connector_state->pbn = drm_dp_calc_pbn_mode(clock, bpp, false);
	}
	dm_new_connector_state->vcpi_slots = drm_dp_atomic_find_vcpi_slots(state,
									   mst_mgr,
									   mst_port,
									   dm_new_connector_state->pbn,
									   dm_mst_get_pbn_divider(aconnector->dc_link));
	if (dm_new_connector_state->vcpi_slots < 0) {
		DRM_DEBUG_ATOMIC("failed finding vcpi slots: %d\n", (int)dm_new_connector_state->vcpi_slots);
		return dm_new_connector_state->vcpi_slots;
	}
	return 0;
}

const struct drm_encoder_helper_funcs amdgpu_dm_encoder_helper_funcs = {
	.disable = dm_encoder_helper_disable,
	.atomic_check = dm_encoder_helper_atomic_check
};

#if defined(CONFIG_DRM_AMD_DC_DCN)
static int dm_update_mst_vcpi_slots_for_dsc(struct drm_atomic_state *state,
					    struct dc_state *dc_state)
{
	struct dc_stream_state *stream = NULL;
	struct drm_connector *connector;
	struct drm_connector_state *new_con_state, *old_con_state;
	struct amdgpu_dm_connector *aconnector;
	struct dm_connector_state *dm_conn_state;
	int i, j, clock, bpp;
	int vcpi, pbn_div, pbn = 0;

	for_each_oldnew_connector_in_state(state, connector, old_con_state, new_con_state, i) {

		aconnector = to_amdgpu_dm_connector(connector);

		if (!aconnector->port)
			continue;

		if (!new_con_state || !new_con_state->crtc)
			continue;

		dm_conn_state = to_dm_connector_state(new_con_state);

		for (j = 0; j < dc_state->stream_count; j++) {
			stream = dc_state->streams[j];
			if (!stream)
				continue;

			if ((struct amdgpu_dm_connector*)stream->dm_stream_context == aconnector)
				break;

			stream = NULL;
		}

		if (!stream)
			continue;

		if (stream->timing.flags.DSC != 1) {
			drm_dp_mst_atomic_enable_dsc(state,
						     aconnector->port,
						     dm_conn_state->pbn,
						     0,
						     false);
			continue;
		}

		pbn_div = dm_mst_get_pbn_divider(stream->link);
		bpp = stream->timing.dsc_cfg.bits_per_pixel;
		clock = stream->timing.pix_clk_100hz / 10;
		pbn = drm_dp_calc_pbn_mode(clock, bpp, true);
		vcpi = drm_dp_mst_atomic_enable_dsc(state,
						    aconnector->port,
						    pbn, pbn_div,
						    true);
		if (vcpi < 0)
			return vcpi;

		dm_conn_state->pbn = pbn;
		dm_conn_state->vcpi_slots = vcpi;
	}
	return 0;
}
#endif

static void dm_drm_plane_reset(struct drm_plane *plane)
{
	struct dm_plane_state *amdgpu_state = NULL;

	if (plane->state)
		plane->funcs->atomic_destroy_state(plane, plane->state);

	amdgpu_state = kzalloc(sizeof(*amdgpu_state), GFP_KERNEL);
	WARN_ON(amdgpu_state == NULL);

	if (amdgpu_state)
		__drm_atomic_helper_plane_reset(plane, &amdgpu_state->base);
}

static struct drm_plane_state *
dm_drm_plane_duplicate_state(struct drm_plane *plane)
{
	struct dm_plane_state *dm_plane_state, *old_dm_plane_state;

	old_dm_plane_state = to_dm_plane_state(plane->state);
	dm_plane_state = kzalloc(sizeof(*dm_plane_state), GFP_KERNEL);
	if (!dm_plane_state)
		return NULL;

	__drm_atomic_helper_plane_duplicate_state(plane, &dm_plane_state->base);

	if (old_dm_plane_state->dc_state) {
		dm_plane_state->dc_state = old_dm_plane_state->dc_state;
		dc_plane_state_retain(dm_plane_state->dc_state);
	}

	return &dm_plane_state->base;
}

static void dm_drm_plane_destroy_state(struct drm_plane *plane,
				struct drm_plane_state *state)
{
	struct dm_plane_state *dm_plane_state = to_dm_plane_state(state);

	if (dm_plane_state->dc_state)
		dc_plane_state_release(dm_plane_state->dc_state);

	drm_atomic_helper_plane_destroy_state(plane, state);
}

static const struct drm_plane_funcs dm_plane_funcs = {
	.update_plane	= drm_atomic_helper_update_plane,
	.disable_plane	= drm_atomic_helper_disable_plane,
	.destroy	= drm_primary_helper_destroy,
	.reset = dm_drm_plane_reset,
	.atomic_duplicate_state = dm_drm_plane_duplicate_state,
	.atomic_destroy_state = dm_drm_plane_destroy_state,
};

static int dm_plane_helper_prepare_fb(struct drm_plane *plane,
				      struct drm_plane_state *new_state)
{
	struct amdgpu_framebuffer *afb;
	struct drm_gem_object *obj;
	struct amdgpu_device *adev;
	struct amdgpu_bo *rbo;
	struct dm_plane_state *dm_plane_state_new, *dm_plane_state_old;
	struct list_head list;
	struct ttm_validate_buffer tv;
	struct ww_acquire_ctx ticket;
	uint64_t tiling_flags;
	uint32_t domain;
	int r;
	bool tmz_surface = false;
	bool force_disable_dcc = false;

	dm_plane_state_old = to_dm_plane_state(plane->state);
	dm_plane_state_new = to_dm_plane_state(new_state);

	if (!new_state->fb) {
		DRM_DEBUG_DRIVER("No FB bound\n");
		return 0;
	}

	afb = to_amdgpu_framebuffer(new_state->fb);
	obj = new_state->fb->obj[0];
	rbo = gem_to_amdgpu_bo(obj);
	adev = amdgpu_ttm_adev(rbo->tbo.bdev);
	INIT_LIST_HEAD(&list);

	tv.bo = &rbo->tbo;
	tv.num_shared = 1;
	list_add(&tv.head, &list);

	r = ttm_eu_reserve_buffers(&ticket, &list, false, NULL);
	if (r) {
		dev_err(adev->dev, "fail to reserve bo (%d)\n", r);
		return r;
	}

	if (plane->type != DRM_PLANE_TYPE_CURSOR)
		domain = amdgpu_display_supported_domains(adev, rbo->flags);
	else
		domain = AMDGPU_GEM_DOMAIN_VRAM;

	r = amdgpu_bo_pin(rbo, domain);
	if (unlikely(r != 0)) {
		if (r != -ERESTARTSYS)
			DRM_ERROR("Failed to pin framebuffer with error %d\n", r);
		ttm_eu_backoff_reservation(&ticket, &list);
		return r;
	}

	r = amdgpu_ttm_alloc_gart(&rbo->tbo);
	if (unlikely(r != 0)) {
		amdgpu_bo_unpin(rbo);
		ttm_eu_backoff_reservation(&ticket, &list);
		DRM_ERROR("%p bind failed\n", rbo);
		return r;
	}

	amdgpu_bo_get_tiling_flags(rbo, &tiling_flags);

	tmz_surface = amdgpu_bo_encrypted(rbo);

	ttm_eu_backoff_reservation(&ticket, &list);

	afb->address = amdgpu_bo_gpu_offset(rbo);

	amdgpu_bo_ref(rbo);

	if (dm_plane_state_new->dc_state &&
			dm_plane_state_old->dc_state != dm_plane_state_new->dc_state) {
		struct dc_plane_state *plane_state = dm_plane_state_new->dc_state;

		force_disable_dcc = adev->asic_type == CHIP_RAVEN && adev->in_suspend;
		fill_plane_buffer_attributes(
			adev, afb, plane_state->format, plane_state->rotation,
			tiling_flags, &plane_state->tiling_info,
			&plane_state->plane_size, &plane_state->dcc,
			&plane_state->address, tmz_surface,
			force_disable_dcc);
	}

	return 0;
}

static void dm_plane_helper_cleanup_fb(struct drm_plane *plane,
				       struct drm_plane_state *old_state)
{
	struct amdgpu_bo *rbo;
	int r;

	if (!old_state->fb)
		return;

	rbo = gem_to_amdgpu_bo(old_state->fb->obj[0]);
	r = amdgpu_bo_reserve(rbo, false);
	if (unlikely(r)) {
		DRM_ERROR("failed to reserve rbo before unpin\n");
		return;
	}

	amdgpu_bo_unpin(rbo);
	amdgpu_bo_unreserve(rbo);
	amdgpu_bo_unref(&rbo);
}

static int dm_plane_helper_check_state(struct drm_plane_state *state,
				       struct drm_crtc_state *new_crtc_state)
{
	int max_downscale = 0;
	int max_upscale = INT_MAX;

	/* TODO: These should be checked against DC plane caps */
	return drm_atomic_helper_check_plane_state(
		state, new_crtc_state, max_downscale, max_upscale, true, true);
}

static int dm_plane_atomic_check(struct drm_plane *plane,
				 struct drm_plane_state *state)
{
	struct amdgpu_device *adev = plane->dev->dev_private;
	struct dc *dc = adev->dm.dc;
	struct dm_plane_state *dm_plane_state;
	struct dc_scaling_info scaling_info;
	struct drm_crtc_state *new_crtc_state;
	int ret;

	dm_plane_state = to_dm_plane_state(state);

	if (!dm_plane_state->dc_state)
		return 0;

	new_crtc_state =
		drm_atomic_get_new_crtc_state(state->state, state->crtc);
	if (!new_crtc_state)
		return -EINVAL;

	ret = dm_plane_helper_check_state(state, new_crtc_state);
	if (ret)
		return ret;

	ret = fill_dc_scaling_info(state, &scaling_info);
	if (ret)
		return ret;

	if (dc_validate_plane(dc, dm_plane_state->dc_state) == DC_OK)
		return 0;

	return -EINVAL;
}

static int dm_plane_atomic_async_check(struct drm_plane *plane,
				       struct drm_plane_state *new_plane_state)
{
	/* Only support async updates on cursor planes. */
	if (plane->type != DRM_PLANE_TYPE_CURSOR)
		return -EINVAL;

	return 0;
}

static void dm_plane_atomic_async_update(struct drm_plane *plane,
					 struct drm_plane_state *new_state)
{
	struct drm_plane_state *old_state =
		drm_atomic_get_old_plane_state(new_state->state, plane);

	swap(plane->state->fb, new_state->fb);

	plane->state->src_x = new_state->src_x;
	plane->state->src_y = new_state->src_y;
	plane->state->src_w = new_state->src_w;
	plane->state->src_h = new_state->src_h;
	plane->state->crtc_x = new_state->crtc_x;
	plane->state->crtc_y = new_state->crtc_y;
	plane->state->crtc_w = new_state->crtc_w;
	plane->state->crtc_h = new_state->crtc_h;

	handle_cursor_update(plane, old_state);
}

static const struct drm_plane_helper_funcs dm_plane_helper_funcs = {
	.prepare_fb = dm_plane_helper_prepare_fb,
	.cleanup_fb = dm_plane_helper_cleanup_fb,
	.atomic_check = dm_plane_atomic_check,
	.atomic_async_check = dm_plane_atomic_async_check,
	.atomic_async_update = dm_plane_atomic_async_update
};

/*
 * TODO: these are currently initialized to rgb formats only.
 * For future use cases we should either initialize them dynamically based on
 * plane capabilities, or initialize this array to all formats, so internal drm
 * check will succeed, and let DC implement proper check
 */
static const uint32_t rgb_formats[] = {
	DRM_FORMAT_XRGB8888,
	DRM_FORMAT_ARGB8888,
	DRM_FORMAT_RGBA8888,
	DRM_FORMAT_XRGB2101010,
	DRM_FORMAT_XBGR2101010,
	DRM_FORMAT_ARGB2101010,
	DRM_FORMAT_ABGR2101010,
	DRM_FORMAT_XBGR8888,
	DRM_FORMAT_ABGR8888,
	DRM_FORMAT_RGB565,
};

static const uint32_t overlay_formats[] = {
	DRM_FORMAT_XRGB8888,
	DRM_FORMAT_ARGB8888,
	DRM_FORMAT_RGBA8888,
	DRM_FORMAT_XBGR8888,
	DRM_FORMAT_ABGR8888,
	DRM_FORMAT_RGB565
};

static const u32 cursor_formats[] = {
	DRM_FORMAT_ARGB8888
};

static int get_plane_formats(const struct drm_plane *plane,
			     const struct dc_plane_cap *plane_cap,
			     uint32_t *formats, int max_formats)
{
	int i, num_formats = 0;

	/*
	 * TODO: Query support for each group of formats directly from
	 * DC plane caps. This will require adding more formats to the
	 * caps list.
	 */

	switch (plane->type) {
	case DRM_PLANE_TYPE_PRIMARY:
		for (i = 0; i < ARRAY_SIZE(rgb_formats); ++i) {
			if (num_formats >= max_formats)
				break;

			formats[num_formats++] = rgb_formats[i];
		}

		if (plane_cap && plane_cap->pixel_format_support.nv12)
			formats[num_formats++] = DRM_FORMAT_NV12;
		if (plane_cap && plane_cap->pixel_format_support.p010)
			formats[num_formats++] = DRM_FORMAT_P010;
		if (plane_cap && plane_cap->pixel_format_support.fp16) {
			formats[num_formats++] = DRM_FORMAT_XRGB16161616F;
			formats[num_formats++] = DRM_FORMAT_ARGB16161616F;
			formats[num_formats++] = DRM_FORMAT_XBGR16161616F;
			formats[num_formats++] = DRM_FORMAT_ABGR16161616F;
		}
		break;

	case DRM_PLANE_TYPE_OVERLAY:
		for (i = 0; i < ARRAY_SIZE(overlay_formats); ++i) {
			if (num_formats >= max_formats)
				break;

			formats[num_formats++] = overlay_formats[i];
		}
		break;

	case DRM_PLANE_TYPE_CURSOR:
		for (i = 0; i < ARRAY_SIZE(cursor_formats); ++i) {
			if (num_formats >= max_formats)
				break;

			formats[num_formats++] = cursor_formats[i];
		}
		break;
	}

	return num_formats;
}

static int amdgpu_dm_plane_init(struct amdgpu_display_manager *dm,
				struct drm_plane *plane,
				unsigned long possible_crtcs,
				const struct dc_plane_cap *plane_cap)
{
	uint32_t formats[32];
	int num_formats;
	int res = -EPERM;
	unsigned int supported_rotations;

	num_formats = get_plane_formats(plane, plane_cap, formats,
					ARRAY_SIZE(formats));

	res = drm_universal_plane_init(dm->adev->ddev, plane, possible_crtcs,
				       &dm_plane_funcs, formats, num_formats,
				       NULL, plane->type, NULL);
	if (res)
		return res;

	if (plane->type == DRM_PLANE_TYPE_OVERLAY &&
	    plane_cap && plane_cap->per_pixel_alpha) {
		unsigned int blend_caps = BIT(DRM_MODE_BLEND_PIXEL_NONE) |
					  BIT(DRM_MODE_BLEND_PREMULTI);

		drm_plane_create_alpha_property(plane);
		drm_plane_create_blend_mode_property(plane, blend_caps);
	}

	if (plane->type == DRM_PLANE_TYPE_PRIMARY &&
	    plane_cap &&
	    (plane_cap->pixel_format_support.nv12 ||
	     plane_cap->pixel_format_support.p010)) {
		/* This only affects YUV formats. */
		drm_plane_create_color_properties(
			plane,
			BIT(DRM_COLOR_YCBCR_BT601) |
			BIT(DRM_COLOR_YCBCR_BT709) |
			BIT(DRM_COLOR_YCBCR_BT2020),
			BIT(DRM_COLOR_YCBCR_LIMITED_RANGE) |
			BIT(DRM_COLOR_YCBCR_FULL_RANGE),
			DRM_COLOR_YCBCR_BT709, DRM_COLOR_YCBCR_LIMITED_RANGE);
	}

	supported_rotations =
		DRM_MODE_ROTATE_0 | DRM_MODE_ROTATE_90 |
		DRM_MODE_ROTATE_180 | DRM_MODE_ROTATE_270;

	drm_plane_create_rotation_property(plane, DRM_MODE_ROTATE_0,
					   supported_rotations);

	drm_plane_helper_add(plane, &dm_plane_helper_funcs);

	/* Create (reset) the plane state */
	if (plane->funcs->reset)
		plane->funcs->reset(plane);

	return 0;
}

static int amdgpu_dm_crtc_init(struct amdgpu_display_manager *dm,
			       struct drm_plane *plane,
			       uint32_t crtc_index)
{
	struct amdgpu_crtc *acrtc = NULL;
	struct drm_plane *cursor_plane;

	int res = -ENOMEM;

	cursor_plane = kzalloc(sizeof(*cursor_plane), GFP_KERNEL);
	if (!cursor_plane)
		goto fail;

	cursor_plane->type = DRM_PLANE_TYPE_CURSOR;
	res = amdgpu_dm_plane_init(dm, cursor_plane, 0, NULL);

	acrtc = kzalloc(sizeof(struct amdgpu_crtc), GFP_KERNEL);
	if (!acrtc)
		goto fail;

	res = drm_crtc_init_with_planes(
			dm->ddev,
			&acrtc->base,
			plane,
			cursor_plane,
			&amdgpu_dm_crtc_funcs, NULL);

	if (res)
		goto fail;

	drm_crtc_helper_add(&acrtc->base, &amdgpu_dm_crtc_helper_funcs);

	/* Create (reset) the plane state */
	if (acrtc->base.funcs->reset)
		acrtc->base.funcs->reset(&acrtc->base);

	acrtc->max_cursor_width = dm->adev->dm.dc->caps.max_cursor_size;
	acrtc->max_cursor_height = dm->adev->dm.dc->caps.max_cursor_size;

	acrtc->crtc_id = crtc_index;
	acrtc->base.enabled = false;
	acrtc->otg_inst = -1;

	dm->adev->mode_info.crtcs[crtc_index] = acrtc;
	drm_crtc_enable_color_mgmt(&acrtc->base, MAX_COLOR_LUT_ENTRIES,
				   true, MAX_COLOR_LUT_ENTRIES);
	drm_mode_crtc_set_gamma_size(&acrtc->base, MAX_COLOR_LEGACY_LUT_ENTRIES);

	return 0;

fail:
	kfree(acrtc);
	kfree(cursor_plane);
	return res;
}


static int to_drm_connector_type(enum signal_type st)
{
	switch (st) {
	case SIGNAL_TYPE_HDMI_TYPE_A:
		return DRM_MODE_CONNECTOR_HDMIA;
	case SIGNAL_TYPE_EDP:
		return DRM_MODE_CONNECTOR_eDP;
	case SIGNAL_TYPE_LVDS:
		return DRM_MODE_CONNECTOR_LVDS;
	case SIGNAL_TYPE_RGB:
		return DRM_MODE_CONNECTOR_VGA;
	case SIGNAL_TYPE_DISPLAY_PORT:
	case SIGNAL_TYPE_DISPLAY_PORT_MST:
		return DRM_MODE_CONNECTOR_DisplayPort;
	case SIGNAL_TYPE_DVI_DUAL_LINK:
	case SIGNAL_TYPE_DVI_SINGLE_LINK:
		return DRM_MODE_CONNECTOR_DVID;
	case SIGNAL_TYPE_VIRTUAL:
		return DRM_MODE_CONNECTOR_VIRTUAL;

	default:
		return DRM_MODE_CONNECTOR_Unknown;
	}
}

static struct drm_encoder *amdgpu_dm_connector_to_encoder(struct drm_connector *connector)
{
	struct drm_encoder *encoder;

	/* There is only one encoder per connector */
	drm_connector_for_each_possible_encoder(connector, encoder)
		return encoder;

	return NULL;
}

static void amdgpu_dm_get_native_mode(struct drm_connector *connector)
{
	struct drm_encoder *encoder;
	struct amdgpu_encoder *amdgpu_encoder;

	encoder = amdgpu_dm_connector_to_encoder(connector);

	if (encoder == NULL)
		return;

	amdgpu_encoder = to_amdgpu_encoder(encoder);

	amdgpu_encoder->native_mode.clock = 0;

	if (!list_empty(&connector->probed_modes)) {
		struct drm_display_mode *preferred_mode = NULL;

		list_for_each_entry(preferred_mode,
				    &connector->probed_modes,
				    head) {
			if (preferred_mode->type & DRM_MODE_TYPE_PREFERRED)
				amdgpu_encoder->native_mode = *preferred_mode;

			break;
		}

	}
}

static struct drm_display_mode *
amdgpu_dm_create_common_mode(struct drm_encoder *encoder,
			     char *name,
			     int hdisplay, int vdisplay)
{
	struct drm_device *dev = encoder->dev;
	struct amdgpu_encoder *amdgpu_encoder = to_amdgpu_encoder(encoder);
	struct drm_display_mode *mode = NULL;
	struct drm_display_mode *native_mode = &amdgpu_encoder->native_mode;

	mode = drm_mode_duplicate(dev, native_mode);

	if (mode == NULL)
		return NULL;

	mode->hdisplay = hdisplay;
	mode->vdisplay = vdisplay;
	mode->type &= ~DRM_MODE_TYPE_PREFERRED;
	strscpy(mode->name, name, DRM_DISPLAY_MODE_LEN);

	return mode;

}

static void amdgpu_dm_connector_add_common_modes(struct drm_encoder *encoder,
						 struct drm_connector *connector)
{
	struct amdgpu_encoder *amdgpu_encoder = to_amdgpu_encoder(encoder);
	struct drm_display_mode *mode = NULL;
	struct drm_display_mode *native_mode = &amdgpu_encoder->native_mode;
	struct amdgpu_dm_connector *amdgpu_dm_connector =
				to_amdgpu_dm_connector(connector);
	int i;
	int n;
	struct mode_size {
		char name[DRM_DISPLAY_MODE_LEN];
		int w;
		int h;
	} common_modes[] = {
		{  "640x480",  640,  480},
		{  "800x600",  800,  600},
		{ "1024x768", 1024,  768},
		{ "1280x720", 1280,  720},
		{ "1280x800", 1280,  800},
		{"1280x1024", 1280, 1024},
		{ "1440x900", 1440,  900},
		{"1680x1050", 1680, 1050},
		{"1600x1200", 1600, 1200},
		{"1920x1080", 1920, 1080},
		{"1920x1200", 1920, 1200}
	};

	n = ARRAY_SIZE(common_modes);

	for (i = 0; i < n; i++) {
		struct drm_display_mode *curmode = NULL;
		bool mode_existed = false;

		if (common_modes[i].w > native_mode->hdisplay ||
		    common_modes[i].h > native_mode->vdisplay ||
		   (common_modes[i].w == native_mode->hdisplay &&
		    common_modes[i].h == native_mode->vdisplay))
			continue;

		list_for_each_entry(curmode, &connector->probed_modes, head) {
			if (common_modes[i].w == curmode->hdisplay &&
			    common_modes[i].h == curmode->vdisplay) {
				mode_existed = true;
				break;
			}
		}

		if (mode_existed)
			continue;

		mode = amdgpu_dm_create_common_mode(encoder,
				common_modes[i].name, common_modes[i].w,
				common_modes[i].h);
		drm_mode_probed_add(connector, mode);
		amdgpu_dm_connector->num_modes++;
	}
}

static void amdgpu_dm_connector_ddc_get_modes(struct drm_connector *connector,
					      struct edid *edid)
{
	struct amdgpu_dm_connector *amdgpu_dm_connector =
			to_amdgpu_dm_connector(connector);

	if (edid) {
		/* empty probed_modes */
		INIT_LIST_HEAD(&connector->probed_modes);
		amdgpu_dm_connector->num_modes =
				drm_add_edid_modes(connector, edid);

		/* sorting the probed modes before calling function
		 * amdgpu_dm_get_native_mode() since EDID can have
		 * more than one preferred mode. The modes that are
		 * later in the probed mode list could be of higher
		 * and preferred resolution. For example, 3840x2160
		 * resolution in base EDID preferred timing and 4096x2160
		 * preferred resolution in DID extension block later.
		 */
		drm_mode_sort(&connector->probed_modes);
		amdgpu_dm_get_native_mode(connector);
	} else {
		amdgpu_dm_connector->num_modes = 0;
	}
}

static int amdgpu_dm_connector_get_modes(struct drm_connector *connector)
{
	struct amdgpu_dm_connector *amdgpu_dm_connector =
			to_amdgpu_dm_connector(connector);
	struct drm_encoder *encoder;
	struct edid *edid = amdgpu_dm_connector->edid;

	encoder = amdgpu_dm_connector_to_encoder(connector);

	if (!edid || !drm_edid_is_valid(edid)) {
		amdgpu_dm_connector->num_modes =
				drm_add_modes_noedid(connector, 640, 480);
	} else {
		amdgpu_dm_connector_ddc_get_modes(connector, edid);
		amdgpu_dm_connector_add_common_modes(encoder, connector);
	}
	amdgpu_dm_fbc_init(connector);

	return amdgpu_dm_connector->num_modes;
}

void amdgpu_dm_connector_init_helper(struct amdgpu_display_manager *dm,
				     struct amdgpu_dm_connector *aconnector,
				     int connector_type,
				     struct dc_link *link,
				     int link_index)
{
	struct amdgpu_device *adev = dm->ddev->dev_private;

	/*
	 * Some of the properties below require access to state, like bpc.
	 * Allocate some default initial connector state with our reset helper.
	 */
	if (aconnector->base.funcs->reset)
		aconnector->base.funcs->reset(&aconnector->base);

	aconnector->connector_id = link_index;
	aconnector->dc_link = link;
	aconnector->base.interlace_allowed = false;
	aconnector->base.doublescan_allowed = false;
	aconnector->base.stereo_allowed = false;
	aconnector->base.dpms = DRM_MODE_DPMS_OFF;
	aconnector->hpd.hpd = AMDGPU_HPD_NONE; /* not used */
	aconnector->audio_inst = -1;
	mutex_init(&aconnector->hpd_lock);

	/*
	 * configure support HPD hot plug connector_>polled default value is 0
	 * which means HPD hot plug not supported
	 */
	switch (connector_type) {
	case DRM_MODE_CONNECTOR_HDMIA:
		aconnector->base.polled = DRM_CONNECTOR_POLL_HPD;
		aconnector->base.ycbcr_420_allowed =
			link->link_enc->features.hdmi_ycbcr420_supported ? true : false;
		break;
	case DRM_MODE_CONNECTOR_DisplayPort:
		aconnector->base.polled = DRM_CONNECTOR_POLL_HPD;
		aconnector->base.ycbcr_420_allowed =
			link->link_enc->features.dp_ycbcr420_supported ? true : false;
		break;
	case DRM_MODE_CONNECTOR_DVID:
		aconnector->base.polled = DRM_CONNECTOR_POLL_HPD;
		break;
	default:
		break;
	}

	drm_object_attach_property(&aconnector->base.base,
				dm->ddev->mode_config.scaling_mode_property,
				DRM_MODE_SCALE_NONE);

	drm_object_attach_property(&aconnector->base.base,
				adev->mode_info.underscan_property,
				UNDERSCAN_OFF);
	drm_object_attach_property(&aconnector->base.base,
				adev->mode_info.underscan_hborder_property,
				0);
	drm_object_attach_property(&aconnector->base.base,
				adev->mode_info.underscan_vborder_property,
				0);

	if (!aconnector->mst_port)
		drm_connector_attach_max_bpc_property(&aconnector->base, 8, 16);

	/* This defaults to the max in the range, but we want 8bpc for non-edp. */
	aconnector->base.state->max_bpc = (connector_type == DRM_MODE_CONNECTOR_eDP) ? 16 : 8;
	aconnector->base.state->max_requested_bpc = aconnector->base.state->max_bpc;

	if (connector_type == DRM_MODE_CONNECTOR_eDP &&
	    (dc_is_dmcu_initialized(adev->dm.dc) || adev->dm.dc->ctx->dmub_srv)) {
		drm_object_attach_property(&aconnector->base.base,
				adev->mode_info.abm_level_property, 0);
	}

	if (connector_type == DRM_MODE_CONNECTOR_HDMIA ||
	    connector_type == DRM_MODE_CONNECTOR_DisplayPort ||
	    connector_type == DRM_MODE_CONNECTOR_eDP) {
		drm_object_attach_property(
			&aconnector->base.base,
			dm->ddev->mode_config.hdr_output_metadata_property, 0);

		if (!aconnector->mst_port)
			drm_connector_attach_vrr_capable_property(&aconnector->base);

#ifdef CONFIG_DRM_AMD_DC_HDCP
		if (adev->dm.hdcp_workqueue)
			drm_connector_attach_content_protection_property(&aconnector->base, true);
#endif
	}
}

static int amdgpu_dm_i2c_xfer(struct i2c_adapter *i2c_adap,
			      struct i2c_msg *msgs, int num)
{
	struct amdgpu_i2c_adapter *i2c = i2c_get_adapdata(i2c_adap);
	struct ddc_service *ddc_service = i2c->ddc_service;
	struct i2c_command cmd;
	int i;
	int result = -EIO;

	cmd.payloads = kcalloc(num, sizeof(struct i2c_payload), GFP_KERNEL);

	if (!cmd.payloads)
		return result;

	cmd.number_of_payloads = num;
	cmd.engine = I2C_COMMAND_ENGINE_DEFAULT;
	cmd.speed = 100;

	for (i = 0; i < num; i++) {
		cmd.payloads[i].write = !(msgs[i].flags & I2C_M_RD);
		cmd.payloads[i].address = msgs[i].addr;
		cmd.payloads[i].length = msgs[i].len;
		cmd.payloads[i].data = msgs[i].buf;
	}

	if (dc_submit_i2c(
			ddc_service->ctx->dc,
			ddc_service->ddc_pin->hw_info.ddc_channel,
			&cmd))
		result = num;

	kfree(cmd.payloads);
	return result;
}

static u32 amdgpu_dm_i2c_func(struct i2c_adapter *adap)
{
	return I2C_FUNC_I2C | I2C_FUNC_SMBUS_EMUL;
}

static const struct i2c_algorithm amdgpu_dm_i2c_algo = {
	.master_xfer = amdgpu_dm_i2c_xfer,
	.functionality = amdgpu_dm_i2c_func,
};

static struct amdgpu_i2c_adapter *
create_i2c(struct ddc_service *ddc_service,
	   int link_index,
	   int *res)
{
	struct amdgpu_device *adev = ddc_service->ctx->driver_context;
	struct amdgpu_i2c_adapter *i2c;

	i2c = kzalloc(sizeof(struct amdgpu_i2c_adapter), GFP_KERNEL);
	if (!i2c)
		return NULL;
	i2c->base.owner = THIS_MODULE;
	i2c->base.class = I2C_CLASS_DDC;
	i2c->base.dev.parent = &adev->pdev->dev;
	i2c->base.algo = &amdgpu_dm_i2c_algo;
	snprintf(i2c->base.name, sizeof(i2c->base.name), "AMDGPU DM i2c hw bus %d", link_index);
	i2c_set_adapdata(&i2c->base, i2c);
	i2c->ddc_service = ddc_service;
	i2c->ddc_service->ddc_pin->hw_info.ddc_channel = link_index;

	return i2c;
}


/*
 * Note: this function assumes that dc_link_detect() was called for the
 * dc_link which will be represented by this aconnector.
 */
static int amdgpu_dm_connector_init(struct amdgpu_display_manager *dm,
				    struct amdgpu_dm_connector *aconnector,
				    uint32_t link_index,
				    struct amdgpu_encoder *aencoder)
{
	int res = 0;
	int connector_type;
	struct dc *dc = dm->dc;
	struct dc_link *link = dc_get_link_at_index(dc, link_index);
	struct amdgpu_i2c_adapter *i2c;

	link->priv = aconnector;

	DRM_DEBUG_DRIVER("%s()\n", __func__);

	i2c = create_i2c(link->ddc, link->link_index, &res);
	if (!i2c) {
		DRM_ERROR("Failed to create i2c adapter data\n");
		return -ENOMEM;
	}

	aconnector->i2c = i2c;
	res = i2c_add_adapter(&i2c->base);

	if (res) {
		DRM_ERROR("Failed to register hw i2c %d\n", link->link_index);
		goto out_free;
	}

	connector_type = to_drm_connector_type(link->connector_signal);

	res = drm_connector_init_with_ddc(
			dm->ddev,
			&aconnector->base,
			&amdgpu_dm_connector_funcs,
			connector_type,
			&i2c->base);

	if (res) {
		DRM_ERROR("connector_init failed\n");
		aconnector->connector_id = -1;
		goto out_free;
	}

	drm_connector_helper_add(
			&aconnector->base,
			&amdgpu_dm_connector_helper_funcs);

	amdgpu_dm_connector_init_helper(
		dm,
		aconnector,
		connector_type,
		link,
		link_index);

	drm_connector_attach_encoder(
		&aconnector->base, &aencoder->base);

	if (connector_type == DRM_MODE_CONNECTOR_DisplayPort
		|| connector_type == DRM_MODE_CONNECTOR_eDP)
		amdgpu_dm_initialize_dp_connector(dm, aconnector, link->link_index);

out_free:
	if (res) {
		kfree(i2c);
		aconnector->i2c = NULL;
	}
	return res;
}

int amdgpu_dm_get_encoder_crtc_mask(struct amdgpu_device *adev)
{
	switch (adev->mode_info.num_crtc) {
	case 1:
		return 0x1;
	case 2:
		return 0x3;
	case 3:
		return 0x7;
	case 4:
		return 0xf;
	case 5:
		return 0x1f;
	case 6:
	default:
		return 0x3f;
	}
}

static int amdgpu_dm_encoder_init(struct drm_device *dev,
				  struct amdgpu_encoder *aencoder,
				  uint32_t link_index)
{
	struct amdgpu_device *adev = dev->dev_private;

	int res = drm_encoder_init(dev,
				   &aencoder->base,
				   &amdgpu_dm_encoder_funcs,
				   DRM_MODE_ENCODER_TMDS,
				   NULL);

	aencoder->base.possible_crtcs = amdgpu_dm_get_encoder_crtc_mask(adev);

	if (!res)
		aencoder->encoder_id = link_index;
	else
		aencoder->encoder_id = -1;

	drm_encoder_helper_add(&aencoder->base, &amdgpu_dm_encoder_helper_funcs);

	return res;
}

static void manage_dm_interrupts(struct amdgpu_device *adev,
				 struct amdgpu_crtc *acrtc,
				 bool enable)
{
	/*
	 * We have no guarantee that the frontend index maps to the same
	 * backend index - some even map to more than one.
	 *
	 * TODO: Use a different interrupt or check DC itself for the mapping.
	 */
	int irq_type =
		amdgpu_display_crtc_idx_to_irq_type(
			adev,
			acrtc->crtc_id);

	if (enable) {
		drm_crtc_vblank_on(&acrtc->base);
		amdgpu_irq_get(
			adev,
			&adev->pageflip_irq,
			irq_type);
	} else {

		amdgpu_irq_put(
			adev,
			&adev->pageflip_irq,
			irq_type);
		drm_crtc_vblank_off(&acrtc->base);
	}
}

static void dm_update_pflip_irq_state(struct amdgpu_device *adev,
				      struct amdgpu_crtc *acrtc)
{
	int irq_type =
		amdgpu_display_crtc_idx_to_irq_type(adev, acrtc->crtc_id);

	/**
	 * This reads the current state for the IRQ and force reapplies
	 * the setting to hardware.
	 */
	amdgpu_irq_update(adev, &adev->pageflip_irq, irq_type);
}

static bool
is_scaling_state_different(const struct dm_connector_state *dm_state,
			   const struct dm_connector_state *old_dm_state)
{
	if (dm_state->scaling != old_dm_state->scaling)
		return true;
	if (!dm_state->underscan_enable && old_dm_state->underscan_enable) {
		if (old_dm_state->underscan_hborder != 0 && old_dm_state->underscan_vborder != 0)
			return true;
	} else  if (dm_state->underscan_enable && !old_dm_state->underscan_enable) {
		if (dm_state->underscan_hborder != 0 && dm_state->underscan_vborder != 0)
			return true;
	} else if (dm_state->underscan_hborder != old_dm_state->underscan_hborder ||
		   dm_state->underscan_vborder != old_dm_state->underscan_vborder)
		return true;
	return false;
}

#ifdef CONFIG_DRM_AMD_DC_HDCP
static bool is_content_protection_different(struct drm_connector_state *state,
					    const struct drm_connector_state *old_state,
					    const struct drm_connector *connector, struct hdcp_workqueue *hdcp_w)
{
	struct amdgpu_dm_connector *aconnector = to_amdgpu_dm_connector(connector);

	if (old_state->hdcp_content_type != state->hdcp_content_type &&
	    state->content_protection != DRM_MODE_CONTENT_PROTECTION_UNDESIRED) {
		state->content_protection = DRM_MODE_CONTENT_PROTECTION_DESIRED;
		return true;
	}

	/* CP is being re enabled, ignore this */
	if (old_state->content_protection == DRM_MODE_CONTENT_PROTECTION_ENABLED &&
	    state->content_protection == DRM_MODE_CONTENT_PROTECTION_DESIRED) {
		state->content_protection = DRM_MODE_CONTENT_PROTECTION_ENABLED;
		return false;
	}

	/* S3 resume case, since old state will always be 0 (UNDESIRED) and the restored state will be ENABLED */
	if (old_state->content_protection == DRM_MODE_CONTENT_PROTECTION_UNDESIRED &&
	    state->content_protection == DRM_MODE_CONTENT_PROTECTION_ENABLED)
		state->content_protection = DRM_MODE_CONTENT_PROTECTION_DESIRED;

	/* Check if something is connected/enabled, otherwise we start hdcp but nothing is connected/enabled
	 * hot-plug, headless s3, dpms
	 */
	if (state->content_protection == DRM_MODE_CONTENT_PROTECTION_DESIRED && connector->dpms == DRM_MODE_DPMS_ON &&
	    aconnector->dc_sink != NULL)
		return true;

	if (old_state->content_protection == state->content_protection)
		return false;

	if (state->content_protection == DRM_MODE_CONTENT_PROTECTION_UNDESIRED)
		return true;

	return false;
}

#endif
static void remove_stream(struct amdgpu_device *adev,
			  struct amdgpu_crtc *acrtc,
			  struct dc_stream_state *stream)
{
	/* this is the update mode case */

	acrtc->otg_inst = -1;
	acrtc->enabled = false;
}

static int get_cursor_position(struct drm_plane *plane, struct drm_crtc *crtc,
			       struct dc_cursor_position *position)
{
	struct amdgpu_crtc *amdgpu_crtc = to_amdgpu_crtc(crtc);
	int x, y;
	int xorigin = 0, yorigin = 0;

	position->enable = false;
	position->x = 0;
	position->y = 0;

	if (!crtc || !plane->state->fb)
		return 0;

	if ((plane->state->crtc_w > amdgpu_crtc->max_cursor_width) ||
	    (plane->state->crtc_h > amdgpu_crtc->max_cursor_height)) {
		DRM_ERROR("%s: bad cursor width or height %d x %d\n",
			  __func__,
			  plane->state->crtc_w,
			  plane->state->crtc_h);
		return -EINVAL;
	}

	x = plane->state->crtc_x;
	y = plane->state->crtc_y;

	if (x <= -amdgpu_crtc->max_cursor_width ||
	    y <= -amdgpu_crtc->max_cursor_height)
		return 0;

	if (x < 0) {
		xorigin = min(-x, amdgpu_crtc->max_cursor_width - 1);
		x = 0;
	}
	if (y < 0) {
		yorigin = min(-y, amdgpu_crtc->max_cursor_height - 1);
		y = 0;
	}
	position->enable = true;
	position->translate_by_source = true;
	position->x = x;
	position->y = y;
	position->x_hotspot = xorigin;
	position->y_hotspot = yorigin;

	return 0;
}

static void handle_cursor_update(struct drm_plane *plane,
				 struct drm_plane_state *old_plane_state)
{
	struct amdgpu_device *adev = plane->dev->dev_private;
	struct amdgpu_framebuffer *afb = to_amdgpu_framebuffer(plane->state->fb);
	struct drm_crtc *crtc = afb ? plane->state->crtc : old_plane_state->crtc;
	struct dm_crtc_state *crtc_state = crtc ? to_dm_crtc_state(crtc->state) : NULL;
	struct amdgpu_crtc *amdgpu_crtc = to_amdgpu_crtc(crtc);
	uint64_t address = afb ? afb->address : 0;
	struct dc_cursor_position position;
	struct dc_cursor_attributes attributes;
	int ret;

	if (!plane->state->fb && !old_plane_state->fb)
		return;

	DRM_DEBUG_DRIVER("%s: crtc_id=%d with size %d to %d\n",
			 __func__,
			 amdgpu_crtc->crtc_id,
			 plane->state->crtc_w,
			 plane->state->crtc_h);

	ret = get_cursor_position(plane, crtc, &position);
	if (ret)
		return;

	if (!position.enable) {
		/* turn off cursor */
		if (crtc_state && crtc_state->stream) {
			mutex_lock(&adev->dm.dc_lock);
			dc_stream_set_cursor_position(crtc_state->stream,
						      &position);
			mutex_unlock(&adev->dm.dc_lock);
		}
		return;
	}

	amdgpu_crtc->cursor_width = plane->state->crtc_w;
	amdgpu_crtc->cursor_height = plane->state->crtc_h;

	memset(&attributes, 0, sizeof(attributes));
	attributes.address.high_part = upper_32_bits(address);
	attributes.address.low_part  = lower_32_bits(address);
	attributes.width             = plane->state->crtc_w;
	attributes.height            = plane->state->crtc_h;
	attributes.color_format      = CURSOR_MODE_COLOR_PRE_MULTIPLIED_ALPHA;
	attributes.rotation_angle    = 0;
	attributes.attribute_flags.value = 0;

	attributes.pitch = attributes.width;

	if (crtc_state->stream) {
		mutex_lock(&adev->dm.dc_lock);
		if (!dc_stream_set_cursor_attributes(crtc_state->stream,
							 &attributes))
			DRM_ERROR("DC failed to set cursor attributes\n");

		if (!dc_stream_set_cursor_position(crtc_state->stream,
						   &position))
			DRM_ERROR("DC failed to set cursor position\n");
		mutex_unlock(&adev->dm.dc_lock);
	}
}

static void prepare_flip_isr(struct amdgpu_crtc *acrtc)
{

	assert_spin_locked(&acrtc->base.dev->event_lock);
	WARN_ON(acrtc->event);

	acrtc->event = acrtc->base.state->event;

	/* Set the flip status */
	acrtc->pflip_status = AMDGPU_FLIP_SUBMITTED;

	/* Mark this event as consumed */
	acrtc->base.state->event = NULL;

	DRM_DEBUG_DRIVER("crtc:%d, pflip_stat:AMDGPU_FLIP_SUBMITTED\n",
						 acrtc->crtc_id);
}

static void update_freesync_state_on_stream(
	struct amdgpu_display_manager *dm,
	struct dm_crtc_state *new_crtc_state,
	struct dc_stream_state *new_stream,
	struct dc_plane_state *surface,
	u32 flip_timestamp_in_us)
{
	struct mod_vrr_params vrr_params;
	struct dc_info_packet vrr_infopacket = {0};
	struct amdgpu_device *adev = dm->adev;
	unsigned long flags;

	if (!new_stream)
		return;

	/*
	 * TODO: Determine why min/max totals and vrefresh can be 0 here.
	 * For now it's sufficient to just guard against these conditions.
	 */

	if (!new_stream->timing.h_total || !new_stream->timing.v_total)
		return;

	spin_lock_irqsave(&adev->ddev->event_lock, flags);
	vrr_params = new_crtc_state->vrr_params;

	if (surface) {
		mod_freesync_handle_preflip(
			dm->freesync_module,
			surface,
			new_stream,
			flip_timestamp_in_us,
			&vrr_params);

		if (adev->family < AMDGPU_FAMILY_AI &&
		    amdgpu_dm_vrr_active(new_crtc_state)) {
			mod_freesync_handle_v_update(dm->freesync_module,
						     new_stream, &vrr_params);

			/* Need to call this before the frame ends. */
			dc_stream_adjust_vmin_vmax(dm->dc,
						   new_crtc_state->stream,
						   &vrr_params.adjust);
		}
	}

	mod_freesync_build_vrr_infopacket(
		dm->freesync_module,
		new_stream,
		&vrr_params,
		PACKET_TYPE_VRR,
		TRANSFER_FUNC_UNKNOWN,
		&vrr_infopacket);

	new_crtc_state->freesync_timing_changed |=
		(memcmp(&new_crtc_state->vrr_params.adjust,
			&vrr_params.adjust,
			sizeof(vrr_params.adjust)) != 0);

	new_crtc_state->freesync_vrr_info_changed |=
		(memcmp(&new_crtc_state->vrr_infopacket,
			&vrr_infopacket,
			sizeof(vrr_infopacket)) != 0);

	new_crtc_state->vrr_params = vrr_params;
	new_crtc_state->vrr_infopacket = vrr_infopacket;

	new_stream->adjust = new_crtc_state->vrr_params.adjust;
	new_stream->vrr_infopacket = vrr_infopacket;

	if (new_crtc_state->freesync_vrr_info_changed)
		DRM_DEBUG_KMS("VRR packet update: crtc=%u enabled=%d state=%d",
			      new_crtc_state->base.crtc->base.id,
			      (int)new_crtc_state->base.vrr_enabled,
			      (int)vrr_params.state);

	spin_unlock_irqrestore(&adev->ddev->event_lock, flags);
}

static void pre_update_freesync_state_on_stream(
	struct amdgpu_display_manager *dm,
	struct dm_crtc_state *new_crtc_state)
{
	struct dc_stream_state *new_stream = new_crtc_state->stream;
	struct mod_vrr_params vrr_params;
	struct mod_freesync_config config = new_crtc_state->freesync_config;
	struct amdgpu_device *adev = dm->adev;
	unsigned long flags;

	if (!new_stream)
		return;

	/*
	 * TODO: Determine why min/max totals and vrefresh can be 0 here.
	 * For now it's sufficient to just guard against these conditions.
	 */
	if (!new_stream->timing.h_total || !new_stream->timing.v_total)
		return;

	spin_lock_irqsave(&adev->ddev->event_lock, flags);
	vrr_params = new_crtc_state->vrr_params;

	if (new_crtc_state->vrr_supported &&
	    config.min_refresh_in_uhz &&
	    config.max_refresh_in_uhz) {
		config.state = new_crtc_state->base.vrr_enabled ?
			VRR_STATE_ACTIVE_VARIABLE :
			VRR_STATE_INACTIVE;
	} else {
		config.state = VRR_STATE_UNSUPPORTED;
	}

	mod_freesync_build_vrr_params(dm->freesync_module,
				      new_stream,
				      &config, &vrr_params);

	new_crtc_state->freesync_timing_changed |=
		(memcmp(&new_crtc_state->vrr_params.adjust,
			&vrr_params.adjust,
			sizeof(vrr_params.adjust)) != 0);

	new_crtc_state->vrr_params = vrr_params;
	spin_unlock_irqrestore(&adev->ddev->event_lock, flags);
}

static void amdgpu_dm_handle_vrr_transition(struct dm_crtc_state *old_state,
					    struct dm_crtc_state *new_state)
{
	bool old_vrr_active = amdgpu_dm_vrr_active(old_state);
	bool new_vrr_active = amdgpu_dm_vrr_active(new_state);

	if (!old_vrr_active && new_vrr_active) {
		/* Transition VRR inactive -> active:
		 * While VRR is active, we must not disable vblank irq, as a
		 * reenable after disable would compute bogus vblank/pflip
		 * timestamps if it likely happened inside display front-porch.
		 *
		 * We also need vupdate irq for the actual core vblank handling
		 * at end of vblank.
		 */
		dm_set_vupdate_irq(new_state->base.crtc, true);
		drm_crtc_vblank_get(new_state->base.crtc);
		DRM_DEBUG_DRIVER("%s: crtc=%u VRR off->on: Get vblank ref\n",
				 __func__, new_state->base.crtc->base.id);
	} else if (old_vrr_active && !new_vrr_active) {
		/* Transition VRR active -> inactive:
		 * Allow vblank irq disable again for fixed refresh rate.
		 */
		dm_set_vupdate_irq(new_state->base.crtc, false);
		drm_crtc_vblank_put(new_state->base.crtc);
		DRM_DEBUG_DRIVER("%s: crtc=%u VRR on->off: Drop vblank ref\n",
				 __func__, new_state->base.crtc->base.id);
	}
}

static void amdgpu_dm_commit_cursors(struct drm_atomic_state *state)
{
	struct drm_plane *plane;
	struct drm_plane_state *old_plane_state, *new_plane_state;
	int i;

	/*
	 * TODO: Make this per-stream so we don't issue redundant updates for
	 * commits with multiple streams.
	 */
	for_each_oldnew_plane_in_state(state, plane, old_plane_state,
				       new_plane_state, i)
		if (plane->type == DRM_PLANE_TYPE_CURSOR)
			handle_cursor_update(plane, old_plane_state);
}

static void amdgpu_dm_commit_planes(struct drm_atomic_state *state,
				    struct dc_state *dc_state,
				    struct drm_device *dev,
				    struct amdgpu_display_manager *dm,
				    struct drm_crtc *pcrtc,
				    bool wait_for_vblank)
{
	uint32_t i;
	uint64_t timestamp_ns;
	struct drm_plane *plane;
	struct drm_plane_state *old_plane_state, *new_plane_state;
	struct amdgpu_crtc *acrtc_attach = to_amdgpu_crtc(pcrtc);
	struct drm_crtc_state *new_pcrtc_state =
			drm_atomic_get_new_crtc_state(state, pcrtc);
	struct dm_crtc_state *acrtc_state = to_dm_crtc_state(new_pcrtc_state);
	struct dm_crtc_state *dm_old_crtc_state =
			to_dm_crtc_state(drm_atomic_get_old_crtc_state(state, pcrtc));
	int planes_count = 0, vpos, hpos;
	long r;
	unsigned long flags;
	struct amdgpu_bo *abo;
	uint64_t tiling_flags;
	bool tmz_surface = false;
	uint32_t target_vblank, last_flip_vblank;
	bool vrr_active = amdgpu_dm_vrr_active(acrtc_state);
	bool pflip_present = false;
	struct {
		struct dc_surface_update surface_updates[MAX_SURFACES];
		struct dc_plane_info plane_infos[MAX_SURFACES];
		struct dc_scaling_info scaling_infos[MAX_SURFACES];
		struct dc_flip_addrs flip_addrs[MAX_SURFACES];
		struct dc_stream_update stream_update;
	} *bundle;

	bundle = kzalloc(sizeof(*bundle), GFP_KERNEL);

	if (!bundle) {
		dm_error("Failed to allocate update bundle\n");
		goto cleanup;
	}

	/*
	 * Disable the cursor first if we're disabling all the planes.
	 * It'll remain on the screen after the planes are re-enabled
	 * if we don't.
	 */
	if (acrtc_state->active_planes == 0)
		amdgpu_dm_commit_cursors(state);

	/* update planes when needed */
	for_each_oldnew_plane_in_state(state, plane, old_plane_state, new_plane_state, i) {
		struct drm_crtc *crtc = new_plane_state->crtc;
		struct drm_crtc_state *new_crtc_state;
		struct drm_framebuffer *fb = new_plane_state->fb;
		bool plane_needs_flip;
		struct dc_plane_state *dc_plane;
		struct dm_plane_state *dm_new_plane_state = to_dm_plane_state(new_plane_state);

		/* Cursor plane is handled after stream updates */
		if (plane->type == DRM_PLANE_TYPE_CURSOR)
			continue;

		if (!fb || !crtc || pcrtc != crtc)
			continue;

		new_crtc_state = drm_atomic_get_new_crtc_state(state, crtc);
		if (!new_crtc_state->active)
			continue;

		dc_plane = dm_new_plane_state->dc_state;

		bundle->surface_updates[planes_count].surface = dc_plane;
		if (new_pcrtc_state->color_mgmt_changed) {
			bundle->surface_updates[planes_count].gamma = dc_plane->gamma_correction;
			bundle->surface_updates[planes_count].in_transfer_func = dc_plane->in_transfer_func;
			bundle->surface_updates[planes_count].gamut_remap_matrix = &dc_plane->gamut_remap_matrix;
		}

		fill_dc_scaling_info(new_plane_state,
				     &bundle->scaling_infos[planes_count]);

		bundle->surface_updates[planes_count].scaling_info =
			&bundle->scaling_infos[planes_count];

		plane_needs_flip = old_plane_state->fb && new_plane_state->fb;

		pflip_present = pflip_present || plane_needs_flip;

		if (!plane_needs_flip) {
			planes_count += 1;
			continue;
		}

		abo = gem_to_amdgpu_bo(fb->obj[0]);

		/*
		 * Wait for all fences on this FB. Do limited wait to avoid
		 * deadlock during GPU reset when this fence will not signal
		 * but we hold reservation lock for the BO.
		 */
		r = dma_resv_wait_timeout_rcu(abo->tbo.base.resv, true,
							false,
							msecs_to_jiffies(5000));
		if (unlikely(r <= 0))
			DRM_ERROR("Waiting for fences timed out!");

		/*
		 * TODO This might fail and hence better not used, wait
		 * explicitly on fences instead
		 * and in general should be called for
		 * blocking commit to as per framework helpers
		 */
		r = amdgpu_bo_reserve(abo, true);
		if (unlikely(r != 0))
			DRM_ERROR("failed to reserve buffer before flip\n");

		amdgpu_bo_get_tiling_flags(abo, &tiling_flags);

		tmz_surface = amdgpu_bo_encrypted(abo);

		amdgpu_bo_unreserve(abo);

		fill_dc_plane_info_and_addr(
			dm->adev, new_plane_state, tiling_flags,
			&bundle->plane_infos[planes_count],
			&bundle->flip_addrs[planes_count].address,
			tmz_surface,
			false);

		DRM_DEBUG_DRIVER("plane: id=%d dcc_en=%d\n",
				 new_plane_state->plane->index,
				 bundle->plane_infos[planes_count].dcc.enable);

		bundle->surface_updates[planes_count].plane_info =
			&bundle->plane_infos[planes_count];

		/*
		 * Only allow immediate flips for fast updates that don't
		 * change FB pitch, DCC state, rotation or mirroing.
		 */
		bundle->flip_addrs[planes_count].flip_immediate =
			crtc->state->async_flip &&
			acrtc_state->update_type == UPDATE_TYPE_FAST;

		timestamp_ns = ktime_get_ns();
		bundle->flip_addrs[planes_count].flip_timestamp_in_us = div_u64(timestamp_ns, 1000);
		bundle->surface_updates[planes_count].flip_addr = &bundle->flip_addrs[planes_count];
		bundle->surface_updates[planes_count].surface = dc_plane;

		if (!bundle->surface_updates[planes_count].surface) {
			DRM_ERROR("No surface for CRTC: id=%d\n",
					acrtc_attach->crtc_id);
			continue;
		}

		if (plane == pcrtc->primary)
			update_freesync_state_on_stream(
				dm,
				acrtc_state,
				acrtc_state->stream,
				dc_plane,
				bundle->flip_addrs[planes_count].flip_timestamp_in_us);

		DRM_DEBUG_DRIVER("%s Flipping to hi: 0x%x, low: 0x%x\n",
				 __func__,
				 bundle->flip_addrs[planes_count].address.grph.addr.high_part,
				 bundle->flip_addrs[planes_count].address.grph.addr.low_part);

		planes_count += 1;

	}

	if (pflip_present) {
		if (!vrr_active) {
			/* Use old throttling in non-vrr fixed refresh rate mode
			 * to keep flip scheduling based on target vblank counts
			 * working in a backwards compatible way, e.g., for
			 * clients using the GLX_OML_sync_control extension or
			 * DRI3/Present extension with defined target_msc.
			 */
			last_flip_vblank = amdgpu_get_vblank_counter_kms(pcrtc);
		}
		else {
			/* For variable refresh rate mode only:
			 * Get vblank of last completed flip to avoid > 1 vrr
			 * flips per video frame by use of throttling, but allow
			 * flip programming anywhere in the possibly large
			 * variable vrr vblank interval for fine-grained flip
			 * timing control and more opportunity to avoid stutter
			 * on late submission of flips.
			 */
			spin_lock_irqsave(&pcrtc->dev->event_lock, flags);
			last_flip_vblank = acrtc_attach->last_flip_vblank;
			spin_unlock_irqrestore(&pcrtc->dev->event_lock, flags);
		}

		target_vblank = last_flip_vblank + wait_for_vblank;

		/*
		 * Wait until we're out of the vertical blank period before the one
		 * targeted by the flip
		 */
		while ((acrtc_attach->enabled &&
			(amdgpu_display_get_crtc_scanoutpos(dm->ddev, acrtc_attach->crtc_id,
							    0, &vpos, &hpos, NULL,
							    NULL, &pcrtc->hwmode)
			 & (DRM_SCANOUTPOS_VALID | DRM_SCANOUTPOS_IN_VBLANK)) ==
			(DRM_SCANOUTPOS_VALID | DRM_SCANOUTPOS_IN_VBLANK) &&
			(int)(target_vblank -
			  amdgpu_get_vblank_counter_kms(pcrtc)) > 0)) {
			usleep_range(1000, 1100);
		}

		/**
		 * Prepare the flip event for the pageflip interrupt to handle.
		 *
		 * This only works in the case where we've already turned on the
		 * appropriate hardware blocks (eg. HUBP) so in the transition case
		 * from 0 -> n planes we have to skip a hardware generated event
		 * and rely on sending it from software.
		 */
		if (acrtc_attach->base.state->event &&
		    acrtc_state->active_planes > 0) {
			drm_crtc_vblank_get(pcrtc);

			spin_lock_irqsave(&pcrtc->dev->event_lock, flags);

			WARN_ON(acrtc_attach->pflip_status != AMDGPU_FLIP_NONE);
			prepare_flip_isr(acrtc_attach);

			spin_unlock_irqrestore(&pcrtc->dev->event_lock, flags);
		}

		if (acrtc_state->stream) {
			if (acrtc_state->freesync_vrr_info_changed)
				bundle->stream_update.vrr_infopacket =
					&acrtc_state->stream->vrr_infopacket;
		}
	}

	/* Update the planes if changed or disable if we don't have any. */
	if ((planes_count || acrtc_state->active_planes == 0) &&
		acrtc_state->stream) {
		bundle->stream_update.stream = acrtc_state->stream;
		if (new_pcrtc_state->mode_changed) {
			bundle->stream_update.src = acrtc_state->stream->src;
			bundle->stream_update.dst = acrtc_state->stream->dst;
		}

		if (new_pcrtc_state->color_mgmt_changed) {
			/*
			 * TODO: This isn't fully correct since we've actually
			 * already modified the stream in place.
			 */
			bundle->stream_update.gamut_remap =
				&acrtc_state->stream->gamut_remap_matrix;
			bundle->stream_update.output_csc_transform =
				&acrtc_state->stream->csc_color_matrix;
			bundle->stream_update.out_transfer_func =
				acrtc_state->stream->out_transfer_func;
		}

		acrtc_state->stream->abm_level = acrtc_state->abm_level;
		if (acrtc_state->abm_level != dm_old_crtc_state->abm_level)
			bundle->stream_update.abm_level = &acrtc_state->abm_level;

		/*
		 * If FreeSync state on the stream has changed then we need to
		 * re-adjust the min/max bounds now that DC doesn't handle this
		 * as part of commit.
		 */
		if (amdgpu_dm_vrr_active(dm_old_crtc_state) !=
		    amdgpu_dm_vrr_active(acrtc_state)) {
			spin_lock_irqsave(&pcrtc->dev->event_lock, flags);
			dc_stream_adjust_vmin_vmax(
				dm->dc, acrtc_state->stream,
				&acrtc_state->vrr_params.adjust);
			spin_unlock_irqrestore(&pcrtc->dev->event_lock, flags);
		}
		mutex_lock(&dm->dc_lock);
		if ((acrtc_state->update_type > UPDATE_TYPE_FAST) &&
				acrtc_state->stream->link->psr_settings.psr_allow_active)
			amdgpu_dm_psr_disable(acrtc_state->stream);

		dc_commit_updates_for_stream(dm->dc,
						     bundle->surface_updates,
						     planes_count,
						     acrtc_state->stream,
						     &bundle->stream_update,
						     dc_state);

		/**
		 * Enable or disable the interrupts on the backend.
		 *
		 * Most pipes are put into power gating when unused.
		 *
		 * When power gating is enabled on a pipe we lose the
		 * interrupt enablement state when power gating is disabled.
		 *
		 * So we need to update the IRQ control state in hardware
		 * whenever the pipe turns on (since it could be previously
		 * power gated) or off (since some pipes can't be power gated
		 * on some ASICs).
		 */
		if (dm_old_crtc_state->active_planes != acrtc_state->active_planes)
			dm_update_pflip_irq_state(
				(struct amdgpu_device *)dev->dev_private,
				acrtc_attach);

		if ((acrtc_state->update_type > UPDATE_TYPE_FAST) &&
				acrtc_state->stream->link->psr_settings.psr_version != DC_PSR_VERSION_UNSUPPORTED &&
				!acrtc_state->stream->link->psr_settings.psr_feature_enabled)
			amdgpu_dm_link_setup_psr(acrtc_state->stream);
		else if ((acrtc_state->update_type == UPDATE_TYPE_FAST) &&
				acrtc_state->stream->link->psr_settings.psr_feature_enabled &&
				!acrtc_state->stream->link->psr_settings.psr_allow_active) {
			amdgpu_dm_psr_enable(acrtc_state->stream);
		}

		mutex_unlock(&dm->dc_lock);
	}

	/*
	 * Update cursor state *after* programming all the planes.
	 * This avoids redundant programming in the case where we're going
	 * to be disabling a single plane - those pipes are being disabled.
	 */
	if (acrtc_state->active_planes)
		amdgpu_dm_commit_cursors(state);

cleanup:
	kfree(bundle);
}

static void amdgpu_dm_commit_audio(struct drm_device *dev,
				   struct drm_atomic_state *state)
{
	struct amdgpu_device *adev = dev->dev_private;
	struct amdgpu_dm_connector *aconnector;
	struct drm_connector *connector;
	struct drm_connector_state *old_con_state, *new_con_state;
	struct drm_crtc_state *new_crtc_state;
	struct dm_crtc_state *new_dm_crtc_state;
	const struct dc_stream_status *status;
	int i, inst;

	/* Notify device removals. */
	for_each_oldnew_connector_in_state(state, connector, old_con_state, new_con_state, i) {
		if (old_con_state->crtc != new_con_state->crtc) {
			/* CRTC changes require notification. */
			goto notify;
		}

		if (!new_con_state->crtc)
			continue;

		new_crtc_state = drm_atomic_get_new_crtc_state(
			state, new_con_state->crtc);

		if (!new_crtc_state)
			continue;

		if (!drm_atomic_crtc_needs_modeset(new_crtc_state))
			continue;

	notify:
		aconnector = to_amdgpu_dm_connector(connector);

		mutex_lock(&adev->dm.audio_lock);
		inst = aconnector->audio_inst;
		aconnector->audio_inst = -1;
		mutex_unlock(&adev->dm.audio_lock);

		amdgpu_dm_audio_eld_notify(adev, inst);
	}

	/* Notify audio device additions. */
	for_each_new_connector_in_state(state, connector, new_con_state, i) {
		if (!new_con_state->crtc)
			continue;

		new_crtc_state = drm_atomic_get_new_crtc_state(
			state, new_con_state->crtc);

		if (!new_crtc_state)
			continue;

		if (!drm_atomic_crtc_needs_modeset(new_crtc_state))
			continue;

		new_dm_crtc_state = to_dm_crtc_state(new_crtc_state);
		if (!new_dm_crtc_state->stream)
			continue;

		status = dc_stream_get_status(new_dm_crtc_state->stream);
		if (!status)
			continue;

		aconnector = to_amdgpu_dm_connector(connector);

		mutex_lock(&adev->dm.audio_lock);
		inst = status->audio_inst;
		aconnector->audio_inst = inst;
		mutex_unlock(&adev->dm.audio_lock);

		amdgpu_dm_audio_eld_notify(adev, inst);
	}
}

/*
 * amdgpu_dm_crtc_copy_transient_flags - copy mirrored flags from DRM to DC
 * @crtc_state: the DRM CRTC state
 * @stream_state: the DC stream state.
 *
 * Copy the mirrored transient state flags from DRM, to DC. It is used to bring
 * a dc_stream_state's flags in sync with a drm_crtc_state's flags.
 */
static void amdgpu_dm_crtc_copy_transient_flags(struct drm_crtc_state *crtc_state,
						struct dc_stream_state *stream_state)
{
	stream_state->mode_changed = drm_atomic_crtc_needs_modeset(crtc_state);
}

static int amdgpu_dm_atomic_commit(struct drm_device *dev,
				   struct drm_atomic_state *state,
				   bool nonblock)
{
	struct drm_crtc *crtc;
	struct drm_crtc_state *old_crtc_state, *new_crtc_state;
	struct amdgpu_device *adev = dev->dev_private;
	int i;

	/*
	 * We evade vblank and pflip interrupts on CRTCs that are undergoing
	 * a modeset, being disabled, or have no active planes.
	 *
	 * It's done in atomic commit rather than commit tail for now since
	 * some of these interrupt handlers access the current CRTC state and
	 * potentially the stream pointer itself.
	 *
	 * Since the atomic state is swapped within atomic commit and not within
	 * commit tail this would leave to new state (that hasn't been committed yet)
	 * being accesssed from within the handlers.
	 *
	 * TODO: Fix this so we can do this in commit tail and not have to block
	 * in atomic check.
	 */
	for_each_oldnew_crtc_in_state(state, crtc, old_crtc_state, new_crtc_state, i) {
		struct amdgpu_crtc *acrtc = to_amdgpu_crtc(crtc);

		if (old_crtc_state->active &&
		    (!new_crtc_state->active ||
		     drm_atomic_crtc_needs_modeset(new_crtc_state)))
			manage_dm_interrupts(adev, acrtc, false);
	}
	/*
	 * Add check here for SoC's that support hardware cursor plane, to
	 * unset legacy_cursor_update
	 */

	return drm_atomic_helper_commit(dev, state, nonblock);

	/*TODO Handle EINTR, reenable IRQ*/
}

/**
 * amdgpu_dm_atomic_commit_tail() - AMDgpu DM's commit tail implementation.
 * @state: The atomic state to commit
 *
 * This will tell DC to commit the constructed DC state from atomic_check,
 * programming the hardware. Any failures here implies a hardware failure, since
 * atomic check should have filtered anything non-kosher.
 */
static void amdgpu_dm_atomic_commit_tail(struct drm_atomic_state *state)
{
	struct drm_device *dev = state->dev;
	struct amdgpu_device *adev = dev->dev_private;
	struct amdgpu_display_manager *dm = &adev->dm;
	struct dm_atomic_state *dm_state;
	struct dc_state *dc_state = NULL, *dc_state_temp = NULL;
	uint32_t i, j;
	struct drm_crtc *crtc;
	struct drm_crtc_state *old_crtc_state, *new_crtc_state;
	unsigned long flags;
	bool wait_for_vblank = true;
	struct drm_connector *connector;
	struct drm_connector_state *old_con_state, *new_con_state;
	struct dm_crtc_state *dm_old_crtc_state, *dm_new_crtc_state;
	int crtc_disable_count = 0;

	drm_atomic_helper_update_legacy_modeset_state(dev, state);

	dm_state = dm_atomic_get_new_state(state);
	if (dm_state && dm_state->context) {
		dc_state = dm_state->context;
	} else {
		/* No state changes, retain current state. */
		dc_state_temp = dc_create_state(dm->dc);
		ASSERT(dc_state_temp);
		dc_state = dc_state_temp;
		dc_resource_state_copy_construct_current(dm->dc, dc_state);
	}

	/* update changed items */
	for_each_oldnew_crtc_in_state(state, crtc, old_crtc_state, new_crtc_state, i) {
		struct amdgpu_crtc *acrtc = to_amdgpu_crtc(crtc);

		dm_new_crtc_state = to_dm_crtc_state(new_crtc_state);
		dm_old_crtc_state = to_dm_crtc_state(old_crtc_state);

		DRM_DEBUG_DRIVER(
			"amdgpu_crtc id:%d crtc_state_flags: enable:%d, active:%d, "
			"planes_changed:%d, mode_changed:%d,active_changed:%d,"
			"connectors_changed:%d\n",
			acrtc->crtc_id,
			new_crtc_state->enable,
			new_crtc_state->active,
			new_crtc_state->planes_changed,
			new_crtc_state->mode_changed,
			new_crtc_state->active_changed,
			new_crtc_state->connectors_changed);

		/* Copy all transient state flags into dc state */
		if (dm_new_crtc_state->stream) {
			amdgpu_dm_crtc_copy_transient_flags(&dm_new_crtc_state->base,
							    dm_new_crtc_state->stream);
		}

		/* handles headless hotplug case, updating new_state and
		 * aconnector as needed
		 */

		if (modeset_required(new_crtc_state, dm_new_crtc_state->stream, dm_old_crtc_state->stream)) {

			DRM_DEBUG_DRIVER("Atomic commit: SET crtc id %d: [%p]\n", acrtc->crtc_id, acrtc);

			if (!dm_new_crtc_state->stream) {
				/*
				 * this could happen because of issues with
				 * userspace notifications delivery.
				 * In this case userspace tries to set mode on
				 * display which is disconnected in fact.
				 * dc_sink is NULL in this case on aconnector.
				 * We expect reset mode will come soon.
				 *
				 * This can also happen when unplug is done
				 * during resume sequence ended
				 *
				 * In this case, we want to pretend we still
				 * have a sink to keep the pipe running so that
				 * hw state is consistent with the sw state
				 */
				DRM_DEBUG_DRIVER("%s: Failed to create new stream for crtc %d\n",
						__func__, acrtc->base.base.id);
				continue;
			}

			if (dm_old_crtc_state->stream)
				remove_stream(adev, acrtc, dm_old_crtc_state->stream);

			pm_runtime_get_noresume(dev->dev);

			acrtc->enabled = true;
			acrtc->hw_mode = new_crtc_state->mode;
			crtc->hwmode = new_crtc_state->mode;
		} else if (modereset_required(new_crtc_state)) {
			DRM_DEBUG_DRIVER("Atomic commit: RESET. crtc id %d:[%p]\n", acrtc->crtc_id, acrtc);
			/* i.e. reset mode */
			if (dm_old_crtc_state->stream) {
				if (dm_old_crtc_state->stream->link->psr_settings.psr_allow_active)
					amdgpu_dm_psr_disable(dm_old_crtc_state->stream);

				remove_stream(adev, acrtc, dm_old_crtc_state->stream);
			}
		}
	} /* for_each_crtc_in_state() */

	if (dc_state) {
		dm_enable_per_frame_crtc_master_sync(dc_state);
		mutex_lock(&dm->dc_lock);
		WARN_ON(!dc_commit_state(dm->dc, dc_state));
		mutex_unlock(&dm->dc_lock);
	}

	for_each_new_crtc_in_state(state, crtc, new_crtc_state, i) {
		struct amdgpu_crtc *acrtc = to_amdgpu_crtc(crtc);

		dm_new_crtc_state = to_dm_crtc_state(new_crtc_state);

		if (dm_new_crtc_state->stream != NULL) {
			const struct dc_stream_status *status =
					dc_stream_get_status(dm_new_crtc_state->stream);

			if (!status)
				status = dc_stream_get_status_from_state(dc_state,
									 dm_new_crtc_state->stream);

			if (!status)
				DC_ERR("got no status for stream %p on acrtc%p\n", dm_new_crtc_state->stream, acrtc);
			else
				acrtc->otg_inst = status->primary_otg_inst;
		}
	}
#ifdef CONFIG_DRM_AMD_DC_HDCP
	for_each_oldnew_connector_in_state(state, connector, old_con_state, new_con_state, i) {
		struct dm_connector_state *dm_new_con_state = to_dm_connector_state(new_con_state);
		struct amdgpu_crtc *acrtc = to_amdgpu_crtc(dm_new_con_state->base.crtc);
		struct amdgpu_dm_connector *aconnector = to_amdgpu_dm_connector(connector);

		new_crtc_state = NULL;

		if (acrtc)
			new_crtc_state = drm_atomic_get_new_crtc_state(state, &acrtc->base);

		dm_new_crtc_state = to_dm_crtc_state(new_crtc_state);

		if (dm_new_crtc_state && dm_new_crtc_state->stream == NULL &&
		    connector->state->content_protection == DRM_MODE_CONTENT_PROTECTION_ENABLED) {
			hdcp_reset_display(adev->dm.hdcp_workqueue, aconnector->dc_link->link_index);
			new_con_state->content_protection = DRM_MODE_CONTENT_PROTECTION_DESIRED;
			continue;
		}

		if (is_content_protection_different(new_con_state, old_con_state, connector, adev->dm.hdcp_workqueue))
			hdcp_update_display(
				adev->dm.hdcp_workqueue, aconnector->dc_link->link_index, aconnector,
				new_con_state->hdcp_content_type,
				new_con_state->content_protection == DRM_MODE_CONTENT_PROTECTION_DESIRED ? true
													 : false);
	}
#endif

	/* Handle connector state changes */
	for_each_oldnew_connector_in_state(state, connector, old_con_state, new_con_state, i) {
		struct dm_connector_state *dm_new_con_state = to_dm_connector_state(new_con_state);
		struct dm_connector_state *dm_old_con_state = to_dm_connector_state(old_con_state);
		struct amdgpu_crtc *acrtc = to_amdgpu_crtc(dm_new_con_state->base.crtc);
		struct dc_surface_update dummy_updates[MAX_SURFACES];
		struct dc_stream_update stream_update;
		struct dc_info_packet hdr_packet;
		struct dc_stream_status *status = NULL;
		bool abm_changed, hdr_changed, scaling_changed;

		memset(&dummy_updates, 0, sizeof(dummy_updates));
		memset(&stream_update, 0, sizeof(stream_update));

		if (acrtc) {
			new_crtc_state = drm_atomic_get_new_crtc_state(state, &acrtc->base);
			old_crtc_state = drm_atomic_get_old_crtc_state(state, &acrtc->base);
		}

		/* Skip any modesets/resets */
		if (!acrtc || drm_atomic_crtc_needs_modeset(new_crtc_state))
			continue;

		dm_new_crtc_state = to_dm_crtc_state(new_crtc_state);
		dm_old_crtc_state = to_dm_crtc_state(old_crtc_state);

		scaling_changed = is_scaling_state_different(dm_new_con_state,
							     dm_old_con_state);

		abm_changed = dm_new_crtc_state->abm_level !=
			      dm_old_crtc_state->abm_level;

		hdr_changed =
			is_hdr_metadata_different(old_con_state, new_con_state);

		if (!scaling_changed && !abm_changed && !hdr_changed)
			continue;

		stream_update.stream = dm_new_crtc_state->stream;
		if (scaling_changed) {
			update_stream_scaling_settings(&dm_new_con_state->base.crtc->mode,
					dm_new_con_state, dm_new_crtc_state->stream);

			stream_update.src = dm_new_crtc_state->stream->src;
			stream_update.dst = dm_new_crtc_state->stream->dst;
		}

		if (abm_changed) {
			dm_new_crtc_state->stream->abm_level = dm_new_crtc_state->abm_level;

			stream_update.abm_level = &dm_new_crtc_state->abm_level;
		}

		if (hdr_changed) {
			fill_hdr_info_packet(new_con_state, &hdr_packet);
			stream_update.hdr_static_metadata = &hdr_packet;
		}

		status = dc_stream_get_status(dm_new_crtc_state->stream);
		WARN_ON(!status);
		WARN_ON(!status->plane_count);

		/*
		 * TODO: DC refuses to perform stream updates without a dc_surface_update.
		 * Here we create an empty update on each plane.
		 * To fix this, DC should permit updating only stream properties.
		 */
		for (j = 0; j < status->plane_count; j++)
			dummy_updates[j].surface = status->plane_states[0];


		mutex_lock(&dm->dc_lock);
		dc_commit_updates_for_stream(dm->dc,
						     dummy_updates,
						     status->plane_count,
						     dm_new_crtc_state->stream,
						     &stream_update,
						     dc_state);
		mutex_unlock(&dm->dc_lock);
	}

	/* Count number of newly disabled CRTCs for dropping PM refs later. */
	for_each_oldnew_crtc_in_state(state, crtc, old_crtc_state,
				      new_crtc_state, i) {
		if (old_crtc_state->active && !new_crtc_state->active)
			crtc_disable_count++;

		dm_new_crtc_state = to_dm_crtc_state(new_crtc_state);
		dm_old_crtc_state = to_dm_crtc_state(old_crtc_state);

		/* Update freesync active state. */
		pre_update_freesync_state_on_stream(dm, dm_new_crtc_state);

		/* Handle vrr on->off / off->on transitions */
		amdgpu_dm_handle_vrr_transition(dm_old_crtc_state,
						dm_new_crtc_state);
	}

	/**
	 * Enable interrupts for CRTCs that are newly enabled or went through
	 * a modeset. It was intentionally deferred until after the front end
	 * state was modified to wait until the OTG was on and so the IRQ
	 * handlers didn't access stale or invalid state.
	 */
	for_each_oldnew_crtc_in_state(state, crtc, old_crtc_state, new_crtc_state, i) {
		struct amdgpu_crtc *acrtc = to_amdgpu_crtc(crtc);

		if (new_crtc_state->active &&
		    (!old_crtc_state->active ||
		     drm_atomic_crtc_needs_modeset(new_crtc_state))) {
			manage_dm_interrupts(adev, acrtc, true);
#ifdef CONFIG_DEBUG_FS
			/**
			 * Frontend may have changed so reapply the CRC capture
			 * settings for the stream.
			 */
			dm_new_crtc_state = to_dm_crtc_state(new_crtc_state);

			if (amdgpu_dm_is_valid_crc_source(dm_new_crtc_state->crc_src)) {
				amdgpu_dm_crtc_configure_crc_source(
					crtc, dm_new_crtc_state,
					dm_new_crtc_state->crc_src);
			}
#endif
		}
	}

	for_each_new_crtc_in_state(state, crtc, new_crtc_state, j)
		if (new_crtc_state->async_flip)
			wait_for_vblank = false;

	/* update planes when needed per crtc*/
	for_each_new_crtc_in_state(state, crtc, new_crtc_state, j) {
		dm_new_crtc_state = to_dm_crtc_state(new_crtc_state);

		if (dm_new_crtc_state->stream)
			amdgpu_dm_commit_planes(state, dc_state, dev,
						dm, crtc, wait_for_vblank);
	}

	/* Update audio instances for each connector. */
	amdgpu_dm_commit_audio(dev, state);

	/*
	 * send vblank event on all events not handled in flip and
	 * mark consumed event for drm_atomic_helper_commit_hw_done
	 */
	spin_lock_irqsave(&adev->ddev->event_lock, flags);
	for_each_new_crtc_in_state(state, crtc, new_crtc_state, i) {

		if (new_crtc_state->event)
			drm_send_event_locked(dev, &new_crtc_state->event->base);

		new_crtc_state->event = NULL;
	}
	spin_unlock_irqrestore(&adev->ddev->event_lock, flags);

	/* Signal HW programming completion */
	drm_atomic_helper_commit_hw_done(state);

	if (wait_for_vblank)
		drm_atomic_helper_wait_for_flip_done(dev, state);

	drm_atomic_helper_cleanup_planes(dev, state);

	/*
	 * Finally, drop a runtime PM reference for each newly disabled CRTC,
	 * so we can put the GPU into runtime suspend if we're not driving any
	 * displays anymore
	 */
	for (i = 0; i < crtc_disable_count; i++)
		pm_runtime_put_autosuspend(dev->dev);
	pm_runtime_mark_last_busy(dev->dev);

	if (dc_state_temp)
		dc_release_state(dc_state_temp);
}


static int dm_force_atomic_commit(struct drm_connector *connector)
{
	int ret = 0;
	struct drm_device *ddev = connector->dev;
	struct drm_atomic_state *state = drm_atomic_state_alloc(ddev);
	struct amdgpu_crtc *disconnected_acrtc = to_amdgpu_crtc(connector->encoder->crtc);
	struct drm_plane *plane = disconnected_acrtc->base.primary;
	struct drm_connector_state *conn_state;
	struct drm_crtc_state *crtc_state;
	struct drm_plane_state *plane_state;

	if (!state)
		return -ENOMEM;

	state->acquire_ctx = ddev->mode_config.acquire_ctx;

	/* Construct an atomic state to restore previous display setting */

	/*
	 * Attach connectors to drm_atomic_state
	 */
	conn_state = drm_atomic_get_connector_state(state, connector);

	ret = PTR_ERR_OR_ZERO(conn_state);
	if (ret)
		goto err;

	/* Attach crtc to drm_atomic_state*/
	crtc_state = drm_atomic_get_crtc_state(state, &disconnected_acrtc->base);

	ret = PTR_ERR_OR_ZERO(crtc_state);
	if (ret)
		goto err;

	/* force a restore */
	crtc_state->mode_changed = true;

	/* Attach plane to drm_atomic_state */
	plane_state = drm_atomic_get_plane_state(state, plane);

	ret = PTR_ERR_OR_ZERO(plane_state);
	if (ret)
		goto err;


	/* Call commit internally with the state we just constructed */
	ret = drm_atomic_commit(state);
	if (!ret)
		return 0;

err:
	DRM_ERROR("Restoring old state failed with %i\n", ret);
	drm_atomic_state_put(state);

	return ret;
}

/*
 * This function handles all cases when set mode does not come upon hotplug.
 * This includes when a display is unplugged then plugged back into the
 * same port and when running without usermode desktop manager supprot
 */
void dm_restore_drm_connector_state(struct drm_device *dev,
				    struct drm_connector *connector)
{
	struct amdgpu_dm_connector *aconnector = to_amdgpu_dm_connector(connector);
	struct amdgpu_crtc *disconnected_acrtc;
	struct dm_crtc_state *acrtc_state;

	if (!aconnector->dc_sink || !connector->state || !connector->encoder)
		return;

	disconnected_acrtc = to_amdgpu_crtc(connector->encoder->crtc);
	if (!disconnected_acrtc)
		return;

	acrtc_state = to_dm_crtc_state(disconnected_acrtc->base.state);
	if (!acrtc_state->stream)
		return;

	/*
	 * If the previous sink is not released and different from the current,
	 * we deduce we are in a state where we can not rely on usermode call
	 * to turn on the display, so we do it here
	 */
	if (acrtc_state->stream->sink != aconnector->dc_sink)
		dm_force_atomic_commit(&aconnector->base);
}

/*
 * Grabs all modesetting locks to serialize against any blocking commits,
 * Waits for completion of all non blocking commits.
 */
static int do_aquire_global_lock(struct drm_device *dev,
				 struct drm_atomic_state *state)
{
	struct drm_crtc *crtc;
	struct drm_crtc_commit *commit;
	long ret;

	/*
	 * Adding all modeset locks to aquire_ctx will
	 * ensure that when the framework release it the
	 * extra locks we are locking here will get released to
	 */
	ret = drm_modeset_lock_all_ctx(dev, state->acquire_ctx);
	if (ret)
		return ret;

	list_for_each_entry(crtc, &dev->mode_config.crtc_list, head) {
		spin_lock(&crtc->commit_lock);
		commit = list_first_entry_or_null(&crtc->commit_list,
				struct drm_crtc_commit, commit_entry);
		if (commit)
			drm_crtc_commit_get(commit);
		spin_unlock(&crtc->commit_lock);

		if (!commit)
			continue;

		/*
		 * Make sure all pending HW programming completed and
		 * page flips done
		 */
		ret = wait_for_completion_interruptible_timeout(&commit->hw_done, 10*HZ);

		if (ret > 0)
			ret = wait_for_completion_interruptible_timeout(
					&commit->flip_done, 10*HZ);

		if (ret == 0)
			DRM_ERROR("[CRTC:%d:%s] hw_done or flip_done "
				  "timed out\n", crtc->base.id, crtc->name);

		drm_crtc_commit_put(commit);
	}

	return ret < 0 ? ret : 0;
}

static void get_freesync_config_for_crtc(
	struct dm_crtc_state *new_crtc_state,
	struct dm_connector_state *new_con_state)
{
	struct mod_freesync_config config = {0};
	struct amdgpu_dm_connector *aconnector =
			to_amdgpu_dm_connector(new_con_state->base.connector);
	struct drm_display_mode *mode = &new_crtc_state->base.mode;
	int vrefresh = drm_mode_vrefresh(mode);

	new_crtc_state->vrr_supported = new_con_state->freesync_capable &&
					vrefresh >= aconnector->min_vfreq &&
					vrefresh <= aconnector->max_vfreq;

	if (new_crtc_state->vrr_supported) {
		new_crtc_state->stream->ignore_msa_timing_param = true;
		config.state = new_crtc_state->base.vrr_enabled ?
				VRR_STATE_ACTIVE_VARIABLE :
				VRR_STATE_INACTIVE;
		config.min_refresh_in_uhz =
				aconnector->min_vfreq * 1000000;
		config.max_refresh_in_uhz =
				aconnector->max_vfreq * 1000000;
		config.vsif_supported = true;
		config.btr = true;
	}

	new_crtc_state->freesync_config = config;
}

static void reset_freesync_config_for_crtc(
	struct dm_crtc_state *new_crtc_state)
{
	new_crtc_state->vrr_supported = false;

	memset(&new_crtc_state->vrr_params, 0,
	       sizeof(new_crtc_state->vrr_params));
	memset(&new_crtc_state->vrr_infopacket, 0,
	       sizeof(new_crtc_state->vrr_infopacket));
}

static int dm_update_crtc_state(struct amdgpu_display_manager *dm,
				struct drm_atomic_state *state,
				struct drm_crtc *crtc,
				struct drm_crtc_state *old_crtc_state,
				struct drm_crtc_state *new_crtc_state,
				bool enable,
				bool *lock_and_validation_needed)
{
	struct dm_atomic_state *dm_state = NULL;
	struct dm_crtc_state *dm_old_crtc_state, *dm_new_crtc_state;
	struct dc_stream_state *new_stream;
	int ret = 0;

	/*
	 * TODO Move this code into dm_crtc_atomic_check once we get rid of dc_validation_set
	 * update changed items
	 */
	struct amdgpu_crtc *acrtc = NULL;
	struct amdgpu_dm_connector *aconnector = NULL;
	struct drm_connector_state *drm_new_conn_state = NULL, *drm_old_conn_state = NULL;
	struct dm_connector_state *dm_new_conn_state = NULL, *dm_old_conn_state = NULL;

	new_stream = NULL;

	dm_old_crtc_state = to_dm_crtc_state(old_crtc_state);
	dm_new_crtc_state = to_dm_crtc_state(new_crtc_state);
	acrtc = to_amdgpu_crtc(crtc);
	aconnector = amdgpu_dm_find_first_crtc_matching_connector(state, crtc);

	/* TODO This hack should go away */
	if (aconnector && enable) {
		/* Make sure fake sink is created in plug-in scenario */
		drm_new_conn_state = drm_atomic_get_new_connector_state(state,
							    &aconnector->base);
		drm_old_conn_state = drm_atomic_get_old_connector_state(state,
							    &aconnector->base);

		if (IS_ERR(drm_new_conn_state)) {
			ret = PTR_ERR_OR_ZERO(drm_new_conn_state);
			goto fail;
		}

		dm_new_conn_state = to_dm_connector_state(drm_new_conn_state);
		dm_old_conn_state = to_dm_connector_state(drm_old_conn_state);

		if (!drm_atomic_crtc_needs_modeset(new_crtc_state))
			goto skip_modeset;

		new_stream = create_validate_stream_for_sink(aconnector,
							     &new_crtc_state->mode,
							     dm_new_conn_state,
							     dm_old_crtc_state->stream);

		/*
		 * we can have no stream on ACTION_SET if a display
		 * was disconnected during S3, in this case it is not an
		 * error, the OS will be updated after detection, and
		 * will do the right thing on next atomic commit
		 */

		if (!new_stream) {
			DRM_DEBUG_DRIVER("%s: Failed to create new stream for crtc %d\n",
					__func__, acrtc->base.base.id);
			ret = -ENOMEM;
			goto fail;
		}

		dm_new_crtc_state->abm_level = dm_new_conn_state->abm_level;

		ret = fill_hdr_info_packet(drm_new_conn_state,
					   &new_stream->hdr_static_metadata);
		if (ret)
			goto fail;

		/*
		 * If we already removed the old stream from the context
		 * (and set the new stream to NULL) then we can't reuse
		 * the old stream even if the stream and scaling are unchanged.
		 * We'll hit the BUG_ON and black screen.
		 *
		 * TODO: Refactor this function to allow this check to work
		 * in all conditions.
		 */
		if (dm_new_crtc_state->stream &&
		    dc_is_stream_unchanged(new_stream, dm_old_crtc_state->stream) &&
		    dc_is_stream_scaling_unchanged(new_stream, dm_old_crtc_state->stream)) {
			new_crtc_state->mode_changed = false;
			DRM_DEBUG_DRIVER("Mode change not required, setting mode_changed to %d",
					 new_crtc_state->mode_changed);
		}
	}

	/* mode_changed flag may get updated above, need to check again */
	if (!drm_atomic_crtc_needs_modeset(new_crtc_state))
		goto skip_modeset;

	DRM_DEBUG_DRIVER(
		"amdgpu_crtc id:%d crtc_state_flags: enable:%d, active:%d, "
		"planes_changed:%d, mode_changed:%d,active_changed:%d,"
		"connectors_changed:%d\n",
		acrtc->crtc_id,
		new_crtc_state->enable,
		new_crtc_state->active,
		new_crtc_state->planes_changed,
		new_crtc_state->mode_changed,
		new_crtc_state->active_changed,
		new_crtc_state->connectors_changed);

	/* Remove stream for any changed/disabled CRTC */
	if (!enable) {

		if (!dm_old_crtc_state->stream)
			goto skip_modeset;

		ret = dm_atomic_get_state(state, &dm_state);
		if (ret)
			goto fail;

		DRM_DEBUG_DRIVER("Disabling DRM crtc: %d\n",
				crtc->base.id);

		/* i.e. reset mode */
		if (dc_remove_stream_from_ctx(
				dm->dc,
				dm_state->context,
				dm_old_crtc_state->stream) != DC_OK) {
			ret = -EINVAL;
			goto fail;
		}

		dc_stream_release(dm_old_crtc_state->stream);
		dm_new_crtc_state->stream = NULL;

		reset_freesync_config_for_crtc(dm_new_crtc_state);

		*lock_and_validation_needed = true;

	} else {/* Add stream for any updated/enabled CRTC */
		/*
		 * Quick fix to prevent NULL pointer on new_stream when
		 * added MST connectors not found in existing crtc_state in the chained mode
		 * TODO: need to dig out the root cause of that
		 */
		if (!aconnector || (!aconnector->dc_sink && aconnector->mst_port))
			goto skip_modeset;

		if (modereset_required(new_crtc_state))
			goto skip_modeset;

		if (modeset_required(new_crtc_state, new_stream,
				     dm_old_crtc_state->stream)) {

			WARN_ON(dm_new_crtc_state->stream);

			ret = dm_atomic_get_state(state, &dm_state);
			if (ret)
				goto fail;

			dm_new_crtc_state->stream = new_stream;

			dc_stream_retain(new_stream);

			DRM_DEBUG_DRIVER("Enabling DRM crtc: %d\n",
						crtc->base.id);

			if (dc_add_stream_to_ctx(
					dm->dc,
					dm_state->context,
					dm_new_crtc_state->stream) != DC_OK) {
				ret = -EINVAL;
				goto fail;
			}

			*lock_and_validation_needed = true;
		}
	}

skip_modeset:
	/* Release extra reference */
	if (new_stream)
		 dc_stream_release(new_stream);

	/*
	 * We want to do dc stream updates that do not require a
	 * full modeset below.
	 */
	if (!(enable && aconnector && new_crtc_state->enable &&
	      new_crtc_state->active))
		return 0;
	/*
	 * Given above conditions, the dc state cannot be NULL because:
	 * 1. We're in the process of enabling CRTCs (just been added
	 *    to the dc context, or already is on the context)
	 * 2. Has a valid connector attached, and
	 * 3. Is currently active and enabled.
	 * => The dc stream state currently exists.
	 */
	BUG_ON(dm_new_crtc_state->stream == NULL);

	/* Scaling or underscan settings */
	if (is_scaling_state_different(dm_old_conn_state, dm_new_conn_state))
		update_stream_scaling_settings(
			&new_crtc_state->mode, dm_new_conn_state, dm_new_crtc_state->stream);

	/* ABM settings */
	dm_new_crtc_state->abm_level = dm_new_conn_state->abm_level;

	/*
	 * Color management settings. We also update color properties
	 * when a modeset is needed, to ensure it gets reprogrammed.
	 */
	if (dm_new_crtc_state->base.color_mgmt_changed ||
	    drm_atomic_crtc_needs_modeset(new_crtc_state)) {
		ret = amdgpu_dm_update_crtc_color_mgmt(dm_new_crtc_state);
		if (ret)
			goto fail;
	}

	/* Update Freesync settings. */
	get_freesync_config_for_crtc(dm_new_crtc_state,
				     dm_new_conn_state);

	return ret;

fail:
	if (new_stream)
		dc_stream_release(new_stream);
	return ret;
}

static bool should_reset_plane(struct drm_atomic_state *state,
			       struct drm_plane *plane,
			       struct drm_plane_state *old_plane_state,
			       struct drm_plane_state *new_plane_state)
{
	struct drm_plane *other;
	struct drm_plane_state *old_other_state, *new_other_state;
	struct drm_crtc_state *new_crtc_state;
	int i;

	/*
	 * TODO: Remove this hack once the checks below are sufficient
	 * enough to determine when we need to reset all the planes on
	 * the stream.
	 */
	if (state->allow_modeset)
		return true;

	/* Exit early if we know that we're adding or removing the plane. */
	if (old_plane_state->crtc != new_plane_state->crtc)
		return true;

	/* old crtc == new_crtc == NULL, plane not in context. */
	if (!new_plane_state->crtc)
		return false;

	new_crtc_state =
		drm_atomic_get_new_crtc_state(state, new_plane_state->crtc);

	if (!new_crtc_state)
		return true;

	/* CRTC Degamma changes currently require us to recreate planes. */
	if (new_crtc_state->color_mgmt_changed)
		return true;

	if (drm_atomic_crtc_needs_modeset(new_crtc_state))
		return true;

	/*
	 * If there are any new primary or overlay planes being added or
	 * removed then the z-order can potentially change. To ensure
	 * correct z-order and pipe acquisition the current DC architecture
	 * requires us to remove and recreate all existing planes.
	 *
	 * TODO: Come up with a more elegant solution for this.
	 */
	for_each_oldnew_plane_in_state(state, other, old_other_state, new_other_state, i) {
		if (other->type == DRM_PLANE_TYPE_CURSOR)
			continue;

		if (old_other_state->crtc != new_plane_state->crtc &&
		    new_other_state->crtc != new_plane_state->crtc)
			continue;

		if (old_other_state->crtc != new_other_state->crtc)
			return true;

		/* TODO: Remove this once we can handle fast format changes. */
		if (old_other_state->fb && new_other_state->fb &&
		    old_other_state->fb->format != new_other_state->fb->format)
			return true;
	}

	return false;
}

static int dm_update_plane_state(struct dc *dc,
				 struct drm_atomic_state *state,
				 struct drm_plane *plane,
				 struct drm_plane_state *old_plane_state,
				 struct drm_plane_state *new_plane_state,
				 bool enable,
				 bool *lock_and_validation_needed)
{

	struct dm_atomic_state *dm_state = NULL;
	struct drm_crtc *new_plane_crtc, *old_plane_crtc;
	struct drm_crtc_state *old_crtc_state, *new_crtc_state;
	struct dm_crtc_state *dm_new_crtc_state, *dm_old_crtc_state;
	struct dm_plane_state *dm_new_plane_state, *dm_old_plane_state;
	struct amdgpu_crtc *new_acrtc;
	bool needs_reset;
	int ret = 0;


	new_plane_crtc = new_plane_state->crtc;
	old_plane_crtc = old_plane_state->crtc;
	dm_new_plane_state = to_dm_plane_state(new_plane_state);
	dm_old_plane_state = to_dm_plane_state(old_plane_state);

	/*TODO Implement better atomic check for cursor plane */
	if (plane->type == DRM_PLANE_TYPE_CURSOR) {
		if (!enable || !new_plane_crtc ||
			drm_atomic_plane_disabling(plane->state, new_plane_state))
			return 0;

		new_acrtc = to_amdgpu_crtc(new_plane_crtc);

		if ((new_plane_state->crtc_w > new_acrtc->max_cursor_width) ||
			(new_plane_state->crtc_h > new_acrtc->max_cursor_height)) {
			DRM_DEBUG_ATOMIC("Bad cursor size %d x %d\n",
							 new_plane_state->crtc_w, new_plane_state->crtc_h);
			return -EINVAL;
		}

		return 0;
	}

	needs_reset = should_reset_plane(state, plane, old_plane_state,
					 new_plane_state);

	/* Remove any changed/removed planes */
	if (!enable) {
		if (!needs_reset)
			return 0;

		if (!old_plane_crtc)
			return 0;

		old_crtc_state = drm_atomic_get_old_crtc_state(
				state, old_plane_crtc);
		dm_old_crtc_state = to_dm_crtc_state(old_crtc_state);

		if (!dm_old_crtc_state->stream)
			return 0;

		DRM_DEBUG_ATOMIC("Disabling DRM plane: %d on DRM crtc %d\n",
				plane->base.id, old_plane_crtc->base.id);

		ret = dm_atomic_get_state(state, &dm_state);
		if (ret)
			return ret;

		if (!dc_remove_plane_from_context(
				dc,
				dm_old_crtc_state->stream,
				dm_old_plane_state->dc_state,
				dm_state->context)) {

			ret = EINVAL;
			return ret;
		}


		dc_plane_state_release(dm_old_plane_state->dc_state);
		dm_new_plane_state->dc_state = NULL;

		*lock_and_validation_needed = true;

	} else { /* Add new planes */
		struct dc_plane_state *dc_new_plane_state;

		if (drm_atomic_plane_disabling(plane->state, new_plane_state))
			return 0;

		if (!new_plane_crtc)
			return 0;

		new_crtc_state = drm_atomic_get_new_crtc_state(state, new_plane_crtc);
		dm_new_crtc_state = to_dm_crtc_state(new_crtc_state);

		if (!dm_new_crtc_state->stream)
			return 0;

		if (!needs_reset)
			return 0;

		ret = dm_plane_helper_check_state(new_plane_state, new_crtc_state);
		if (ret)
			return ret;

		WARN_ON(dm_new_plane_state->dc_state);

		dc_new_plane_state = dc_create_plane_state(dc);
		if (!dc_new_plane_state)
			return -ENOMEM;

		DRM_DEBUG_DRIVER("Enabling DRM plane: %d on DRM crtc %d\n",
				plane->base.id, new_plane_crtc->base.id);

		ret = fill_dc_plane_attributes(
			new_plane_crtc->dev->dev_private,
			dc_new_plane_state,
			new_plane_state,
			new_crtc_state);
		if (ret) {
			dc_plane_state_release(dc_new_plane_state);
			return ret;
		}

		ret = dm_atomic_get_state(state, &dm_state);
		if (ret) {
			dc_plane_state_release(dc_new_plane_state);
			return ret;
		}

		/*
		 * Any atomic check errors that occur after this will
		 * not need a release. The plane state will be attached
		 * to the stream, and therefore part of the atomic
		 * state. It'll be released when the atomic state is
		 * cleaned.
		 */
		if (!dc_add_plane_to_context(
				dc,
				dm_new_crtc_state->stream,
				dc_new_plane_state,
				dm_state->context)) {

			dc_plane_state_release(dc_new_plane_state);
			return -EINVAL;
		}

		dm_new_plane_state->dc_state = dc_new_plane_state;

		/* Tell DC to do a full surface update every time there
		 * is a plane change. Inefficient, but works for now.
		 */
		dm_new_plane_state->dc_state->update_flags.bits.full_update = 1;

		*lock_and_validation_needed = true;
	}


	return ret;
}

static int
dm_determine_update_type_for_commit(struct amdgpu_display_manager *dm,
				    struct drm_atomic_state *state,
				    enum surface_update_type *out_type)
{
	struct dc *dc = dm->dc;
	struct dm_atomic_state *dm_state = NULL, *old_dm_state = NULL;
	int i, j, num_plane, ret = 0;
	struct drm_plane_state *old_plane_state, *new_plane_state;
	struct dm_plane_state *new_dm_plane_state, *old_dm_plane_state;
	struct drm_crtc *new_plane_crtc;
	struct drm_plane *plane;

	struct drm_crtc *crtc;
	struct drm_crtc_state *new_crtc_state, *old_crtc_state;
	struct dm_crtc_state *new_dm_crtc_state, *old_dm_crtc_state;
	struct dc_stream_status *status = NULL;
	enum surface_update_type update_type = UPDATE_TYPE_FAST;
	struct surface_info_bundle {
		struct dc_surface_update surface_updates[MAX_SURFACES];
		struct dc_plane_info plane_infos[MAX_SURFACES];
		struct dc_scaling_info scaling_infos[MAX_SURFACES];
		struct dc_flip_addrs flip_addrs[MAX_SURFACES];
		struct dc_stream_update stream_update;
	} *bundle;

	bundle = kzalloc(sizeof(*bundle), GFP_KERNEL);

	if (!bundle) {
		DRM_ERROR("Failed to allocate update bundle\n");
		/* Set type to FULL to avoid crashing in DC*/
		update_type = UPDATE_TYPE_FULL;
		goto cleanup;
	}

	for_each_oldnew_crtc_in_state(state, crtc, old_crtc_state, new_crtc_state, i) {

		memset(bundle, 0, sizeof(struct surface_info_bundle));

		new_dm_crtc_state = to_dm_crtc_state(new_crtc_state);
		old_dm_crtc_state = to_dm_crtc_state(old_crtc_state);
		num_plane = 0;

		if (new_dm_crtc_state->stream != old_dm_crtc_state->stream) {
			update_type = UPDATE_TYPE_FULL;
			goto cleanup;
		}

		if (!new_dm_crtc_state->stream)
			continue;

		for_each_oldnew_plane_in_state(state, plane, old_plane_state, new_plane_state, j) {
			const struct amdgpu_framebuffer *amdgpu_fb =
				to_amdgpu_framebuffer(new_plane_state->fb);
			struct dc_plane_info *plane_info = &bundle->plane_infos[num_plane];
			struct dc_flip_addrs *flip_addr = &bundle->flip_addrs[num_plane];
			struct dc_scaling_info *scaling_info = &bundle->scaling_infos[num_plane];
			uint64_t tiling_flags;
			bool tmz_surface = false;

			new_plane_crtc = new_plane_state->crtc;
			new_dm_plane_state = to_dm_plane_state(new_plane_state);
			old_dm_plane_state = to_dm_plane_state(old_plane_state);

			if (plane->type == DRM_PLANE_TYPE_CURSOR)
				continue;

			if (new_dm_plane_state->dc_state != old_dm_plane_state->dc_state) {
				update_type = UPDATE_TYPE_FULL;
				goto cleanup;
			}

			if (crtc != new_plane_crtc)
				continue;

			bundle->surface_updates[num_plane].surface =
					new_dm_plane_state->dc_state;

			if (new_crtc_state->mode_changed) {
				bundle->stream_update.dst = new_dm_crtc_state->stream->dst;
				bundle->stream_update.src = new_dm_crtc_state->stream->src;
			}

			if (new_crtc_state->color_mgmt_changed) {
				bundle->surface_updates[num_plane].gamma =
						new_dm_plane_state->dc_state->gamma_correction;
				bundle->surface_updates[num_plane].in_transfer_func =
						new_dm_plane_state->dc_state->in_transfer_func;
				bundle->surface_updates[num_plane].gamut_remap_matrix =
						&new_dm_plane_state->dc_state->gamut_remap_matrix;
				bundle->stream_update.gamut_remap =
						&new_dm_crtc_state->stream->gamut_remap_matrix;
				bundle->stream_update.output_csc_transform =
						&new_dm_crtc_state->stream->csc_color_matrix;
				bundle->stream_update.out_transfer_func =
						new_dm_crtc_state->stream->out_transfer_func;
			}

			ret = fill_dc_scaling_info(new_plane_state,
						   scaling_info);
			if (ret)
				goto cleanup;

			bundle->surface_updates[num_plane].scaling_info = scaling_info;

			if (amdgpu_fb) {
				ret = get_fb_info(amdgpu_fb, &tiling_flags, &tmz_surface);
				if (ret)
					goto cleanup;

				ret = fill_dc_plane_info_and_addr(
					dm->adev, new_plane_state, tiling_flags,
					plane_info,
					&flip_addr->address, tmz_surface,
					false);
				if (ret)
					goto cleanup;

				bundle->surface_updates[num_plane].plane_info = plane_info;
				bundle->surface_updates[num_plane].flip_addr = flip_addr;
			}

			num_plane++;
		}

		if (num_plane == 0)
			continue;

		ret = dm_atomic_get_state(state, &dm_state);
		if (ret)
			goto cleanup;

		old_dm_state = dm_atomic_get_old_state(state);
		if (!old_dm_state) {
			ret = -EINVAL;
			goto cleanup;
		}

		status = dc_stream_get_status_from_state(old_dm_state->context,
							 new_dm_crtc_state->stream);
		bundle->stream_update.stream = new_dm_crtc_state->stream;
		/*
		 * TODO: DC modifies the surface during this call so we need
		 * to lock here - find a way to do this without locking.
		 */
		mutex_lock(&dm->dc_lock);
		update_type = dc_check_update_surfaces_for_stream(
				dc,	bundle->surface_updates, num_plane,
				&bundle->stream_update, status);
		mutex_unlock(&dm->dc_lock);

		if (update_type > UPDATE_TYPE_MED) {
			update_type = UPDATE_TYPE_FULL;
			goto cleanup;
		}
	}

cleanup:
	kfree(bundle);

	*out_type = update_type;
	return ret;
}
#if defined(CONFIG_DRM_AMD_DC_DCN)
static int add_affected_mst_dsc_crtcs(struct drm_atomic_state *state, struct drm_crtc *crtc)
{
	struct drm_connector *connector;
	struct drm_connector_state *conn_state;
	struct amdgpu_dm_connector *aconnector = NULL;
	int i;
	for_each_new_connector_in_state(state, connector, conn_state, i) {
		if (conn_state->crtc != crtc)
			continue;

		aconnector = to_amdgpu_dm_connector(connector);
		if (!aconnector->port || !aconnector->mst_port)
			aconnector = NULL;
		else
			break;
	}

	if (!aconnector)
		return 0;

	return drm_dp_mst_add_affected_dsc_crtcs(state, &aconnector->mst_port->mst_mgr);
}
#endif

/**
 * amdgpu_dm_atomic_check() - Atomic check implementation for AMDgpu DM.
 * @dev: The DRM device
 * @state: The atomic state to commit
 *
 * Validate that the given atomic state is programmable by DC into hardware.
 * This involves constructing a &struct dc_state reflecting the new hardware
 * state we wish to commit, then querying DC to see if it is programmable. It's
 * important not to modify the existing DC state. Otherwise, atomic_check
 * may unexpectedly commit hardware changes.
 *
 * When validating the DC state, it's important that the right locks are
 * acquired. For full updates case which removes/adds/updates streams on one
 * CRTC while flipping on another CRTC, acquiring global lock will guarantee
 * that any such full update commit will wait for completion of any outstanding
 * flip using DRMs synchronization events. See
 * dm_determine_update_type_for_commit()
 *
 * Note that DM adds the affected connectors for all CRTCs in state, when that
 * might not seem necessary. This is because DC stream creation requires the
 * DC sink, which is tied to the DRM connector state. Cleaning this up should
 * be possible but non-trivial - a possible TODO item.
 *
 * Return: -Error code if validation failed.
 */
static int amdgpu_dm_atomic_check(struct drm_device *dev,
				  struct drm_atomic_state *state)
{
	struct amdgpu_device *adev = dev->dev_private;
	struct dm_atomic_state *dm_state = NULL;
	struct dc *dc = adev->dm.dc;
	struct drm_connector *connector;
	struct drm_connector_state *old_con_state, *new_con_state;
	struct drm_crtc *crtc;
	struct drm_crtc_state *old_crtc_state, *new_crtc_state;
	struct drm_plane *plane;
	struct drm_plane_state *old_plane_state, *new_plane_state;
	enum surface_update_type update_type = UPDATE_TYPE_FAST;
	enum surface_update_type overall_update_type = UPDATE_TYPE_FAST;
	enum dc_status status;
	int ret, i;

	/*
	 * This bool will be set for true for any modeset/reset
	 * or plane update which implies non fast surface update.
	 */
	bool lock_and_validation_needed = false;

	ret = drm_atomic_helper_check_modeset(dev, state);
	if (ret)
		goto fail;

	/* Check connector changes */
	for_each_oldnew_connector_in_state(state, connector, old_con_state, new_con_state, i) {
		struct dm_connector_state *dm_old_con_state = to_dm_connector_state(old_con_state);
		struct dm_connector_state *dm_new_con_state = to_dm_connector_state(new_con_state);

		/* Skip connectors that are disabled or part of modeset already. */
		if (!old_con_state->crtc && !new_con_state->crtc)
			continue;

		if (!new_con_state->crtc)
			continue;

		new_crtc_state = drm_atomic_get_crtc_state(state, new_con_state->crtc);
		if (IS_ERR(new_crtc_state)) {
			ret = PTR_ERR(new_crtc_state);
			goto fail;
		}

		if (dm_old_con_state->abm_level !=
		    dm_new_con_state->abm_level)
			new_crtc_state->connectors_changed = true;
	}

#if defined(CONFIG_DRM_AMD_DC_DCN)
	if (adev->asic_type >= CHIP_NAVI10) {
		for_each_oldnew_crtc_in_state(state, crtc, old_crtc_state, new_crtc_state, i) {
			if (drm_atomic_crtc_needs_modeset(new_crtc_state)) {
				ret = add_affected_mst_dsc_crtcs(state, crtc);
				if (ret)
					goto fail;
			}
		}
	}
#endif
	for_each_oldnew_crtc_in_state(state, crtc, old_crtc_state, new_crtc_state, i) {
		if (!drm_atomic_crtc_needs_modeset(new_crtc_state) &&
		    !new_crtc_state->color_mgmt_changed &&
		    old_crtc_state->vrr_enabled == new_crtc_state->vrr_enabled)
			continue;

		if (!new_crtc_state->enable)
			continue;

		ret = drm_atomic_add_affected_connectors(state, crtc);
		if (ret)
			return ret;

		ret = drm_atomic_add_affected_planes(state, crtc);
		if (ret)
			goto fail;
	}

	/*
	 * Add all primary and overlay planes on the CRTC to the state
	 * whenever a plane is enabled to maintain correct z-ordering
	 * and to enable fast surface updates.
	 */
	drm_for_each_crtc(crtc, dev) {
		bool modified = false;

		for_each_oldnew_plane_in_state(state, plane, old_plane_state, new_plane_state, i) {
			if (plane->type == DRM_PLANE_TYPE_CURSOR)
				continue;

			if (new_plane_state->crtc == crtc ||
			    old_plane_state->crtc == crtc) {
				modified = true;
				break;
			}
		}

		if (!modified)
			continue;

		drm_for_each_plane_mask(plane, state->dev, crtc->state->plane_mask) {
			if (plane->type == DRM_PLANE_TYPE_CURSOR)
				continue;

			new_plane_state =
				drm_atomic_get_plane_state(state, plane);

			if (IS_ERR(new_plane_state)) {
				ret = PTR_ERR(new_plane_state);
				goto fail;
			}
		}
	}

	/* Remove exiting planes if they are modified */
	for_each_oldnew_plane_in_state_reverse(state, plane, old_plane_state, new_plane_state, i) {
		ret = dm_update_plane_state(dc, state, plane,
					    old_plane_state,
					    new_plane_state,
					    false,
					    &lock_and_validation_needed);
		if (ret)
			goto fail;
	}

	/* Disable all crtcs which require disable */
	for_each_oldnew_crtc_in_state(state, crtc, old_crtc_state, new_crtc_state, i) {
		ret = dm_update_crtc_state(&adev->dm, state, crtc,
					   old_crtc_state,
					   new_crtc_state,
					   false,
					   &lock_and_validation_needed);
		if (ret)
			goto fail;
	}

	/* Enable all crtcs which require enable */
	for_each_oldnew_crtc_in_state(state, crtc, old_crtc_state, new_crtc_state, i) {
		ret = dm_update_crtc_state(&adev->dm, state, crtc,
					   old_crtc_state,
					   new_crtc_state,
					   true,
					   &lock_and_validation_needed);
		if (ret)
			goto fail;
	}

	/* Add new/modified planes */
	for_each_oldnew_plane_in_state_reverse(state, plane, old_plane_state, new_plane_state, i) {
		ret = dm_update_plane_state(dc, state, plane,
					    old_plane_state,
					    new_plane_state,
					    true,
					    &lock_and_validation_needed);
		if (ret)
			goto fail;
	}

	/* Run this here since we want to validate the streams we created */
	ret = drm_atomic_helper_check_planes(dev, state);
	if (ret)
		goto fail;

	if (state->legacy_cursor_update) {
		/*
		 * This is a fast cursor update coming from the plane update
		 * helper, check if it can be done asynchronously for better
		 * performance.
		 */
		state->async_update =
			!drm_atomic_helper_async_check(dev, state);

		/*
		 * Skip the remaining global validation if this is an async
		 * update. Cursor updates can be done without affecting
		 * state or bandwidth calcs and this avoids the performance
		 * penalty of locking the private state object and
		 * allocating a new dc_state.
		 */
		if (state->async_update)
			return 0;
	}

	/* Check scaling and underscan changes*/
	/* TODO Removed scaling changes validation due to inability to commit
	 * new stream into context w\o causing full reset. Need to
	 * decide how to handle.
	 */
	for_each_oldnew_connector_in_state(state, connector, old_con_state, new_con_state, i) {
		struct dm_connector_state *dm_old_con_state = to_dm_connector_state(old_con_state);
		struct dm_connector_state *dm_new_con_state = to_dm_connector_state(new_con_state);
		struct amdgpu_crtc *acrtc = to_amdgpu_crtc(dm_new_con_state->base.crtc);

		/* Skip any modesets/resets */
		if (!acrtc || drm_atomic_crtc_needs_modeset(
				drm_atomic_get_new_crtc_state(state, &acrtc->base)))
			continue;

		/* Skip any thing not scale or underscan changes */
		if (!is_scaling_state_different(dm_new_con_state, dm_old_con_state))
			continue;

		overall_update_type = UPDATE_TYPE_FULL;
		lock_and_validation_needed = true;
	}

	ret = dm_determine_update_type_for_commit(&adev->dm, state, &update_type);
	if (ret)
		goto fail;

	if (overall_update_type < update_type)
		overall_update_type = update_type;

	/*
	 * lock_and_validation_needed was an old way to determine if we need to set
	 * the global lock. Leaving it in to check if we broke any corner cases
	 * lock_and_validation_needed true = UPDATE_TYPE_FULL or UPDATE_TYPE_MED
	 * lock_and_validation_needed false = UPDATE_TYPE_FAST
	 */
	if (lock_and_validation_needed && overall_update_type <= UPDATE_TYPE_FAST)
		WARN(1, "Global lock should be Set, overall_update_type should be UPDATE_TYPE_MED or UPDATE_TYPE_FULL");

	if (overall_update_type > UPDATE_TYPE_FAST) {
		ret = dm_atomic_get_state(state, &dm_state);
		if (ret)
			goto fail;

		ret = do_aquire_global_lock(dev, state);
		if (ret)
			goto fail;

#if defined(CONFIG_DRM_AMD_DC_DCN)
		if (!compute_mst_dsc_configs_for_state(state, dm_state->context))
			goto fail;

		ret = dm_update_mst_vcpi_slots_for_dsc(state, dm_state->context);
		if (ret)
			goto fail;
#endif

		/*
		 * Perform validation of MST topology in the state:
		 * We need to perform MST atomic check before calling
		 * dc_validate_global_state(), or there is a chance
		 * to get stuck in an infinite loop and hang eventually.
		 */
		ret = drm_dp_mst_atomic_check(state);
		if (ret)
			goto fail;
		status = dc_validate_global_state(dc, dm_state->context, false);
		if (status != DC_OK) {
			DC_LOG_WARNING("DC global validation failure: %s (%d)",
				       dc_status_to_str(status), status);
			ret = -EINVAL;
			goto fail;
		}
	} else {
		/*
		 * The commit is a fast update. Fast updates shouldn't change
		 * the DC context, affect global validation, and can have their
		 * commit work done in parallel with other commits not touching
		 * the same resource. If we have a new DC context as part of
		 * the DM atomic state from validation we need to free it and
		 * retain the existing one instead.
		 *
		 * Furthermore, since the DM atomic state only contains the DC
		 * context and can safely be annulled, we can free the state
		 * and clear the associated private object now to free
		 * some memory and avoid a possible use-after-free later.
		 */

		for (i = 0; i < state->num_private_objs; i++) {
			struct drm_private_obj *obj = state->private_objs[i].ptr;

			if (obj->funcs == adev->dm.atomic_obj.funcs) {
				int j = state->num_private_objs-1;

				dm_atomic_destroy_state(obj,
						state->private_objs[i].state);
<<<<<<< HEAD

				/* If i is not at the end of the array then the
				 * last element needs to be moved to where i was
				 * before the array can safely be truncated.
				 */
				if (i != j)
					state->private_objs[i] =
						state->private_objs[j];

=======

				/* If i is not at the end of the array then the
				 * last element needs to be moved to where i was
				 * before the array can safely be truncated.
				 */
				if (i != j)
					state->private_objs[i] =
						state->private_objs[j];

>>>>>>> 6437634e
				state->private_objs[j].ptr = NULL;
				state->private_objs[j].state = NULL;
				state->private_objs[j].old_state = NULL;
				state->private_objs[j].new_state = NULL;

				state->num_private_objs = j;
				break;
			}
		}
	}

	/* Store the overall update type for use later in atomic check. */
	for_each_new_crtc_in_state (state, crtc, new_crtc_state, i) {
		struct dm_crtc_state *dm_new_crtc_state =
			to_dm_crtc_state(new_crtc_state);

		dm_new_crtc_state->update_type = (int)overall_update_type;
	}

	/* Must be success */
	WARN_ON(ret);
	return ret;

fail:
	if (ret == -EDEADLK)
		DRM_DEBUG_DRIVER("Atomic check stopped to avoid deadlock.\n");
	else if (ret == -EINTR || ret == -EAGAIN || ret == -ERESTARTSYS)
		DRM_DEBUG_DRIVER("Atomic check stopped due to signal.\n");
	else
		DRM_DEBUG_DRIVER("Atomic check failed with err: %d \n", ret);

	return ret;
}

static bool is_dp_capable_without_timing_msa(struct dc *dc,
					     struct amdgpu_dm_connector *amdgpu_dm_connector)
{
	uint8_t dpcd_data;
	bool capable = false;

	if (amdgpu_dm_connector->dc_link &&
		dm_helpers_dp_read_dpcd(
				NULL,
				amdgpu_dm_connector->dc_link,
				DP_DOWN_STREAM_PORT_COUNT,
				&dpcd_data,
				sizeof(dpcd_data))) {
		capable = (dpcd_data & DP_MSA_TIMING_PAR_IGNORED) ? true:false;
	}

	return capable;
}
void amdgpu_dm_update_freesync_caps(struct drm_connector *connector,
					struct edid *edid)
{
	int i;
	bool edid_check_required;
	struct detailed_timing *timing;
	struct detailed_non_pixel *data;
	struct detailed_data_monitor_range *range;
	struct amdgpu_dm_connector *amdgpu_dm_connector =
			to_amdgpu_dm_connector(connector);
	struct dm_connector_state *dm_con_state = NULL;

	struct drm_device *dev = connector->dev;
	struct amdgpu_device *adev = dev->dev_private;
	bool freesync_capable = false;

	if (!connector->state) {
		DRM_ERROR("%s - Connector has no state", __func__);
		goto update;
	}

	if (!edid) {
		dm_con_state = to_dm_connector_state(connector->state);

		amdgpu_dm_connector->min_vfreq = 0;
		amdgpu_dm_connector->max_vfreq = 0;
		amdgpu_dm_connector->pixel_clock_mhz = 0;

		goto update;
	}

	dm_con_state = to_dm_connector_state(connector->state);

	edid_check_required = false;
	if (!amdgpu_dm_connector->dc_sink) {
		DRM_ERROR("dc_sink NULL, could not add free_sync module.\n");
		goto update;
	}
	if (!adev->dm.freesync_module)
		goto update;
	/*
	 * if edid non zero restrict freesync only for dp and edp
	 */
	if (edid) {
		if (amdgpu_dm_connector->dc_sink->sink_signal == SIGNAL_TYPE_DISPLAY_PORT
			|| amdgpu_dm_connector->dc_sink->sink_signal == SIGNAL_TYPE_EDP) {
			edid_check_required = is_dp_capable_without_timing_msa(
						adev->dm.dc,
						amdgpu_dm_connector);
		}
	}
	if (edid_check_required == true && (edid->version > 1 ||
	   (edid->version == 1 && edid->revision > 1))) {
		for (i = 0; i < 4; i++) {

			timing	= &edid->detailed_timings[i];
			data	= &timing->data.other_data;
			range	= &data->data.range;
			/*
			 * Check if monitor has continuous frequency mode
			 */
			if (data->type != EDID_DETAIL_MONITOR_RANGE)
				continue;
			/*
			 * Check for flag range limits only. If flag == 1 then
			 * no additional timing information provided.
			 * Default GTF, GTF Secondary curve and CVT are not
			 * supported
			 */
			if (range->flags != 1)
				continue;

			amdgpu_dm_connector->min_vfreq = range->min_vfreq;
			amdgpu_dm_connector->max_vfreq = range->max_vfreq;
			amdgpu_dm_connector->pixel_clock_mhz =
				range->pixel_clock_mhz * 10;
			break;
		}

		if (amdgpu_dm_connector->max_vfreq -
		    amdgpu_dm_connector->min_vfreq > 10) {

			freesync_capable = true;
		}
	}

update:
	if (dm_con_state)
		dm_con_state->freesync_capable = freesync_capable;

	if (connector->vrr_capable_property)
		drm_connector_set_vrr_capable_property(connector,
						       freesync_capable);
}

static void amdgpu_dm_set_psr_caps(struct dc_link *link)
{
	uint8_t dpcd_data[EDP_PSR_RECEIVER_CAP_SIZE];

	if (!(link->connector_signal & SIGNAL_TYPE_EDP))
		return;
	if (link->type == dc_connection_none)
		return;
	if (dm_helpers_dp_read_dpcd(NULL, link, DP_PSR_SUPPORT,
					dpcd_data, sizeof(dpcd_data))) {
		link->dpcd_caps.psr_caps.psr_version = dpcd_data[0];

		if (dpcd_data[0] == 0) {
			link->psr_settings.psr_version = DC_PSR_VERSION_UNSUPPORTED;
			link->psr_settings.psr_feature_enabled = false;
		} else {
			link->psr_settings.psr_version = DC_PSR_VERSION_1;
			link->psr_settings.psr_feature_enabled = true;
		}

		DRM_INFO("PSR support:%d\n", link->psr_settings.psr_feature_enabled);
	}
}

/*
 * amdgpu_dm_link_setup_psr() - configure psr link
 * @stream: stream state
 *
 * Return: true if success
 */
static bool amdgpu_dm_link_setup_psr(struct dc_stream_state *stream)
{
	struct dc_link *link = NULL;
	struct psr_config psr_config = {0};
	struct psr_context psr_context = {0};
	bool ret = false;

	if (stream == NULL)
		return false;

	link = stream->link;

	psr_config.psr_version = link->dpcd_caps.psr_caps.psr_version;

	if (psr_config.psr_version > 0) {
		psr_config.psr_exit_link_training_required = 0x1;
		psr_config.psr_frame_capture_indication_req = 0;
		psr_config.psr_rfb_setup_time = 0x37;
		psr_config.psr_sdp_transmit_line_num_deadline = 0x20;
		psr_config.allow_smu_optimizations = 0x0;

		ret = dc_link_setup_psr(link, stream, &psr_config, &psr_context);

	}
	DRM_DEBUG_DRIVER("PSR link: %d\n",	link->psr_settings.psr_feature_enabled);

	return ret;
}

/*
 * amdgpu_dm_psr_enable() - enable psr f/w
 * @stream: stream state
 *
 * Return: true if success
 */
bool amdgpu_dm_psr_enable(struct dc_stream_state *stream)
{
	struct dc_link *link = stream->link;
	unsigned int vsync_rate_hz = 0;
	struct dc_static_screen_params params = {0};
	/* Calculate number of static frames before generating interrupt to
	 * enter PSR.
	 */
	// Init fail safe of 2 frames static
	unsigned int num_frames_static = 2;

	DRM_DEBUG_DRIVER("Enabling psr...\n");

	vsync_rate_hz = div64_u64(div64_u64((
			stream->timing.pix_clk_100hz * 100),
			stream->timing.v_total),
			stream->timing.h_total);

	/* Round up
	 * Calculate number of frames such that at least 30 ms of time has
	 * passed.
	 */
	if (vsync_rate_hz != 0) {
		unsigned int frame_time_microsec = 1000000 / vsync_rate_hz;
		num_frames_static = (30000 / frame_time_microsec) + 1;
	}

	params.triggers.cursor_update = true;
	params.triggers.overlay_update = true;
	params.triggers.surface_update = true;
	params.num_frames = num_frames_static;

	dc_stream_set_static_screen_params(link->ctx->dc,
					   &stream, 1,
					   &params);

	return dc_link_set_psr_allow_active(link, true, false);
}

/*
 * amdgpu_dm_psr_disable() - disable psr f/w
 * @stream:  stream state
 *
 * Return: true if success
 */
static bool amdgpu_dm_psr_disable(struct dc_stream_state *stream)
{

	DRM_DEBUG_DRIVER("Disabling psr...\n");

	return dc_link_set_psr_allow_active(stream->link, false, true);
}<|MERGE_RESOLUTION|>--- conflicted
+++ resolved
@@ -8810,7 +8810,6 @@
 
 				dm_atomic_destroy_state(obj,
 						state->private_objs[i].state);
-<<<<<<< HEAD
 
 				/* If i is not at the end of the array then the
 				 * last element needs to be moved to where i was
@@ -8820,17 +8819,6 @@
 					state->private_objs[i] =
 						state->private_objs[j];
 
-=======
-
-				/* If i is not at the end of the array then the
-				 * last element needs to be moved to where i was
-				 * before the array can safely be truncated.
-				 */
-				if (i != j)
-					state->private_objs[i] =
-						state->private_objs[j];
-
->>>>>>> 6437634e
 				state->private_objs[j].ptr = NULL;
 				state->private_objs[j].state = NULL;
 				state->private_objs[j].old_state = NULL;
