--- conflicted
+++ resolved
@@ -123,14 +123,9 @@
 	struct dce_aux *aux_engine,
 	struct ddc *ddc);
 
-<<<<<<< HEAD
-int dce_aux_transfer(struct ddc_service *ddc,
-		struct aux_payload *cmd);
-=======
 int dce_aux_transfer_raw(struct ddc_service *ddc,
 		struct aux_payload *cmd,
 		enum aux_channel_operation_result *operation_result);
->>>>>>> 0ecfebd2
 
 bool dce_aux_transfer_with_retries(struct ddc_service *ddc,
 		struct aux_payload *cmd);
