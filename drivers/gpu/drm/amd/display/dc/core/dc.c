--- conflicted
+++ resolved
@@ -54,12 +54,9 @@
 #include "hubp.h"
 
 #include "dc_link_dp.h"
-<<<<<<< HEAD
-=======
 
 #include "dce/dce_i2c.h"
 
->>>>>>> 0fd79184
 #define DC_LOGGER \
 	dc->ctx->logger
 
@@ -464,11 +461,6 @@
 					 struct dc_link_settings *link_setting,
 					 struct dc_link *link)
 {
-<<<<<<< HEAD
-	struct dc_link_settings store_settings = *link_setting;
-	struct dc_stream_state *link_stream =
-		link->dc->current_state->res_ctx.pipe_ctx[0].stream;
-=======
 	int i;
 	struct pipe_ctx *pipe;
 	struct dc_stream_state *link_stream;
@@ -488,7 +480,6 @@
 		return;
 
 	link_stream = link->dc->current_state->res_ctx.pipe_ctx[i].stream;
->>>>>>> 0fd79184
 
 	link->preferred_link_setting = store_settings;
 	if (link_stream)
