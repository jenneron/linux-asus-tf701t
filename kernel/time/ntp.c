--- conflicted
+++ resolved
@@ -17,10 +17,7 @@
 #include <linux/mm.h>
 #include <linux/module.h>
 #include <linux/rtc.h>
-<<<<<<< HEAD
-=======
 #include <linux/audit.h>
->>>>>>> 0ecfebd2
 
 #include "ntp_internal.h"
 #include "timekeeping_internal.h"
@@ -713,11 +710,7 @@
  * kernel time-keeping variables. used by xntpd.
  */
 int __do_adjtimex(struct __kernel_timex *txc, const struct timespec64 *ts,
-<<<<<<< HEAD
-		  s32 *time_tai)
-=======
 		  s32 *time_tai, struct audit_ntp_data *ad)
->>>>>>> 0ecfebd2
 {
 	int result;
 
