--- conflicted
+++ resolved
@@ -1089,11 +1089,7 @@
 	xa_destroy(&disk->part_tbl);
 	if (test_bit(GD_QUEUE_REF, &disk->state) && disk->queue)
 		blk_put_queue(disk->queue);
-<<<<<<< HEAD
-	bdput(disk->part0);	/* frees the disk */
-=======
 	iput(disk->part0->bd_inode);	/* frees the disk */
->>>>>>> 65c03ae9
 }
 
 static int block_uevent(struct device *dev, struct kobj_uevent_env *env)
