--- conflicted
+++ resolved
@@ -72,11 +72,7 @@
       - finest
 
   semtech,startup-sensor:
-<<<<<<< HEAD
-    $ref: /schemas/types.yaml#definitions/uint32
-=======
     $ref: /schemas/types.yaml#/definitions/uint32
->>>>>>> 8a8109f3
     enum: [0, 1, 2, 3]
     default: 0
     description:
@@ -85,11 +81,7 @@
       compensation.
 
   semtech,proxraw-strength:
-<<<<<<< HEAD
-    $ref: /schemas/types.yaml#definitions/uint32
-=======
     $ref: /schemas/types.yaml#/definitions/uint32
->>>>>>> 8a8109f3
     enum: [0, 2, 4, 8]
     default: 2
     description:
@@ -97,11 +89,7 @@
       represent 1-1/N.
 
   semtech,avg-pos-strength:
-<<<<<<< HEAD
-    $ref: /schemas/types.yaml#definitions/uint32
-=======
     $ref: /schemas/types.yaml#/definitions/uint32
->>>>>>> 8a8109f3
     enum: [0, 16, 64, 128, 256, 512, 1024, 4294967295]
     default: 16
     description:
