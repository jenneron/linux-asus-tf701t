--- conflicted
+++ resolved
@@ -20,10 +20,7 @@
  */
 
 #include <linux/math.h>
-<<<<<<< HEAD
-=======
 #include <linux/sched.h>
->>>>>>> 33a5c279
 
 extern unsigned long loops_per_jiffy;
 
