/*
 * Marvell 88PM860x Interface
 *
 * Copyright (C) 2009 Marvell International Ltd.
 * 	Haojian Zhuang <haojian.zhuang@marvell.com>
 *
 * This program is free software; you can redistribute it and/or modify
 * it under the terms of the GNU General Public License version 2 as
 * published by the Free Software Foundation.
 */

#ifndef __LINUX_MFD_88PM860X_H
#define __LINUX_MFD_88PM860X_H

#include <linux/interrupt.h>

#define MFD_NAME_SIZE		(40)

enum {
	CHIP_INVALID = 0,
	CHIP_PM8606,
	CHIP_PM8607,
	CHIP_MAX,
};

enum {
	PM8606_ID_INVALID,
	PM8606_ID_BACKLIGHT,
	PM8606_ID_LED,
	PM8606_ID_VIBRATOR,
	PM8606_ID_TOUCH,
	PM8606_ID_SOUND,
	PM8606_ID_CHARGER,
	PM8606_ID_MAX,
};


/* 8606 Registers */
#define PM8606_DCM_BOOST		(0x00)
#define PM8606_PWM			(0x01)

#define PM8607_MISC2			(0x42)

/* Power Up Log Register */
#define PM8607_POWER_UP_LOG		(0x3F)

/* Charger Control Registers */
#define PM8607_CCNT			(0x47)
#define PM8607_CHG_CTRL1		(0x48)
#define PM8607_CHG_CTRL2		(0x49)
#define PM8607_CHG_CTRL3		(0x4A)
#define PM8607_CHG_CTRL4		(0x4B)
#define PM8607_CHG_CTRL5		(0x4C)
#define PM8607_CHG_CTRL6		(0x4D)
#define PM8607_CHG_CTRL7		(0x4E)

/* Backlight Registers */
#define PM8606_WLED1A			(0x02)
#define PM8606_WLED1B			(0x03)
#define PM8606_WLED2A			(0x04)
#define PM8606_WLED2B			(0x05)
#define PM8606_WLED3A			(0x06)
#define PM8606_WLED3B			(0x07)

/* LED Registers */
#define PM8606_RGB2A			(0x08)
#define PM8606_RGB2B			(0x09)
#define PM8606_RGB2C			(0x0A)
#define PM8606_RGB2D			(0x0B)
#define PM8606_RGB1A			(0x0C)
#define PM8606_RGB1B			(0x0D)
#define PM8606_RGB1C			(0x0E)
#define PM8606_RGB1D			(0x0F)

#define PM8606_PREREGULATORA		(0x10)
#define PM8606_PREREGULATORB		(0x11)
#define PM8606_VIBRATORA		(0x12)
#define PM8606_VIBRATORB		(0x13)
#define PM8606_VCHG			(0x14)
#define PM8606_VSYS			(0x15)
#define PM8606_MISC			(0x16)
#define PM8606_CHIP_ID			(0x17)
#define PM8606_STATUS			(0x18)
#define PM8606_FLAGS			(0x19)
#define PM8606_PROTECTA			(0x1A)
#define PM8606_PROTECTB			(0x1B)
#define PM8606_PROTECTC			(0x1C)

/* Bit definitions of PM8606 registers */
#define PM8606_DCM_500MA		(0x0)	/* current limit */
#define PM8606_DCM_750MA		(0x1)
#define PM8606_DCM_1000MA		(0x2)
#define PM8606_DCM_1250MA		(0x3)
#define PM8606_DCM_250MV		(0x0 << 2)
#define PM8606_DCM_300MV		(0x1 << 2)
#define PM8606_DCM_350MV		(0x2 << 2)
#define PM8606_DCM_400MV		(0x3 << 2)

#define PM8606_PWM_31200HZ		(0x0)
#define PM8606_PWM_15600HZ		(0x1)
#define PM8606_PWM_7800HZ		(0x2)
#define PM8606_PWM_3900HZ		(0x3)
#define PM8606_PWM_1950HZ		(0x4)
#define PM8606_PWM_976HZ		(0x5)
#define PM8606_PWM_488HZ		(0x6)
#define PM8606_PWM_244HZ		(0x7)
#define PM8606_PWM_FREQ_MASK		(0x7)

#define PM8606_WLED_ON			(1 << 0)
#define PM8606_WLED_CURRENT(x)		((x & 0x1F) << 1)

#define PM8606_LED_CURRENT(x)		(((x >> 2) & 0x07) << 5)

#define PM8606_VSYS_EN			(1 << 1)

#define PM8606_MISC_OSC_EN		(1 << 4)

enum {
	PM8607_ID_BUCK1 = 0,
	PM8607_ID_BUCK2,
	PM8607_ID_BUCK3,

	PM8607_ID_LDO1,
	PM8607_ID_LDO2,
	PM8607_ID_LDO3,
	PM8607_ID_LDO4,
	PM8607_ID_LDO5,
	PM8607_ID_LDO6,
	PM8607_ID_LDO7,
	PM8607_ID_LDO8,
	PM8607_ID_LDO9,
	PM8607_ID_LDO10,
	PM8607_ID_LDO11,
	PM8607_ID_LDO12,
	PM8607_ID_LDO13,
	PM8607_ID_LDO14,
	PM8607_ID_LDO15,
	PM8606_ID_PREG,

	PM8607_ID_RG_MAX,
};

/* 8607 chip ID is 0x40 or 0x50 */
#define PM8607_VERSION_MASK		(0xF0)	/* 8607 chip ID mask */

/* Interrupt Registers */
#define PM8607_STATUS_1			(0x01)
#define PM8607_STATUS_2			(0x02)
#define PM8607_INT_STATUS1		(0x03)
#define PM8607_INT_STATUS2		(0x04)
#define PM8607_INT_STATUS3		(0x05)
#define PM8607_INT_MASK_1		(0x06)
#define PM8607_INT_MASK_2		(0x07)
#define PM8607_INT_MASK_3		(0x08)

/* Regulator Control Registers */
#define PM8607_LDO1			(0x10)
#define PM8607_LDO2			(0x11)
#define PM8607_LDO3			(0x12)
#define PM8607_LDO4			(0x13)
#define PM8607_LDO5			(0x14)
#define PM8607_LDO6			(0x15)
#define PM8607_LDO7			(0x16)
#define PM8607_LDO8			(0x17)
#define PM8607_LDO9			(0x18)
#define PM8607_LDO10			(0x19)
#define PM8607_LDO12			(0x1A)
#define PM8607_LDO14			(0x1B)
#define PM8607_SLEEP_MODE1		(0x1C)
#define PM8607_SLEEP_MODE2		(0x1D)
#define PM8607_SLEEP_MODE3		(0x1E)
#define PM8607_SLEEP_MODE4		(0x1F)
#define PM8607_GO			(0x20)
#define PM8607_SLEEP_BUCK1		(0x21)
#define PM8607_SLEEP_BUCK2		(0x22)
#define PM8607_SLEEP_BUCK3		(0x23)
#define PM8607_BUCK1			(0x24)
#define PM8607_BUCK2			(0x25)
#define PM8607_BUCK3			(0x26)
#define PM8607_BUCK_CONTROLS		(0x27)
#define PM8607_SUPPLIES_EN11		(0x2B)
#define PM8607_SUPPLIES_EN12		(0x2C)
#define PM8607_GROUP1			(0x2D)
#define PM8607_GROUP2			(0x2E)
#define PM8607_GROUP3			(0x2F)
#define PM8607_GROUP4			(0x30)
#define PM8607_GROUP5			(0x31)
#define PM8607_GROUP6			(0x32)
#define PM8607_SUPPLIES_EN21		(0x33)
#define PM8607_SUPPLIES_EN22		(0x34)

/* Vibrator Control Registers */
#define PM8607_VIBRATOR_SET		(0x28)
#define PM8607_VIBRATOR_PWM		(0x29)

/* GPADC Registers */
#define PM8607_GP_BIAS1			(0x4F)
#define PM8607_MEAS_EN1			(0x50)
#define PM8607_MEAS_EN2			(0x51)
#define PM8607_MEAS_EN3			(0x52)
#define PM8607_MEAS_OFF_TIME1		(0x53)
#define PM8607_MEAS_OFF_TIME2		(0x54)
#define PM8607_TSI_PREBIAS		(0x55)	/* prebias time */
#define PM8607_PD_PREBIAS		(0x56)	/* prebias time */
#define PM8607_GPADC_MISC1		(0x57)

/* bit definitions of  MEAS_EN1*/
#define PM8607_MEAS_EN1_VBAT		(1 << 0)
#define PM8607_MEAS_EN1_VCHG		(1 << 1)
#define PM8607_MEAS_EN1_VSYS		(1 << 2)
#define PM8607_MEAS_EN1_TINT		(1 << 3)
#define PM8607_MEAS_EN1_RFTMP		(1 << 4)
#define PM8607_MEAS_EN1_TBAT		(1 << 5)
#define PM8607_MEAS_EN1_GPADC2		(1 << 6)
#define PM8607_MEAS_EN1_GPADC3		(1 << 7)

/* Battery Monitor Registers */
#define PM8607_GP_BIAS2			(0x5A)
#define PM8607_VBAT_LOWTH		(0x5B)
#define PM8607_VCHG_LOWTH		(0x5C)
#define PM8607_VSYS_LOWTH		(0x5D)
#define PM8607_TINT_LOWTH		(0x5E)
#define PM8607_GPADC0_LOWTH		(0x5F)
#define PM8607_GPADC1_LOWTH		(0x60)
#define PM8607_GPADC2_LOWTH		(0x61)
#define PM8607_GPADC3_LOWTH		(0x62)
#define PM8607_VBAT_HIGHTH		(0x63)
#define PM8607_VCHG_HIGHTH		(0x64)
#define PM8607_VSYS_HIGHTH		(0x65)
#define PM8607_TINT_HIGHTH		(0x66)
#define PM8607_GPADC0_HIGHTH		(0x67)
#define PM8607_GPADC1_HIGHTH		(0x68)
#define PM8607_GPADC2_HIGHTH		(0x69)
#define PM8607_GPADC3_HIGHTH		(0x6A)
#define PM8607_IBAT_MEAS1		(0x6B)
#define PM8607_IBAT_MEAS2		(0x6C)
#define PM8607_VBAT_MEAS1		(0x6D)
#define PM8607_VBAT_MEAS2		(0x6E)
#define PM8607_VCHG_MEAS1		(0x6F)
#define PM8607_VCHG_MEAS2		(0x70)
#define PM8607_VSYS_MEAS1		(0x71)
#define PM8607_VSYS_MEAS2		(0x72)
#define PM8607_TINT_MEAS1		(0x73)
#define PM8607_TINT_MEAS2		(0x74)
#define PM8607_GPADC0_MEAS1		(0x75)
#define PM8607_GPADC0_MEAS2		(0x76)
#define PM8607_GPADC1_MEAS1		(0x77)
#define PM8607_GPADC1_MEAS2		(0x78)
#define PM8607_GPADC2_MEAS1		(0x79)
#define PM8607_GPADC2_MEAS2		(0x7A)
#define PM8607_GPADC3_MEAS1		(0x7B)
#define PM8607_GPADC3_MEAS2		(0x7C)
#define PM8607_CCNT_MEAS1		(0x95)
#define PM8607_CCNT_MEAS2		(0x96)
#define PM8607_VBAT_AVG			(0x97)
#define PM8607_VCHG_AVG			(0x98)
#define PM8607_VSYS_AVG			(0x99)
#define PM8607_VBAT_MIN			(0x9A)
#define PM8607_VCHG_MIN			(0x9B)
#define PM8607_VSYS_MIN			(0x9C)
#define PM8607_VBAT_MAX			(0x9D)
#define PM8607_VCHG_MAX			(0x9E)
#define PM8607_VSYS_MAX			(0x9F)

#define PM8607_GPADC_MISC2		(0x59)
#define PM8607_GPADC0_GP_BIAS_A0	(1 << 0)
#define PM8607_GPADC1_GP_BIAS_A1	(1 << 1)
#define PM8607_GPADC2_GP_BIAS_A2	(1 << 2)
#define PM8607_GPADC3_GP_BIAS_A3	(1 << 3)
#define PM8607_GPADC2_GP_BIAS_OUT2	(1 << 6)

/* RTC Control Registers */
#define PM8607_RTC1			(0xA0)
#define PM8607_RTC_COUNTER1		(0xA1)
#define PM8607_RTC_COUNTER2		(0xA2)
#define PM8607_RTC_COUNTER3		(0xA3)
#define PM8607_RTC_COUNTER4		(0xA4)
#define PM8607_RTC_EXPIRE1		(0xA5)
#define PM8607_RTC_EXPIRE2		(0xA6)
#define PM8607_RTC_EXPIRE3		(0xA7)
#define PM8607_RTC_EXPIRE4		(0xA8)
#define PM8607_RTC_TRIM1		(0xA9)
#define PM8607_RTC_TRIM2		(0xAA)
#define PM8607_RTC_TRIM3		(0xAB)
#define PM8607_RTC_TRIM4		(0xAC)
#define PM8607_RTC_MISC1		(0xAD)
#define PM8607_RTC_MISC2		(0xAE)
#define PM8607_RTC_MISC3		(0xAF)

/* Misc Registers */
#define PM8607_CHIP_ID			(0x00)
#define PM8607_B0_MISC1			(0x0C)
#define PM8607_LDO1			(0x10)
#define PM8607_DVC3			(0x26)
#define PM8607_A1_MISC1			(0x40)

/* bit definitions of Status Query Interface */
#define PM8607_STATUS_CC		(1 << 3)
#define PM8607_STATUS_PEN		(1 << 4)
#define PM8607_STATUS_HEADSET		(1 << 5)
#define PM8607_STATUS_HOOK		(1 << 6)
#define PM8607_STATUS_MICIN		(1 << 7)
#define PM8607_STATUS_ONKEY		(1 << 8)
#define PM8607_STATUS_EXTON		(1 << 9)
#define PM8607_STATUS_CHG		(1 << 10)
#define PM8607_STATUS_BAT		(1 << 11)
#define PM8607_STATUS_VBUS		(1 << 12)
#define PM8607_STATUS_OV		(1 << 13)

/* bit definitions of BUCK3 */
#define PM8607_BUCK3_DOUBLE		(1 << 6)

/* bit definitions of Misc1 */
#define PM8607_A1_MISC1_PI2C		(1 << 0)
#define PM8607_B0_MISC1_INV_INT		(1 << 0)
#define PM8607_B0_MISC1_INT_CLEAR	(1 << 1)
#define PM8607_B0_MISC1_INT_MASK	(1 << 2)
#define PM8607_B0_MISC1_PI2C		(1 << 3)
#define PM8607_B0_MISC1_RESET		(1 << 6)

/* bits definitions of GPADC */
#define PM8607_GPADC_EN			(1 << 0)
#define PM8607_GPADC_PREBIAS_MASK	(3 << 1)
#define PM8607_GPADC_SLOT_CYCLE_MASK	(3 << 3)	/* slow mode */
#define PM8607_GPADC_OFF_SCALE_MASK	(3 << 5)	/* GP sleep mode */
#define PM8607_GPADC_SW_CAL_MASK	(1 << 7)

#define PM8607_PD_PREBIAS_MASK		(0x1F << 0)
#define PM8607_PD_PRECHG_MASK		(7 << 5)

#define PM8606_REF_GP_OSC_OFF         0
#define PM8606_REF_GP_OSC_ON          1
#define PM8606_REF_GP_OSC_UNKNOWN     2

/* Clients of reference group and 8MHz oscillator in 88PM8606 */
enum pm8606_ref_gp_and_osc_clients {
	REF_GP_NO_CLIENTS       = 0,
	WLED1_DUTY              = (1<<0), /*PF 0x02.7:0*/
	WLED2_DUTY              = (1<<1), /*PF 0x04.7:0*/
	WLED3_DUTY              = (1<<2), /*PF 0x06.7:0*/
	RGB1_ENABLE             = (1<<3), /*PF 0x07.1*/
	RGB2_ENABLE             = (1<<4), /*PF 0x07.2*/
	LDO_VBR_EN              = (1<<5), /*PF 0x12.0*/
	REF_GP_MAX_CLIENT       = 0xFFFF
};

/* Interrupt Number in 88PM8607 */
enum {
	PM8607_IRQ_ONKEY,
	PM8607_IRQ_EXTON,
	PM8607_IRQ_CHG,
	PM8607_IRQ_BAT,
	PM8607_IRQ_RTC,
	PM8607_IRQ_CC,
	PM8607_IRQ_VBAT,
	PM8607_IRQ_VCHG,
	PM8607_IRQ_VSYS,
	PM8607_IRQ_TINT,
	PM8607_IRQ_GPADC0,
	PM8607_IRQ_GPADC1,
	PM8607_IRQ_GPADC2,
	PM8607_IRQ_GPADC3,
	PM8607_IRQ_AUDIO_SHORT,
	PM8607_IRQ_PEN,
	PM8607_IRQ_HEADSET,
	PM8607_IRQ_HOOK,
	PM8607_IRQ_MICIN,
	PM8607_IRQ_CHG_FAIL,
	PM8607_IRQ_CHG_DONE,
	PM8607_IRQ_CHG_FAULT,
};

enum {
	PM8607_CHIP_A0 = 0x40,
	PM8607_CHIP_A1 = 0x41,
	PM8607_CHIP_B0 = 0x48,
};

struct pm860x_chip {
	struct device		*dev;
	struct mutex		irq_lock;
	struct mutex		osc_lock;
	struct i2c_client	*client;
	struct i2c_client	*companion;	/* companion chip client */
	struct regmap           *regmap;
	struct regmap           *regmap_companion;

	int			buck3_double;	/* DVC ramp slope double */
	int			companion_addr;
	unsigned short		osc_vote;
	int			id;
	int			irq_mode;
	int			irq_base;
	int			core_irq;
	unsigned char		chip_version;
	unsigned char		osc_status;

	unsigned int            wakeup_flag;
};

enum {
	GI2C_PORT = 0,
	PI2C_PORT,
};

struct pm860x_backlight_pdata {
	int		pwm;
	int		iset;
};

struct pm860x_led_pdata {
	int		iset;
};

struct pm860x_rtc_pdata {
	int		(*sync)(unsigned int ticks);
	int		vrtc;
};

struct pm860x_touch_pdata {
	int		gpadc_prebias;
	int		slot_cycle;
	int		off_scale;
	int		sw_cal;
	int		tsi_prebias;	/* time, slot */
	int		pen_prebias;	/* time, slot */
	int		pen_prechg;	/* time, slot */
	int		res_x;		/* resistor of Xplate */
	unsigned long	flags;
};

struct pm860x_power_pdata {
	int		max_capacity;
	int		resistor;
};

struct pm860x_platform_data {
	struct pm860x_backlight_pdata	*backlight;
	struct pm860x_led_pdata		*led;
	struct pm860x_rtc_pdata		*rtc;
	struct pm860x_touch_pdata	*touch;
	struct pm860x_power_pdata	*power;
<<<<<<< HEAD
	struct regulator_init_data	*buck1;
	struct regulator_init_data	*buck2;
	struct regulator_init_data	*buck3;
	struct regulator_init_data	*ldo1;
	struct regulator_init_data	*ldo2;
	struct regulator_init_data	*ldo3;
	struct regulator_init_data	*ldo4;
	struct regulator_init_data	*ldo5;
	struct regulator_init_data	*ldo6;
	struct regulator_init_data	*ldo7;
	struct regulator_init_data	*ldo8;
	struct regulator_init_data	*ldo9;
	struct regulator_init_data	*ldo10;
	struct regulator_init_data	*ldo12;
	struct regulator_init_data	*ldo_vibrator;
	struct regulator_init_data	*ldo14;

	int 		companion_addr;	/* I2C address of companion chip */
=======
	struct charger_desc		*chg_desc;
	struct regulator_init_data	*regulator;

	unsigned short	companion_addr;	/* I2C address of companion chip */
>>>>>>> 18766f09
	int		i2c_port;	/* Controlled by GI2C or PI2C */
	int		irq_mode;	/* Clear interrupt by read/write(0/1) */
	int		irq_base;	/* IRQ base number of 88pm860x */
	int		num_leds;
	int		num_backlights;
};

extern int pm8606_osc_enable(struct pm860x_chip *, unsigned short);
extern int pm8606_osc_disable(struct pm860x_chip *, unsigned short);

extern int pm860x_reg_read(struct i2c_client *, int);
extern int pm860x_reg_write(struct i2c_client *, int, unsigned char);
extern int pm860x_bulk_read(struct i2c_client *, int, int, unsigned char *);
extern int pm860x_bulk_write(struct i2c_client *, int, int, unsigned char *);
extern int pm860x_set_bits(struct i2c_client *, int, unsigned char,
			   unsigned char);
extern int pm860x_page_reg_read(struct i2c_client *, int);
extern int pm860x_page_reg_write(struct i2c_client *, int, unsigned char);
extern int pm860x_page_bulk_read(struct i2c_client *, int, int,
				 unsigned char *);
extern int pm860x_page_bulk_write(struct i2c_client *, int, int,
				  unsigned char *);
extern int pm860x_page_set_bits(struct i2c_client *, int, unsigned char,
				unsigned char);

#endif /* __LINUX_MFD_88PM860X_H */<|MERGE_RESOLUTION|>--- conflicted
+++ resolved
@@ -440,7 +440,6 @@
 	struct pm860x_rtc_pdata		*rtc;
 	struct pm860x_touch_pdata	*touch;
 	struct pm860x_power_pdata	*power;
-<<<<<<< HEAD
 	struct regulator_init_data	*buck1;
 	struct regulator_init_data	*buck2;
 	struct regulator_init_data	*buck3;
@@ -457,14 +456,9 @@
 	struct regulator_init_data	*ldo12;
 	struct regulator_init_data	*ldo_vibrator;
 	struct regulator_init_data	*ldo14;
+	struct charger_desc		*chg_desc;
 
 	int 		companion_addr;	/* I2C address of companion chip */
-=======
-	struct charger_desc		*chg_desc;
-	struct regulator_init_data	*regulator;
-
-	unsigned short	companion_addr;	/* I2C address of companion chip */
->>>>>>> 18766f09
 	int		i2c_port;	/* Controlled by GI2C or PI2C */
 	int		irq_mode;	/* Clear interrupt by read/write(0/1) */
 	int		irq_base;	/* IRQ base number of 88pm860x */
