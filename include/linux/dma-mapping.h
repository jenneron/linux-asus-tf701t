--- conflicted
+++ resolved
@@ -717,18 +717,6 @@
 }
 #endif
 
-<<<<<<< HEAD
-/*
- * Please always use dma_alloc_coherent instead as it already zeroes the memory!
- */
-static inline void *dma_zalloc_coherent(struct device *dev, size_t size,
-					dma_addr_t *dma_handle, gfp_t flag)
-{
-	return dma_alloc_coherent(dev, size, dma_handle, flag);
-}
-
-=======
->>>>>>> f17b5f06
 static inline int dma_get_cache_alignment(void)
 {
 #ifdef ARCH_DMA_MINALIGN
