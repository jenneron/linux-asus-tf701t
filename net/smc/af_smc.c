// SPDX-License-Identifier: GPL-2.0-only
/*
 *  Shared Memory Communications over RDMA (SMC-R) and RoCE
 *
 *  AF_SMC protocol family socket handler keeping the AF_INET sock address type
 *  applies to SOCK_STREAM sockets only
 *  offers an alternative communication option for TCP-protocol sockets
 *  applicable with RoCE-cards only
 *
 *  Initial restrictions:
 *    - support for alternate links postponed
 *
 *  Copyright IBM Corp. 2016, 2018
 *
 *  Author(s):  Ursula Braun <ubraun@linux.vnet.ibm.com>
 *              based on prototype from Frank Blaschka
 */

#define KMSG_COMPONENT "smc"
#define pr_fmt(fmt) KMSG_COMPONENT ": " fmt

#include <linux/module.h>
#include <linux/socket.h>
#include <linux/workqueue.h>
#include <linux/in.h>
#include <linux/sched/signal.h>
#include <linux/if_vlan.h>
#include <linux/rcupdate_wait.h>
#include <linux/ctype.h>

#include <net/sock.h>
#include <net/tcp.h>
#include <net/smc.h>
#include <asm/ioctls.h>

#include <net/net_namespace.h>
#include <net/netns/generic.h>
#include "smc_netns.h"

#include "smc.h"
#include "smc_clc.h"
#include "smc_llc.h"
#include "smc_cdc.h"
#include "smc_core.h"
#include "smc_ib.h"
#include "smc_ism.h"
#include "smc_pnet.h"
#include "smc_netlink.h"
#include "smc_tx.h"
#include "smc_rx.h"
#include "smc_close.h"
#include "smc_stats.h"
#include "smc_tracepoint.h"
#include "smc_sysctl.h"

static DEFINE_MUTEX(smc_server_lgr_pending);	/* serialize link group
						 * creation on server
						 */
static DEFINE_MUTEX(smc_client_lgr_pending);	/* serialize link group
						 * creation on client
						 */

static struct workqueue_struct	*smc_tcp_ls_wq;	/* wq for tcp listen work */
struct workqueue_struct	*smc_hs_wq;	/* wq for handshake work */
struct workqueue_struct	*smc_close_wq;	/* wq for close work */

static void smc_tcp_listen_work(struct work_struct *);
static void smc_connect_work(struct work_struct *);

int smc_nl_dump_hs_limitation(struct sk_buff *skb, struct netlink_callback *cb)
{
	struct smc_nl_dmp_ctx *cb_ctx = smc_nl_dmp_ctx(cb);
	void *hdr;

	if (cb_ctx->pos[0])
		goto out;

	hdr = genlmsg_put(skb, NETLINK_CB(cb->skb).portid, cb->nlh->nlmsg_seq,
			  &smc_gen_nl_family, NLM_F_MULTI,
			  SMC_NETLINK_DUMP_HS_LIMITATION);
	if (!hdr)
		return -ENOMEM;

	if (nla_put_u8(skb, SMC_NLA_HS_LIMITATION_ENABLED,
		       sock_net(skb->sk)->smc.limit_smc_hs))
		goto err;

	genlmsg_end(skb, hdr);
	cb_ctx->pos[0] = 1;
out:
	return skb->len;
err:
	genlmsg_cancel(skb, hdr);
	return -EMSGSIZE;
}

int smc_nl_enable_hs_limitation(struct sk_buff *skb, struct genl_info *info)
{
	sock_net(skb->sk)->smc.limit_smc_hs = true;
	return 0;
}

int smc_nl_disable_hs_limitation(struct sk_buff *skb, struct genl_info *info)
{
	sock_net(skb->sk)->smc.limit_smc_hs = false;
	return 0;
}

static void smc_set_keepalive(struct sock *sk, int val)
{
	struct smc_sock *smc = smc_sk(sk);

	smc->clcsock->sk->sk_prot->keepalive(smc->clcsock->sk, val);
}

static struct sock *smc_tcp_syn_recv_sock(const struct sock *sk,
					  struct sk_buff *skb,
					  struct request_sock *req,
					  struct dst_entry *dst,
					  struct request_sock *req_unhash,
					  bool *own_req)
{
	struct smc_sock *smc;

	smc = smc_clcsock_user_data(sk);

	if (READ_ONCE(sk->sk_ack_backlog) + atomic_read(&smc->queued_smc_hs) >
				sk->sk_max_ack_backlog)
		goto drop;

	if (sk_acceptq_is_full(&smc->sk)) {
		NET_INC_STATS(sock_net(sk), LINUX_MIB_LISTENOVERFLOWS);
		goto drop;
	}

	/* passthrough to original syn recv sock fct */
	return smc->ori_af_ops->syn_recv_sock(sk, skb, req, dst, req_unhash,
					      own_req);

drop:
	dst_release(dst);
	tcp_listendrop(sk);
	return NULL;
}

static bool smc_hs_congested(const struct sock *sk)
{
	const struct smc_sock *smc;

	smc = smc_clcsock_user_data(sk);

	if (!smc)
		return true;

	if (workqueue_congested(WORK_CPU_UNBOUND, smc_hs_wq))
		return true;

	return false;
}

static struct smc_hashinfo smc_v4_hashinfo = {
	.lock = __RW_LOCK_UNLOCKED(smc_v4_hashinfo.lock),
};

static struct smc_hashinfo smc_v6_hashinfo = {
	.lock = __RW_LOCK_UNLOCKED(smc_v6_hashinfo.lock),
};

int smc_hash_sk(struct sock *sk)
{
	struct smc_hashinfo *h = sk->sk_prot->h.smc_hash;
	struct hlist_head *head;

	head = &h->ht;

	write_lock_bh(&h->lock);
	sk_add_node(sk, head);
	write_unlock_bh(&h->lock);
	sock_prot_inuse_add(sock_net(sk), sk->sk_prot, 1);

	return 0;
}
EXPORT_SYMBOL_GPL(smc_hash_sk);

void smc_unhash_sk(struct sock *sk)
{
	struct smc_hashinfo *h = sk->sk_prot->h.smc_hash;

	write_lock_bh(&h->lock);
	if (sk_del_node_init(sk))
		sock_prot_inuse_add(sock_net(sk), sk->sk_prot, -1);
	write_unlock_bh(&h->lock);
}
EXPORT_SYMBOL_GPL(smc_unhash_sk);

/* This will be called before user really release sock_lock. So do the
 * work which we didn't do because of user hold the sock_lock in the
 * BH context
 */
static void smc_release_cb(struct sock *sk)
{
	struct smc_sock *smc = smc_sk(sk);

	if (smc->conn.tx_in_release_sock) {
		smc_tx_pending(&smc->conn);
		smc->conn.tx_in_release_sock = false;
	}
}

struct proto smc_proto = {
	.name		= "SMC",
	.owner		= THIS_MODULE,
	.keepalive	= smc_set_keepalive,
	.hash		= smc_hash_sk,
	.unhash		= smc_unhash_sk,
	.release_cb	= smc_release_cb,
	.obj_size	= sizeof(struct smc_sock),
	.h.smc_hash	= &smc_v4_hashinfo,
	.slab_flags	= SLAB_TYPESAFE_BY_RCU,
};
EXPORT_SYMBOL_GPL(smc_proto);

struct proto smc_proto6 = {
	.name		= "SMC6",
	.owner		= THIS_MODULE,
	.keepalive	= smc_set_keepalive,
	.hash		= smc_hash_sk,
	.unhash		= smc_unhash_sk,
	.release_cb	= smc_release_cb,
	.obj_size	= sizeof(struct smc_sock),
	.h.smc_hash	= &smc_v6_hashinfo,
	.slab_flags	= SLAB_TYPESAFE_BY_RCU,
};
EXPORT_SYMBOL_GPL(smc_proto6);

static void smc_restore_fallback_changes(struct smc_sock *smc)
{
	if (smc->clcsock->file) { /* non-accepted sockets have no file yet */
		smc->clcsock->file->private_data = smc->sk.sk_socket;
		smc->clcsock->file = NULL;
	}
}

static int __smc_release(struct smc_sock *smc)
{
	struct sock *sk = &smc->sk;
	int rc = 0;

	if (!smc->use_fallback) {
		rc = smc_close_active(smc);
		sock_set_flag(sk, SOCK_DEAD);
		sk->sk_shutdown |= SHUTDOWN_MASK;
	} else {
		if (sk->sk_state != SMC_CLOSED) {
			if (sk->sk_state != SMC_LISTEN &&
			    sk->sk_state != SMC_INIT)
				sock_put(sk); /* passive closing */
			if (sk->sk_state == SMC_LISTEN) {
				/* wake up clcsock accept */
				rc = kernel_sock_shutdown(smc->clcsock,
							  SHUT_RDWR);
			}
			sk->sk_state = SMC_CLOSED;
			sk->sk_state_change(sk);
		}
		smc_restore_fallback_changes(smc);
	}

	sk->sk_prot->unhash(sk);

	if (sk->sk_state == SMC_CLOSED) {
		if (smc->clcsock) {
			release_sock(sk);
			smc_clcsock_release(smc);
			lock_sock(sk);
		}
		if (!smc->use_fallback)
			smc_conn_free(&smc->conn);
	}

	return rc;
}

static int smc_release(struct socket *sock)
{
	struct sock *sk = sock->sk;
	struct smc_sock *smc;
	int old_state, rc = 0;

	if (!sk)
		goto out;

	sock_hold(sk); /* sock_put below */
	smc = smc_sk(sk);

	old_state = sk->sk_state;

	/* cleanup for a dangling non-blocking connect */
	if (smc->connect_nonblock && old_state == SMC_INIT)
		tcp_abort(smc->clcsock->sk, ECONNABORTED);

	if (cancel_work_sync(&smc->connect_work))
		sock_put(&smc->sk); /* sock_hold in smc_connect for passive closing */

	if (sk->sk_state == SMC_LISTEN)
		/* smc_close_non_accepted() is called and acquires
		 * sock lock for child sockets again
		 */
		lock_sock_nested(sk, SINGLE_DEPTH_NESTING);
	else
		lock_sock(sk);

	if (old_state == SMC_INIT && sk->sk_state == SMC_ACTIVE &&
	    !smc->use_fallback)
		smc_close_active_abort(smc);

	rc = __smc_release(smc);

	/* detach socket */
	sock_orphan(sk);
	sock->sk = NULL;
	release_sock(sk);

	sock_put(sk); /* sock_hold above */
	sock_put(sk); /* final sock_put */
out:
	return rc;
}

static void smc_destruct(struct sock *sk)
{
	if (sk->sk_state != SMC_CLOSED)
		return;
	if (!sock_flag(sk, SOCK_DEAD))
		return;

	sk_refcnt_debug_dec(sk);
}

static struct sock *smc_sock_alloc(struct net *net, struct socket *sock,
				   int protocol)
{
	struct smc_sock *smc;
	struct proto *prot;
	struct sock *sk;

	prot = (protocol == SMCPROTO_SMC6) ? &smc_proto6 : &smc_proto;
	sk = sk_alloc(net, PF_SMC, GFP_KERNEL, prot, 0);
	if (!sk)
		return NULL;

	sock_init_data(sock, sk); /* sets sk_refcnt to 1 */
	sk->sk_state = SMC_INIT;
	sk->sk_destruct = smc_destruct;
	sk->sk_protocol = protocol;
	smc = smc_sk(sk);
	INIT_WORK(&smc->tcp_listen_work, smc_tcp_listen_work);
	INIT_WORK(&smc->connect_work, smc_connect_work);
	INIT_DELAYED_WORK(&smc->conn.tx_work, smc_tx_work);
	INIT_LIST_HEAD(&smc->accept_q);
	spin_lock_init(&smc->accept_q_lock);
	spin_lock_init(&smc->conn.send_lock);
	sk->sk_prot->hash(sk);
	sk_refcnt_debug_inc(sk);
	mutex_init(&smc->clcsock_release_lock);

	return sk;
}

static int smc_bind(struct socket *sock, struct sockaddr *uaddr,
		    int addr_len)
{
	struct sockaddr_in *addr = (struct sockaddr_in *)uaddr;
	struct sock *sk = sock->sk;
	struct smc_sock *smc;
	int rc;

	smc = smc_sk(sk);

	/* replicate tests from inet_bind(), to be safe wrt. future changes */
	rc = -EINVAL;
	if (addr_len < sizeof(struct sockaddr_in))
		goto out;

	rc = -EAFNOSUPPORT;
	if (addr->sin_family != AF_INET &&
	    addr->sin_family != AF_INET6 &&
	    addr->sin_family != AF_UNSPEC)
		goto out;
	/* accept AF_UNSPEC (mapped to AF_INET) only if s_addr is INADDR_ANY */
	if (addr->sin_family == AF_UNSPEC &&
	    addr->sin_addr.s_addr != htonl(INADDR_ANY))
		goto out;

	lock_sock(sk);

	/* Check if socket is already active */
	rc = -EINVAL;
	if (sk->sk_state != SMC_INIT || smc->connect_nonblock)
		goto out_rel;

	smc->clcsock->sk->sk_reuse = sk->sk_reuse;
	rc = kernel_bind(smc->clcsock, uaddr, addr_len);

out_rel:
	release_sock(sk);
out:
	return rc;
}

static void smc_copy_sock_settings(struct sock *nsk, struct sock *osk,
				   unsigned long mask)
{
	/* options we don't get control via setsockopt for */
	nsk->sk_type = osk->sk_type;
	nsk->sk_sndbuf = osk->sk_sndbuf;
	nsk->sk_rcvbuf = osk->sk_rcvbuf;
	nsk->sk_sndtimeo = osk->sk_sndtimeo;
	nsk->sk_rcvtimeo = osk->sk_rcvtimeo;
	nsk->sk_mark = osk->sk_mark;
	nsk->sk_priority = osk->sk_priority;
	nsk->sk_rcvlowat = osk->sk_rcvlowat;
	nsk->sk_bound_dev_if = osk->sk_bound_dev_if;
	nsk->sk_err = osk->sk_err;

	nsk->sk_flags &= ~mask;
	nsk->sk_flags |= osk->sk_flags & mask;
}

#define SK_FLAGS_SMC_TO_CLC ((1UL << SOCK_URGINLINE) | \
			     (1UL << SOCK_KEEPOPEN) | \
			     (1UL << SOCK_LINGER) | \
			     (1UL << SOCK_BROADCAST) | \
			     (1UL << SOCK_TIMESTAMP) | \
			     (1UL << SOCK_DBG) | \
			     (1UL << SOCK_RCVTSTAMP) | \
			     (1UL << SOCK_RCVTSTAMPNS) | \
			     (1UL << SOCK_LOCALROUTE) | \
			     (1UL << SOCK_TIMESTAMPING_RX_SOFTWARE) | \
			     (1UL << SOCK_RXQ_OVFL) | \
			     (1UL << SOCK_WIFI_STATUS) | \
			     (1UL << SOCK_NOFCS) | \
			     (1UL << SOCK_FILTER_LOCKED) | \
			     (1UL << SOCK_TSTAMP_NEW))
/* copy only relevant settings and flags of SOL_SOCKET level from smc to
 * clc socket (since smc is not called for these options from net/core)
 */
static void smc_copy_sock_settings_to_clc(struct smc_sock *smc)
{
	smc_copy_sock_settings(smc->clcsock->sk, &smc->sk, SK_FLAGS_SMC_TO_CLC);
}

#define SK_FLAGS_CLC_TO_SMC ((1UL << SOCK_URGINLINE) | \
			     (1UL << SOCK_KEEPOPEN) | \
			     (1UL << SOCK_LINGER) | \
			     (1UL << SOCK_DBG))
/* copy only settings and flags relevant for smc from clc to smc socket */
static void smc_copy_sock_settings_to_smc(struct smc_sock *smc)
{
	smc_copy_sock_settings(&smc->sk, smc->clcsock->sk, SK_FLAGS_CLC_TO_SMC);
}

/* register the new rmb on all links */
static int smcr_lgr_reg_rmbs(struct smc_link *link,
			     struct smc_buf_desc *rmb_desc)
{
	struct smc_link_group *lgr = link->lgr;
	int i, rc = 0;

	rc = smc_llc_flow_initiate(lgr, SMC_LLC_FLOW_RKEY);
	if (rc)
		return rc;
	/* protect against parallel smc_llc_cli_rkey_exchange() and
	 * parallel smcr_link_reg_rmb()
	 */
	mutex_lock(&lgr->llc_conf_mutex);
	for (i = 0; i < SMC_LINKS_PER_LGR_MAX; i++) {
		if (!smc_link_active(&lgr->lnk[i]))
			continue;
		rc = smcr_link_reg_rmb(&lgr->lnk[i], rmb_desc);
		if (rc)
			goto out;
	}

	/* exchange confirm_rkey msg with peer */
	rc = smc_llc_do_confirm_rkey(link, rmb_desc);
	if (rc) {
		rc = -EFAULT;
		goto out;
	}
	rmb_desc->is_conf_rkey = true;
out:
	mutex_unlock(&lgr->llc_conf_mutex);
	smc_llc_flow_stop(lgr, &lgr->llc_flow_lcl);
	return rc;
}

static int smcr_clnt_conf_first_link(struct smc_sock *smc)
{
	struct smc_link *link = smc->conn.lnk;
	struct smc_llc_qentry *qentry;
	int rc;

	/* receive CONFIRM LINK request from server over RoCE fabric */
	qentry = smc_llc_wait(link->lgr, NULL, SMC_LLC_WAIT_TIME,
			      SMC_LLC_CONFIRM_LINK);
	if (!qentry) {
		struct smc_clc_msg_decline dclc;

		rc = smc_clc_wait_msg(smc, &dclc, sizeof(dclc),
				      SMC_CLC_DECLINE, CLC_WAIT_TIME_SHORT);
		return rc == -EAGAIN ? SMC_CLC_DECL_TIMEOUT_CL : rc;
	}
	smc_llc_save_peer_uid(qentry);
	rc = smc_llc_eval_conf_link(qentry, SMC_LLC_REQ);
	smc_llc_flow_qentry_del(&link->lgr->llc_flow_lcl);
	if (rc)
		return SMC_CLC_DECL_RMBE_EC;

	rc = smc_ib_modify_qp_rts(link);
	if (rc)
		return SMC_CLC_DECL_ERR_RDYLNK;

	smc_wr_remember_qp_attr(link);

	if (smcr_link_reg_rmb(link, smc->conn.rmb_desc))
		return SMC_CLC_DECL_ERR_REGRMB;

	/* confirm_rkey is implicit on 1st contact */
	smc->conn.rmb_desc->is_conf_rkey = true;

	/* send CONFIRM LINK response over RoCE fabric */
	rc = smc_llc_send_confirm_link(link, SMC_LLC_RESP);
	if (rc < 0)
		return SMC_CLC_DECL_TIMEOUT_CL;

	smc_llc_link_active(link);
	smcr_lgr_set_type(link->lgr, SMC_LGR_SINGLE);

	/* optional 2nd link, receive ADD LINK request from server */
	qentry = smc_llc_wait(link->lgr, NULL, SMC_LLC_WAIT_TIME,
			      SMC_LLC_ADD_LINK);
	if (!qentry) {
		struct smc_clc_msg_decline dclc;

		rc = smc_clc_wait_msg(smc, &dclc, sizeof(dclc),
				      SMC_CLC_DECLINE, CLC_WAIT_TIME_SHORT);
		if (rc == -EAGAIN)
			rc = 0; /* no DECLINE received, go with one link */
		return rc;
	}
	smc_llc_flow_qentry_clr(&link->lgr->llc_flow_lcl);
	smc_llc_cli_add_link(link, qentry);
	return 0;
}

static bool smc_isascii(char *hostname)
{
	int i;

	for (i = 0; i < SMC_MAX_HOSTNAME_LEN; i++)
		if (!isascii(hostname[i]))
			return false;
	return true;
}

static void smc_conn_save_peer_info_fce(struct smc_sock *smc,
					struct smc_clc_msg_accept_confirm *clc)
{
	struct smc_clc_msg_accept_confirm_v2 *clc_v2 =
		(struct smc_clc_msg_accept_confirm_v2 *)clc;
	struct smc_clc_first_contact_ext *fce;
	int clc_v2_len;

	if (clc->hdr.version == SMC_V1 ||
	    !(clc->hdr.typev2 & SMC_FIRST_CONTACT_MASK))
		return;

	if (smc->conn.lgr->is_smcd) {
		memcpy(smc->conn.lgr->negotiated_eid, clc_v2->d1.eid,
		       SMC_MAX_EID_LEN);
		clc_v2_len = offsetofend(struct smc_clc_msg_accept_confirm_v2,
					 d1);
	} else {
		memcpy(smc->conn.lgr->negotiated_eid, clc_v2->r1.eid,
		       SMC_MAX_EID_LEN);
		clc_v2_len = offsetofend(struct smc_clc_msg_accept_confirm_v2,
					 r1);
	}
	fce = (struct smc_clc_first_contact_ext *)(((u8 *)clc_v2) + clc_v2_len);
	smc->conn.lgr->peer_os = fce->os_type;
	smc->conn.lgr->peer_smc_release = fce->release;
	if (smc_isascii(fce->hostname))
		memcpy(smc->conn.lgr->peer_hostname, fce->hostname,
		       SMC_MAX_HOSTNAME_LEN);
}

static void smcr_conn_save_peer_info(struct smc_sock *smc,
				     struct smc_clc_msg_accept_confirm *clc)
{
	int bufsize = smc_uncompress_bufsize(clc->r0.rmbe_size);

	smc->conn.peer_rmbe_idx = clc->r0.rmbe_idx;
	smc->conn.local_tx_ctrl.token = ntohl(clc->r0.rmbe_alert_token);
	smc->conn.peer_rmbe_size = bufsize;
	atomic_set(&smc->conn.peer_rmbe_space, smc->conn.peer_rmbe_size);
	smc->conn.tx_off = bufsize * (smc->conn.peer_rmbe_idx - 1);
}

static void smcd_conn_save_peer_info(struct smc_sock *smc,
				     struct smc_clc_msg_accept_confirm *clc)
{
	int bufsize = smc_uncompress_bufsize(clc->d0.dmbe_size);

	smc->conn.peer_rmbe_idx = clc->d0.dmbe_idx;
	smc->conn.peer_token = clc->d0.token;
	/* msg header takes up space in the buffer */
	smc->conn.peer_rmbe_size = bufsize - sizeof(struct smcd_cdc_msg);
	atomic_set(&smc->conn.peer_rmbe_space, smc->conn.peer_rmbe_size);
	smc->conn.tx_off = bufsize * smc->conn.peer_rmbe_idx;
}

static void smc_conn_save_peer_info(struct smc_sock *smc,
				    struct smc_clc_msg_accept_confirm *clc)
{
	if (smc->conn.lgr->is_smcd)
		smcd_conn_save_peer_info(smc, clc);
	else
		smcr_conn_save_peer_info(smc, clc);
	smc_conn_save_peer_info_fce(smc, clc);
}

static void smc_link_save_peer_info(struct smc_link *link,
				    struct smc_clc_msg_accept_confirm *clc,
				    struct smc_init_info *ini)
{
	link->peer_qpn = ntoh24(clc->r0.qpn);
	memcpy(link->peer_gid, ini->peer_gid, SMC_GID_SIZE);
	memcpy(link->peer_mac, ini->peer_mac, sizeof(link->peer_mac));
	link->peer_psn = ntoh24(clc->r0.psn);
	link->peer_mtu = clc->r0.qp_mtu;
}

static void smc_stat_inc_fback_rsn_cnt(struct smc_sock *smc,
				       struct smc_stats_fback *fback_arr)
{
	int cnt;

	for (cnt = 0; cnt < SMC_MAX_FBACK_RSN_CNT; cnt++) {
		if (fback_arr[cnt].fback_code == smc->fallback_rsn) {
			fback_arr[cnt].count++;
			break;
		}
		if (!fback_arr[cnt].fback_code) {
			fback_arr[cnt].fback_code = smc->fallback_rsn;
			fback_arr[cnt].count++;
			break;
		}
	}
}

static void smc_stat_fallback(struct smc_sock *smc)
{
	struct net *net = sock_net(&smc->sk);

	mutex_lock(&net->smc.mutex_fback_rsn);
	if (smc->listen_smc) {
		smc_stat_inc_fback_rsn_cnt(smc, net->smc.fback_rsn->srv);
		net->smc.fback_rsn->srv_fback_cnt++;
	} else {
		smc_stat_inc_fback_rsn_cnt(smc, net->smc.fback_rsn->clnt);
		net->smc.fback_rsn->clnt_fback_cnt++;
	}
	mutex_unlock(&net->smc.mutex_fback_rsn);
}

/* must be called under rcu read lock */
static void smc_fback_wakeup_waitqueue(struct smc_sock *smc, void *key)
{
	struct socket_wq *wq;
	__poll_t flags;

	wq = rcu_dereference(smc->sk.sk_wq);
	if (!skwq_has_sleeper(wq))
		return;
<<<<<<< HEAD

	/* wake up smc sk->sk_wq */
	if (!key) {
		/* sk_state_change */
		wake_up_interruptible_all(&wq->wait);
	} else {
		flags = key_to_poll(key);
		if (flags & (EPOLLIN | EPOLLOUT))
			/* sk_data_ready or sk_write_space */
			wake_up_interruptible_sync_poll(&wq->wait, flags);
		else if (flags & EPOLLERR)
			/* sk_error_report */
			wake_up_interruptible_poll(&wq->wait, flags);
	}
}

static int smc_fback_mark_woken(wait_queue_entry_t *wait,
				unsigned int mode, int sync, void *key)
{
	struct smc_mark_woken *mark =
		container_of(wait, struct smc_mark_woken, wait_entry);

	mark->woken = true;
	mark->key = key;
	return 0;
}

static void smc_fback_forward_wakeup(struct smc_sock *smc, struct sock *clcsk,
				     void (*clcsock_callback)(struct sock *sk))
{
	struct smc_mark_woken mark = { .woken = false };
	struct socket_wq *wq;

	init_waitqueue_func_entry(&mark.wait_entry,
				  smc_fback_mark_woken);
	rcu_read_lock();
	wq = rcu_dereference(clcsk->sk_wq);
	if (!wq)
		goto out;
	add_wait_queue(sk_sleep(clcsk), &mark.wait_entry);
	clcsock_callback(clcsk);
	remove_wait_queue(sk_sleep(clcsk), &mark.wait_entry);

	if (mark.woken)
		smc_fback_wakeup_waitqueue(smc, mark.key);
out:
	rcu_read_unlock();
}

static void smc_fback_state_change(struct sock *clcsk)
{
	struct smc_sock *smc =
		smc_clcsock_user_data(clcsk);

	if (!smc)
		return;
	smc_fback_forward_wakeup(smc, clcsk, smc->clcsk_state_change);
}

static void smc_fback_data_ready(struct sock *clcsk)
{
	struct smc_sock *smc =
		smc_clcsock_user_data(clcsk);

	if (!smc)
		return;
	smc_fback_forward_wakeup(smc, clcsk, smc->clcsk_data_ready);
}

static void smc_fback_write_space(struct sock *clcsk)
{
	struct smc_sock *smc =
		smc_clcsock_user_data(clcsk);

	if (!smc)
		return;
	smc_fback_forward_wakeup(smc, clcsk, smc->clcsk_write_space);
}

static void smc_fback_error_report(struct sock *clcsk)
{
	struct smc_sock *smc =
		smc_clcsock_user_data(clcsk);

	if (!smc)
		return;
	smc_fback_forward_wakeup(smc, clcsk, smc->clcsk_error_report);
}

static int smc_switch_to_fallback(struct smc_sock *smc, int reason_code)
{
	struct sock *clcsk;

	mutex_lock(&smc->clcsock_release_lock);
	if (!smc->clcsock) {
		mutex_unlock(&smc->clcsock_release_lock);
		return -EBADF;
	}
	clcsk = smc->clcsock->sk;
=======
>>>>>>> 95cd2cdc

	/* wake up smc sk->sk_wq */
	if (!key) {
		/* sk_state_change */
		wake_up_interruptible_all(&wq->wait);
	} else {
		flags = key_to_poll(key);
		if (flags & (EPOLLIN | EPOLLOUT))
			/* sk_data_ready or sk_write_space */
			wake_up_interruptible_sync_poll(&wq->wait, flags);
		else if (flags & EPOLLERR)
			/* sk_error_report */
			wake_up_interruptible_poll(&wq->wait, flags);
	}
}

static int smc_fback_mark_woken(wait_queue_entry_t *wait,
				unsigned int mode, int sync, void *key)
{
	struct smc_mark_woken *mark =
		container_of(wait, struct smc_mark_woken, wait_entry);

	mark->woken = true;
	mark->key = key;
	return 0;
}

static void smc_fback_forward_wakeup(struct smc_sock *smc, struct sock *clcsk,
				     void (*clcsock_callback)(struct sock *sk))
{
	struct smc_mark_woken mark = { .woken = false };
	struct socket_wq *wq;

	init_waitqueue_func_entry(&mark.wait_entry,
				  smc_fback_mark_woken);
	rcu_read_lock();
	wq = rcu_dereference(clcsk->sk_wq);
	if (!wq)
		goto out;
	add_wait_queue(sk_sleep(clcsk), &mark.wait_entry);
	clcsock_callback(clcsk);
	remove_wait_queue(sk_sleep(clcsk), &mark.wait_entry);

	if (mark.woken)
		smc_fback_wakeup_waitqueue(smc, mark.key);
out:
	rcu_read_unlock();
}

static void smc_fback_state_change(struct sock *clcsk)
{
	struct smc_sock *smc =
		smc_clcsock_user_data(clcsk);

	if (!smc)
		return;
	smc_fback_forward_wakeup(smc, clcsk, smc->clcsk_state_change);
}

static void smc_fback_data_ready(struct sock *clcsk)
{
	struct smc_sock *smc =
		smc_clcsock_user_data(clcsk);

	if (!smc)
		return;
	smc_fback_forward_wakeup(smc, clcsk, smc->clcsk_data_ready);
}

static void smc_fback_write_space(struct sock *clcsk)
{
	struct smc_sock *smc =
		smc_clcsock_user_data(clcsk);

	if (!smc)
		return;
	smc_fback_forward_wakeup(smc, clcsk, smc->clcsk_write_space);
}

static void smc_fback_error_report(struct sock *clcsk)
{
	struct smc_sock *smc =
		smc_clcsock_user_data(clcsk);

	if (!smc)
		return;
	smc_fback_forward_wakeup(smc, clcsk, smc->clcsk_error_report);
}

static int smc_switch_to_fallback(struct smc_sock *smc, int reason_code)
{
	struct sock *clcsk;
	int rc = 0;

	mutex_lock(&smc->clcsock_release_lock);
	if (!smc->clcsock) {
		rc = -EBADF;
		goto out;
	}
	clcsk = smc->clcsock->sk;

	if (smc->use_fallback)
		goto out;
	smc->use_fallback = true;
	smc->fallback_rsn = reason_code;
	smc_stat_fallback(smc);
	trace_smc_switch_to_fallback(smc, reason_code);
	if (smc->sk.sk_socket && smc->sk.sk_socket->file) {
		smc->clcsock->file = smc->sk.sk_socket->file;
		smc->clcsock->file->private_data = smc->clcsock;
		smc->clcsock->wq.fasync_list =
			smc->sk.sk_socket->wq.fasync_list;

		/* There might be some wait entries remaining
		 * in smc sk->sk_wq and they should be woken up
		 * as clcsock's wait queue is woken up.
		 */
		smc->clcsk_state_change = clcsk->sk_state_change;
		smc->clcsk_data_ready = clcsk->sk_data_ready;
		smc->clcsk_write_space = clcsk->sk_write_space;
		smc->clcsk_error_report = clcsk->sk_error_report;

		clcsk->sk_state_change = smc_fback_state_change;
		clcsk->sk_data_ready = smc_fback_data_ready;
		clcsk->sk_write_space = smc_fback_write_space;
		clcsk->sk_error_report = smc_fback_error_report;

		smc->clcsock->sk->sk_user_data =
			(void *)((uintptr_t)smc | SK_USER_DATA_NOCOPY);
	}
<<<<<<< HEAD
	mutex_unlock(&smc->clcsock_release_lock);
	return 0;
=======
out:
	mutex_unlock(&smc->clcsock_release_lock);
	return rc;
>>>>>>> 95cd2cdc
}

/* fall back during connect */
static int smc_connect_fallback(struct smc_sock *smc, int reason_code)
{
	struct net *net = sock_net(&smc->sk);
	int rc = 0;

	rc = smc_switch_to_fallback(smc, reason_code);
	if (rc) { /* fallback fails */
		this_cpu_inc(net->smc.smc_stats->clnt_hshake_err_cnt);
		if (smc->sk.sk_state == SMC_INIT)
			sock_put(&smc->sk); /* passive closing */
		return rc;
	}
	smc_copy_sock_settings_to_clc(smc);
	smc->connect_nonblock = 0;
	if (smc->sk.sk_state == SMC_INIT)
		smc->sk.sk_state = SMC_ACTIVE;
	return 0;
}

/* decline and fall back during connect */
static int smc_connect_decline_fallback(struct smc_sock *smc, int reason_code,
					u8 version)
{
	struct net *net = sock_net(&smc->sk);
	int rc;

	if (reason_code < 0) { /* error, fallback is not possible */
		this_cpu_inc(net->smc.smc_stats->clnt_hshake_err_cnt);
		if (smc->sk.sk_state == SMC_INIT)
			sock_put(&smc->sk); /* passive closing */
		return reason_code;
	}
	if (reason_code != SMC_CLC_DECL_PEERDECL) {
		rc = smc_clc_send_decline(smc, reason_code, version);
		if (rc < 0) {
			this_cpu_inc(net->smc.smc_stats->clnt_hshake_err_cnt);
			if (smc->sk.sk_state == SMC_INIT)
				sock_put(&smc->sk); /* passive closing */
			return rc;
		}
	}
	return smc_connect_fallback(smc, reason_code);
}

static void smc_conn_abort(struct smc_sock *smc, int local_first)
{
	struct smc_connection *conn = &smc->conn;
	struct smc_link_group *lgr = conn->lgr;
	bool lgr_valid = false;

	if (smc_conn_lgr_valid(conn))
		lgr_valid = true;

	smc_conn_free(conn);
	if (local_first && lgr_valid)
		smc_lgr_cleanup_early(lgr);
}

/* check if there is a rdma device available for this connection. */
/* called for connect and listen */
static int smc_find_rdma_device(struct smc_sock *smc, struct smc_init_info *ini)
{
	/* PNET table look up: search active ib_device and port
	 * within same PNETID that also contains the ethernet device
	 * used for the internal TCP socket
	 */
	smc_pnet_find_roce_resource(smc->clcsock->sk, ini);
	if (!ini->check_smcrv2 && !ini->ib_dev)
		return SMC_CLC_DECL_NOSMCRDEV;
	if (ini->check_smcrv2 && !ini->smcrv2.ib_dev_v2)
		return SMC_CLC_DECL_NOSMCRDEV;
	return 0;
}

/* check if there is an ISM device available for this connection. */
/* called for connect and listen */
static int smc_find_ism_device(struct smc_sock *smc, struct smc_init_info *ini)
{
	/* Find ISM device with same PNETID as connecting interface  */
	smc_pnet_find_ism_resource(smc->clcsock->sk, ini);
	if (!ini->ism_dev[0])
		return SMC_CLC_DECL_NOSMCDDEV;
	else
		ini->ism_chid[0] = smc_ism_get_chid(ini->ism_dev[0]);
	return 0;
}

/* is chid unique for the ism devices that are already determined? */
static bool smc_find_ism_v2_is_unique_chid(u16 chid, struct smc_init_info *ini,
					   int cnt)
{
	int i = (!ini->ism_dev[0]) ? 1 : 0;

	for (; i < cnt; i++)
		if (ini->ism_chid[i] == chid)
			return false;
	return true;
}

/* determine possible V2 ISM devices (either without PNETID or with PNETID plus
 * PNETID matching net_device)
 */
static int smc_find_ism_v2_device_clnt(struct smc_sock *smc,
				       struct smc_init_info *ini)
{
	int rc = SMC_CLC_DECL_NOSMCDDEV;
	struct smcd_dev *smcd;
	int i = 1;
	u16 chid;

	if (smcd_indicated(ini->smc_type_v1))
		rc = 0;		/* already initialized for V1 */
	mutex_lock(&smcd_dev_list.mutex);
	list_for_each_entry(smcd, &smcd_dev_list.list, list) {
		if (smcd->going_away || smcd == ini->ism_dev[0])
			continue;
		chid = smc_ism_get_chid(smcd);
		if (!smc_find_ism_v2_is_unique_chid(chid, ini, i))
			continue;
		if (!smc_pnet_is_pnetid_set(smcd->pnetid) ||
		    smc_pnet_is_ndev_pnetid(sock_net(&smc->sk), smcd->pnetid)) {
			ini->ism_dev[i] = smcd;
			ini->ism_chid[i] = chid;
			ini->is_smcd = true;
			rc = 0;
			i++;
			if (i > SMC_MAX_ISM_DEVS)
				break;
		}
	}
	mutex_unlock(&smcd_dev_list.mutex);
	ini->ism_offered_cnt = i - 1;
	if (!ini->ism_dev[0] && !ini->ism_dev[1])
		ini->smcd_version = 0;

	return rc;
}

/* Check for VLAN ID and register it on ISM device just for CLC handshake */
static int smc_connect_ism_vlan_setup(struct smc_sock *smc,
				      struct smc_init_info *ini)
{
	if (ini->vlan_id && smc_ism_get_vlan(ini->ism_dev[0], ini->vlan_id))
		return SMC_CLC_DECL_ISMVLANERR;
	return 0;
}

static int smc_find_proposal_devices(struct smc_sock *smc,
				     struct smc_init_info *ini)
{
	int rc = 0;

	/* check if there is an ism device available */
	if (!(ini->smcd_version & SMC_V1) ||
	    smc_find_ism_device(smc, ini) ||
	    smc_connect_ism_vlan_setup(smc, ini))
		ini->smcd_version &= ~SMC_V1;
	/* else ISM V1 is supported for this connection */

	/* check if there is an rdma device available */
	if (!(ini->smcr_version & SMC_V1) ||
	    smc_find_rdma_device(smc, ini))
		ini->smcr_version &= ~SMC_V1;
	/* else RDMA is supported for this connection */

	ini->smc_type_v1 = smc_indicated_type(ini->smcd_version & SMC_V1,
					      ini->smcr_version & SMC_V1);

	/* check if there is an ism v2 device available */
	if (!(ini->smcd_version & SMC_V2) ||
	    !smc_ism_is_v2_capable() ||
	    smc_find_ism_v2_device_clnt(smc, ini))
		ini->smcd_version &= ~SMC_V2;

	/* check if there is an rdma v2 device available */
	ini->check_smcrv2 = true;
	ini->smcrv2.saddr = smc->clcsock->sk->sk_rcv_saddr;
	if (!(ini->smcr_version & SMC_V2) ||
	    smc->clcsock->sk->sk_family != AF_INET ||
	    !smc_clc_ueid_count() ||
	    smc_find_rdma_device(smc, ini))
		ini->smcr_version &= ~SMC_V2;
	ini->check_smcrv2 = false;

	ini->smc_type_v2 = smc_indicated_type(ini->smcd_version & SMC_V2,
					      ini->smcr_version & SMC_V2);

	/* if neither ISM nor RDMA are supported, fallback */
	if (ini->smc_type_v1 == SMC_TYPE_N && ini->smc_type_v2 == SMC_TYPE_N)
		rc = SMC_CLC_DECL_NOSMCDEV;

	return rc;
}

/* cleanup temporary VLAN ID registration used for CLC handshake. If ISM is
 * used, the VLAN ID will be registered again during the connection setup.
 */
static int smc_connect_ism_vlan_cleanup(struct smc_sock *smc,
					struct smc_init_info *ini)
{
	if (!smcd_indicated(ini->smc_type_v1))
		return 0;
	if (ini->vlan_id && smc_ism_put_vlan(ini->ism_dev[0], ini->vlan_id))
		return SMC_CLC_DECL_CNFERR;
	return 0;
}

#define SMC_CLC_MAX_ACCEPT_LEN \
	(sizeof(struct smc_clc_msg_accept_confirm_v2) + \
	 sizeof(struct smc_clc_first_contact_ext) + \
	 sizeof(struct smc_clc_msg_trail))

/* CLC handshake during connect */
static int smc_connect_clc(struct smc_sock *smc,
			   struct smc_clc_msg_accept_confirm_v2 *aclc2,
			   struct smc_init_info *ini)
{
	int rc = 0;

	/* do inband token exchange */
	rc = smc_clc_send_proposal(smc, ini);
	if (rc)
		return rc;
	/* receive SMC Accept CLC message */
	return smc_clc_wait_msg(smc, aclc2, SMC_CLC_MAX_ACCEPT_LEN,
				SMC_CLC_ACCEPT, CLC_WAIT_TIME);
}

void smc_fill_gid_list(struct smc_link_group *lgr,
		       struct smc_gidlist *gidlist,
		       struct smc_ib_device *known_dev, u8 *known_gid)
{
	struct smc_init_info *alt_ini = NULL;

	memset(gidlist, 0, sizeof(*gidlist));
	memcpy(gidlist->list[gidlist->len++], known_gid, SMC_GID_SIZE);

	alt_ini = kzalloc(sizeof(*alt_ini), GFP_KERNEL);
	if (!alt_ini)
		goto out;

	alt_ini->vlan_id = lgr->vlan_id;
	alt_ini->check_smcrv2 = true;
	alt_ini->smcrv2.saddr = lgr->saddr;
	smc_pnet_find_alt_roce(lgr, alt_ini, known_dev);

	if (!alt_ini->smcrv2.ib_dev_v2)
		goto out;

	memcpy(gidlist->list[gidlist->len++], alt_ini->smcrv2.ib_gid_v2,
	       SMC_GID_SIZE);

out:
	kfree(alt_ini);
}

static int smc_connect_rdma_v2_prepare(struct smc_sock *smc,
				       struct smc_clc_msg_accept_confirm *aclc,
				       struct smc_init_info *ini)
{
	struct smc_clc_msg_accept_confirm_v2 *clc_v2 =
		(struct smc_clc_msg_accept_confirm_v2 *)aclc;
	struct smc_clc_first_contact_ext *fce =
		(struct smc_clc_first_contact_ext *)
			(((u8 *)clc_v2) + sizeof(*clc_v2));

	if (!ini->first_contact_peer || aclc->hdr.version == SMC_V1)
		return 0;

	if (fce->v2_direct) {
		memcpy(ini->smcrv2.nexthop_mac, &aclc->r0.lcl.mac, ETH_ALEN);
		ini->smcrv2.uses_gateway = false;
	} else {
		if (smc_ib_find_route(smc->clcsock->sk->sk_rcv_saddr,
				      smc_ib_gid_to_ipv4(aclc->r0.lcl.gid),
				      ini->smcrv2.nexthop_mac,
				      &ini->smcrv2.uses_gateway))
			return SMC_CLC_DECL_NOROUTE;
		if (!ini->smcrv2.uses_gateway) {
			/* mismatch: peer claims indirect, but its direct */
			return SMC_CLC_DECL_NOINDIRECT;
		}
	}
	return 0;
}

/* setup for RDMA connection of client */
static int smc_connect_rdma(struct smc_sock *smc,
			    struct smc_clc_msg_accept_confirm *aclc,
			    struct smc_init_info *ini)
{
	int i, reason_code = 0;
	struct smc_link *link;
	u8 *eid = NULL;

	ini->is_smcd = false;
	ini->ib_clcqpn = ntoh24(aclc->r0.qpn);
	ini->first_contact_peer = aclc->hdr.typev2 & SMC_FIRST_CONTACT_MASK;
	memcpy(ini->peer_systemid, aclc->r0.lcl.id_for_peer, SMC_SYSTEMID_LEN);
	memcpy(ini->peer_gid, aclc->r0.lcl.gid, SMC_GID_SIZE);
	memcpy(ini->peer_mac, aclc->r0.lcl.mac, ETH_ALEN);

	reason_code = smc_connect_rdma_v2_prepare(smc, aclc, ini);
	if (reason_code)
		return reason_code;

	mutex_lock(&smc_client_lgr_pending);
	reason_code = smc_conn_create(smc, ini);
	if (reason_code) {
		mutex_unlock(&smc_client_lgr_pending);
		return reason_code;
	}

	smc_conn_save_peer_info(smc, aclc);

	if (ini->first_contact_local) {
		link = smc->conn.lnk;
	} else {
		/* set link that was assigned by server */
		link = NULL;
		for (i = 0; i < SMC_LINKS_PER_LGR_MAX; i++) {
			struct smc_link *l = &smc->conn.lgr->lnk[i];

			if (l->peer_qpn == ntoh24(aclc->r0.qpn) &&
			    !memcmp(l->peer_gid, &aclc->r0.lcl.gid,
				    SMC_GID_SIZE) &&
			    (aclc->hdr.version > SMC_V1 ||
			     !memcmp(l->peer_mac, &aclc->r0.lcl.mac,
				     sizeof(l->peer_mac)))) {
				link = l;
				break;
			}
		}
		if (!link) {
			reason_code = SMC_CLC_DECL_NOSRVLINK;
			goto connect_abort;
		}
		smc_switch_link_and_count(&smc->conn, link);
	}

	/* create send buffer and rmb */
	if (smc_buf_create(smc, false)) {
		reason_code = SMC_CLC_DECL_MEM;
		goto connect_abort;
	}

	if (ini->first_contact_local)
		smc_link_save_peer_info(link, aclc, ini);

	if (smc_rmb_rtoken_handling(&smc->conn, link, aclc)) {
		reason_code = SMC_CLC_DECL_ERR_RTOK;
		goto connect_abort;
	}

	smc_close_init(smc);
	smc_rx_init(smc);

	if (ini->first_contact_local) {
		if (smc_ib_ready_link(link)) {
			reason_code = SMC_CLC_DECL_ERR_RDYLNK;
			goto connect_abort;
		}
	} else {
		if (smcr_lgr_reg_rmbs(link, smc->conn.rmb_desc)) {
			reason_code = SMC_CLC_DECL_ERR_REGRMB;
			goto connect_abort;
		}
	}
	smc_rmb_sync_sg_for_device(&smc->conn);

	if (aclc->hdr.version > SMC_V1) {
		struct smc_clc_msg_accept_confirm_v2 *clc_v2 =
			(struct smc_clc_msg_accept_confirm_v2 *)aclc;

		eid = clc_v2->r1.eid;
		if (ini->first_contact_local)
			smc_fill_gid_list(link->lgr, &ini->smcrv2.gidlist,
					  link->smcibdev, link->gid);
	}

	reason_code = smc_clc_send_confirm(smc, ini->first_contact_local,
					   aclc->hdr.version, eid, ini);
	if (reason_code)
		goto connect_abort;

	smc_tx_init(smc);

	if (ini->first_contact_local) {
		/* QP confirmation over RoCE fabric */
		smc_llc_flow_initiate(link->lgr, SMC_LLC_FLOW_ADD_LINK);
		reason_code = smcr_clnt_conf_first_link(smc);
		smc_llc_flow_stop(link->lgr, &link->lgr->llc_flow_lcl);
		if (reason_code)
			goto connect_abort;
	}
	mutex_unlock(&smc_client_lgr_pending);

	smc_copy_sock_settings_to_clc(smc);
	smc->connect_nonblock = 0;
	if (smc->sk.sk_state == SMC_INIT)
		smc->sk.sk_state = SMC_ACTIVE;

	return 0;
connect_abort:
	smc_conn_abort(smc, ini->first_contact_local);
	mutex_unlock(&smc_client_lgr_pending);
	smc->connect_nonblock = 0;

	return reason_code;
}

/* The server has chosen one of the proposed ISM devices for the communication.
 * Determine from the CHID of the received CLC ACCEPT the ISM device chosen.
 */
static int
smc_v2_determine_accepted_chid(struct smc_clc_msg_accept_confirm_v2 *aclc,
			       struct smc_init_info *ini)
{
	int i;

	for (i = 0; i < ini->ism_offered_cnt + 1; i++) {
		if (ini->ism_chid[i] == ntohs(aclc->d1.chid)) {
			ini->ism_selected = i;
			return 0;
		}
	}

	return -EPROTO;
}

/* setup for ISM connection of client */
static int smc_connect_ism(struct smc_sock *smc,
			   struct smc_clc_msg_accept_confirm *aclc,
			   struct smc_init_info *ini)
{
	u8 *eid = NULL;
	int rc = 0;

	ini->is_smcd = true;
	ini->first_contact_peer = aclc->hdr.typev2 & SMC_FIRST_CONTACT_MASK;

	if (aclc->hdr.version == SMC_V2) {
		struct smc_clc_msg_accept_confirm_v2 *aclc_v2 =
			(struct smc_clc_msg_accept_confirm_v2 *)aclc;

		rc = smc_v2_determine_accepted_chid(aclc_v2, ini);
		if (rc)
			return rc;
	}
	ini->ism_peer_gid[ini->ism_selected] = aclc->d0.gid;

	/* there is only one lgr role for SMC-D; use server lock */
	mutex_lock(&smc_server_lgr_pending);
	rc = smc_conn_create(smc, ini);
	if (rc) {
		mutex_unlock(&smc_server_lgr_pending);
		return rc;
	}

	/* Create send and receive buffers */
	rc = smc_buf_create(smc, true);
	if (rc) {
		rc = (rc == -ENOSPC) ? SMC_CLC_DECL_MAX_DMB : SMC_CLC_DECL_MEM;
		goto connect_abort;
	}

	smc_conn_save_peer_info(smc, aclc);
	smc_close_init(smc);
	smc_rx_init(smc);
	smc_tx_init(smc);

	if (aclc->hdr.version > SMC_V1) {
		struct smc_clc_msg_accept_confirm_v2 *clc_v2 =
			(struct smc_clc_msg_accept_confirm_v2 *)aclc;

		eid = clc_v2->d1.eid;
	}

	rc = smc_clc_send_confirm(smc, ini->first_contact_local,
				  aclc->hdr.version, eid, NULL);
	if (rc)
		goto connect_abort;
	mutex_unlock(&smc_server_lgr_pending);

	smc_copy_sock_settings_to_clc(smc);
	smc->connect_nonblock = 0;
	if (smc->sk.sk_state == SMC_INIT)
		smc->sk.sk_state = SMC_ACTIVE;

	return 0;
connect_abort:
	smc_conn_abort(smc, ini->first_contact_local);
	mutex_unlock(&smc_server_lgr_pending);
	smc->connect_nonblock = 0;

	return rc;
}

/* check if received accept type and version matches a proposed one */
static int smc_connect_check_aclc(struct smc_init_info *ini,
				  struct smc_clc_msg_accept_confirm *aclc)
{
	if (aclc->hdr.typev1 != SMC_TYPE_R &&
	    aclc->hdr.typev1 != SMC_TYPE_D)
		return SMC_CLC_DECL_MODEUNSUPP;

	if (aclc->hdr.version >= SMC_V2) {
		if ((aclc->hdr.typev1 == SMC_TYPE_R &&
		     !smcr_indicated(ini->smc_type_v2)) ||
		    (aclc->hdr.typev1 == SMC_TYPE_D &&
		     !smcd_indicated(ini->smc_type_v2)))
			return SMC_CLC_DECL_MODEUNSUPP;
	} else {
		if ((aclc->hdr.typev1 == SMC_TYPE_R &&
		     !smcr_indicated(ini->smc_type_v1)) ||
		    (aclc->hdr.typev1 == SMC_TYPE_D &&
		     !smcd_indicated(ini->smc_type_v1)))
			return SMC_CLC_DECL_MODEUNSUPP;
	}

	return 0;
}

/* perform steps before actually connecting */
static int __smc_connect(struct smc_sock *smc)
{
	u8 version = smc_ism_is_v2_capable() ? SMC_V2 : SMC_V1;
	struct smc_clc_msg_accept_confirm_v2 *aclc2;
	struct smc_clc_msg_accept_confirm *aclc;
	struct smc_init_info *ini = NULL;
	u8 *buf = NULL;
	int rc = 0;

	if (smc->use_fallback)
		return smc_connect_fallback(smc, smc->fallback_rsn);

	/* if peer has not signalled SMC-capability, fall back */
	if (!tcp_sk(smc->clcsock->sk)->syn_smc)
		return smc_connect_fallback(smc, SMC_CLC_DECL_PEERNOSMC);

	/* IPSec connections opt out of SMC optimizations */
	if (using_ipsec(smc))
		return smc_connect_decline_fallback(smc, SMC_CLC_DECL_IPSEC,
						    version);

	ini = kzalloc(sizeof(*ini), GFP_KERNEL);
	if (!ini)
		return smc_connect_decline_fallback(smc, SMC_CLC_DECL_MEM,
						    version);

	ini->smcd_version = SMC_V1 | SMC_V2;
	ini->smcr_version = SMC_V1 | SMC_V2;
	ini->smc_type_v1 = SMC_TYPE_B;
	ini->smc_type_v2 = SMC_TYPE_B;

	/* get vlan id from IP device */
	if (smc_vlan_by_tcpsk(smc->clcsock, ini)) {
		ini->smcd_version &= ~SMC_V1;
		ini->smcr_version = 0;
		ini->smc_type_v1 = SMC_TYPE_N;
		if (!ini->smcd_version) {
			rc = SMC_CLC_DECL_GETVLANERR;
			goto fallback;
		}
	}

	rc = smc_find_proposal_devices(smc, ini);
	if (rc)
		goto fallback;

	buf = kzalloc(SMC_CLC_MAX_ACCEPT_LEN, GFP_KERNEL);
	if (!buf) {
		rc = SMC_CLC_DECL_MEM;
		goto fallback;
	}
	aclc2 = (struct smc_clc_msg_accept_confirm_v2 *)buf;
	aclc = (struct smc_clc_msg_accept_confirm *)aclc2;

	/* perform CLC handshake */
	rc = smc_connect_clc(smc, aclc2, ini);
	if (rc) {
		/* -EAGAIN on timeout, see tcp_recvmsg() */
		if (rc == -EAGAIN) {
			rc = -ETIMEDOUT;
			smc->sk.sk_err = ETIMEDOUT;
		}
		goto vlan_cleanup;
	}

	/* check if smc modes and versions of CLC proposal and accept match */
	rc = smc_connect_check_aclc(ini, aclc);
	version = aclc->hdr.version == SMC_V1 ? SMC_V1 : SMC_V2;
	if (rc)
		goto vlan_cleanup;

	/* depending on previous steps, connect using rdma or ism */
	if (aclc->hdr.typev1 == SMC_TYPE_R) {
		ini->smcr_version = version;
		rc = smc_connect_rdma(smc, aclc, ini);
	} else if (aclc->hdr.typev1 == SMC_TYPE_D) {
		ini->smcd_version = version;
		rc = smc_connect_ism(smc, aclc, ini);
	}
	if (rc)
		goto vlan_cleanup;

	SMC_STAT_CLNT_SUCC_INC(sock_net(smc->clcsock->sk), aclc);
	smc_connect_ism_vlan_cleanup(smc, ini);
	kfree(buf);
	kfree(ini);
	return 0;

vlan_cleanup:
	smc_connect_ism_vlan_cleanup(smc, ini);
	kfree(buf);
fallback:
	kfree(ini);
	return smc_connect_decline_fallback(smc, rc, version);
}

static void smc_connect_work(struct work_struct *work)
{
	struct smc_sock *smc = container_of(work, struct smc_sock,
					    connect_work);
	long timeo = smc->sk.sk_sndtimeo;
	int rc = 0;

	if (!timeo)
		timeo = MAX_SCHEDULE_TIMEOUT;
	lock_sock(smc->clcsock->sk);
	if (smc->clcsock->sk->sk_err) {
		smc->sk.sk_err = smc->clcsock->sk->sk_err;
	} else if ((1 << smc->clcsock->sk->sk_state) &
					(TCPF_SYN_SENT | TCPF_SYN_RECV)) {
		rc = sk_stream_wait_connect(smc->clcsock->sk, &timeo);
		if ((rc == -EPIPE) &&
		    ((1 << smc->clcsock->sk->sk_state) &
					(TCPF_ESTABLISHED | TCPF_CLOSE_WAIT)))
			rc = 0;
	}
	release_sock(smc->clcsock->sk);
	lock_sock(&smc->sk);
	if (rc != 0 || smc->sk.sk_err) {
		smc->sk.sk_state = SMC_CLOSED;
		if (rc == -EPIPE || rc == -EAGAIN)
			smc->sk.sk_err = EPIPE;
		else if (signal_pending(current))
			smc->sk.sk_err = -sock_intr_errno(timeo);
		sock_put(&smc->sk); /* passive closing */
		goto out;
	}

	rc = __smc_connect(smc);
	if (rc < 0)
		smc->sk.sk_err = -rc;

out:
	if (!sock_flag(&smc->sk, SOCK_DEAD)) {
		if (smc->sk.sk_err) {
			smc->sk.sk_state_change(&smc->sk);
		} else { /* allow polling before and after fallback decision */
			smc->clcsock->sk->sk_write_space(smc->clcsock->sk);
			smc->sk.sk_write_space(&smc->sk);
		}
	}
	release_sock(&smc->sk);
}

static int smc_connect(struct socket *sock, struct sockaddr *addr,
		       int alen, int flags)
{
	struct sock *sk = sock->sk;
	struct smc_sock *smc;
	int rc = -EINVAL;

	smc = smc_sk(sk);

	/* separate smc parameter checking to be safe */
	if (alen < sizeof(addr->sa_family))
		goto out_err;
	if (addr->sa_family != AF_INET && addr->sa_family != AF_INET6)
		goto out_err;

	lock_sock(sk);
	switch (sk->sk_state) {
	default:
		goto out;
	case SMC_ACTIVE:
		rc = -EISCONN;
		goto out;
	case SMC_INIT:
		break;
	}

	smc_copy_sock_settings_to_clc(smc);
	tcp_sk(smc->clcsock->sk)->syn_smc = 1;
	if (smc->connect_nonblock) {
		rc = -EALREADY;
		goto out;
	}
	rc = kernel_connect(smc->clcsock, addr, alen, flags);
	if (rc && rc != -EINPROGRESS)
		goto out;

	sock_hold(&smc->sk); /* sock put in passive closing */
	if (smc->use_fallback)
		goto out;
	if (flags & O_NONBLOCK) {
		if (queue_work(smc_hs_wq, &smc->connect_work))
			smc->connect_nonblock = 1;
		rc = -EINPROGRESS;
	} else {
		rc = __smc_connect(smc);
		if (rc < 0)
			goto out;
		else
			rc = 0; /* success cases including fallback */
	}

out:
	release_sock(sk);
out_err:
	return rc;
}

static int smc_clcsock_accept(struct smc_sock *lsmc, struct smc_sock **new_smc)
{
	struct socket *new_clcsock = NULL;
	struct sock *lsk = &lsmc->sk;
	struct sock *new_sk;
	int rc = -EINVAL;

	release_sock(lsk);
	new_sk = smc_sock_alloc(sock_net(lsk), NULL, lsk->sk_protocol);
	if (!new_sk) {
		rc = -ENOMEM;
		lsk->sk_err = ENOMEM;
		*new_smc = NULL;
		lock_sock(lsk);
		goto out;
	}
	*new_smc = smc_sk(new_sk);

	mutex_lock(&lsmc->clcsock_release_lock);
	if (lsmc->clcsock)
		rc = kernel_accept(lsmc->clcsock, &new_clcsock, SOCK_NONBLOCK);
	mutex_unlock(&lsmc->clcsock_release_lock);
	lock_sock(lsk);
	if  (rc < 0 && rc != -EAGAIN)
		lsk->sk_err = -rc;
	if (rc < 0 || lsk->sk_state == SMC_CLOSED) {
		new_sk->sk_prot->unhash(new_sk);
		if (new_clcsock)
			sock_release(new_clcsock);
		new_sk->sk_state = SMC_CLOSED;
		sock_set_flag(new_sk, SOCK_DEAD);
		sock_put(new_sk); /* final */
		*new_smc = NULL;
		goto out;
	}

	/* new clcsock has inherited the smc listen-specific sk_data_ready
	 * function; switch it back to the original sk_data_ready function
	 */
	new_clcsock->sk->sk_data_ready = lsmc->clcsk_data_ready;
	(*new_smc)->clcsock = new_clcsock;
out:
	return rc;
}

/* add a just created sock to the accept queue of the listen sock as
 * candidate for a following socket accept call from user space
 */
static void smc_accept_enqueue(struct sock *parent, struct sock *sk)
{
	struct smc_sock *par = smc_sk(parent);

	sock_hold(sk); /* sock_put in smc_accept_unlink () */
	spin_lock(&par->accept_q_lock);
	list_add_tail(&smc_sk(sk)->accept_q, &par->accept_q);
	spin_unlock(&par->accept_q_lock);
	sk_acceptq_added(parent);
}

/* remove a socket from the accept queue of its parental listening socket */
static void smc_accept_unlink(struct sock *sk)
{
	struct smc_sock *par = smc_sk(sk)->listen_smc;

	spin_lock(&par->accept_q_lock);
	list_del_init(&smc_sk(sk)->accept_q);
	spin_unlock(&par->accept_q_lock);
	sk_acceptq_removed(&smc_sk(sk)->listen_smc->sk);
	sock_put(sk); /* sock_hold in smc_accept_enqueue */
}

/* remove a sock from the accept queue to bind it to a new socket created
 * for a socket accept call from user space
 */
struct sock *smc_accept_dequeue(struct sock *parent,
				struct socket *new_sock)
{
	struct smc_sock *isk, *n;
	struct sock *new_sk;

	list_for_each_entry_safe(isk, n, &smc_sk(parent)->accept_q, accept_q) {
		new_sk = (struct sock *)isk;

		smc_accept_unlink(new_sk);
		if (new_sk->sk_state == SMC_CLOSED) {
			new_sk->sk_prot->unhash(new_sk);
			if (isk->clcsock) {
				sock_release(isk->clcsock);
				isk->clcsock = NULL;
			}
			sock_put(new_sk); /* final */
			continue;
		}
		if (new_sock) {
			sock_graft(new_sk, new_sock);
			if (isk->use_fallback) {
				smc_sk(new_sk)->clcsock->file = new_sock->file;
				isk->clcsock->file->private_data = isk->clcsock;
			}
		}
		return new_sk;
	}
	return NULL;
}

/* clean up for a created but never accepted sock */
void smc_close_non_accepted(struct sock *sk)
{
	struct smc_sock *smc = smc_sk(sk);

	sock_hold(sk); /* sock_put below */
	lock_sock(sk);
	if (!sk->sk_lingertime)
		/* wait for peer closing */
		sk->sk_lingertime = SMC_MAX_STREAM_WAIT_TIMEOUT;
	__smc_release(smc);
	release_sock(sk);
	sock_put(sk); /* sock_hold above */
	sock_put(sk); /* final sock_put */
}

static int smcr_serv_conf_first_link(struct smc_sock *smc)
{
	struct smc_link *link = smc->conn.lnk;
	struct smc_llc_qentry *qentry;
	int rc;

	if (smcr_link_reg_rmb(link, smc->conn.rmb_desc))
		return SMC_CLC_DECL_ERR_REGRMB;

	/* send CONFIRM LINK request to client over the RoCE fabric */
	rc = smc_llc_send_confirm_link(link, SMC_LLC_REQ);
	if (rc < 0)
		return SMC_CLC_DECL_TIMEOUT_CL;

	/* receive CONFIRM LINK response from client over the RoCE fabric */
	qentry = smc_llc_wait(link->lgr, link, SMC_LLC_WAIT_TIME,
			      SMC_LLC_CONFIRM_LINK);
	if (!qentry) {
		struct smc_clc_msg_decline dclc;

		rc = smc_clc_wait_msg(smc, &dclc, sizeof(dclc),
				      SMC_CLC_DECLINE, CLC_WAIT_TIME_SHORT);
		return rc == -EAGAIN ? SMC_CLC_DECL_TIMEOUT_CL : rc;
	}
	smc_llc_save_peer_uid(qentry);
	rc = smc_llc_eval_conf_link(qentry, SMC_LLC_RESP);
	smc_llc_flow_qentry_del(&link->lgr->llc_flow_lcl);
	if (rc)
		return SMC_CLC_DECL_RMBE_EC;

	/* confirm_rkey is implicit on 1st contact */
	smc->conn.rmb_desc->is_conf_rkey = true;

	smc_llc_link_active(link);
	smcr_lgr_set_type(link->lgr, SMC_LGR_SINGLE);

	/* initial contact - try to establish second link */
	smc_llc_srv_add_link(link, NULL);
	return 0;
}

/* listen worker: finish */
static void smc_listen_out(struct smc_sock *new_smc)
{
	struct smc_sock *lsmc = new_smc->listen_smc;
	struct sock *newsmcsk = &new_smc->sk;

	if (tcp_sk(new_smc->clcsock->sk)->syn_smc)
		atomic_dec(&lsmc->queued_smc_hs);

	if (lsmc->sk.sk_state == SMC_LISTEN) {
		lock_sock_nested(&lsmc->sk, SINGLE_DEPTH_NESTING);
		smc_accept_enqueue(&lsmc->sk, newsmcsk);
		release_sock(&lsmc->sk);
	} else { /* no longer listening */
		smc_close_non_accepted(newsmcsk);
	}

	/* Wake up accept */
	lsmc->sk.sk_data_ready(&lsmc->sk);
	sock_put(&lsmc->sk); /* sock_hold in smc_tcp_listen_work */
}

/* listen worker: finish in state connected */
static void smc_listen_out_connected(struct smc_sock *new_smc)
{
	struct sock *newsmcsk = &new_smc->sk;

	sk_refcnt_debug_inc(newsmcsk);
	if (newsmcsk->sk_state == SMC_INIT)
		newsmcsk->sk_state = SMC_ACTIVE;

	smc_listen_out(new_smc);
}

/* listen worker: finish in error state */
static void smc_listen_out_err(struct smc_sock *new_smc)
{
	struct sock *newsmcsk = &new_smc->sk;
	struct net *net = sock_net(newsmcsk);

	this_cpu_inc(net->smc.smc_stats->srv_hshake_err_cnt);
	if (newsmcsk->sk_state == SMC_INIT)
		sock_put(&new_smc->sk); /* passive closing */
	newsmcsk->sk_state = SMC_CLOSED;

	smc_listen_out(new_smc);
}

/* listen worker: decline and fall back if possible */
static void smc_listen_decline(struct smc_sock *new_smc, int reason_code,
			       int local_first, u8 version)
{
	/* RDMA setup failed, switch back to TCP */
	smc_conn_abort(new_smc, local_first);
	if (reason_code < 0 ||
	    smc_switch_to_fallback(new_smc, reason_code)) {
		/* error, no fallback possible */
		smc_listen_out_err(new_smc);
		return;
	}
	if (reason_code && reason_code != SMC_CLC_DECL_PEERDECL) {
		if (smc_clc_send_decline(new_smc, reason_code, version) < 0) {
			smc_listen_out_err(new_smc);
			return;
		}
	}
	smc_listen_out_connected(new_smc);
}

/* listen worker: version checking */
static int smc_listen_v2_check(struct smc_sock *new_smc,
			       struct smc_clc_msg_proposal *pclc,
			       struct smc_init_info *ini)
{
	struct smc_clc_smcd_v2_extension *pclc_smcd_v2_ext;
	struct smc_clc_v2_extension *pclc_v2_ext;
	int rc = SMC_CLC_DECL_PEERNOSMC;

	ini->smc_type_v1 = pclc->hdr.typev1;
	ini->smc_type_v2 = pclc->hdr.typev2;
	ini->smcd_version = smcd_indicated(ini->smc_type_v1) ? SMC_V1 : 0;
	ini->smcr_version = smcr_indicated(ini->smc_type_v1) ? SMC_V1 : 0;
	if (pclc->hdr.version > SMC_V1) {
		if (smcd_indicated(ini->smc_type_v2))
			ini->smcd_version |= SMC_V2;
		if (smcr_indicated(ini->smc_type_v2))
			ini->smcr_version |= SMC_V2;
	}
	if (!(ini->smcd_version & SMC_V2) && !(ini->smcr_version & SMC_V2)) {
		rc = SMC_CLC_DECL_PEERNOSMC;
		goto out;
	}
	pclc_v2_ext = smc_get_clc_v2_ext(pclc);
	if (!pclc_v2_ext) {
		ini->smcd_version &= ~SMC_V2;
		ini->smcr_version &= ~SMC_V2;
		rc = SMC_CLC_DECL_NOV2EXT;
		goto out;
	}
	pclc_smcd_v2_ext = smc_get_clc_smcd_v2_ext(pclc_v2_ext);
	if (ini->smcd_version & SMC_V2) {
		if (!smc_ism_is_v2_capable()) {
			ini->smcd_version &= ~SMC_V2;
			rc = SMC_CLC_DECL_NOISM2SUPP;
		} else if (!pclc_smcd_v2_ext) {
			ini->smcd_version &= ~SMC_V2;
			rc = SMC_CLC_DECL_NOV2DEXT;
		} else if (!pclc_v2_ext->hdr.eid_cnt &&
			   !pclc_v2_ext->hdr.flag.seid) {
			ini->smcd_version &= ~SMC_V2;
			rc = SMC_CLC_DECL_NOUEID;
		}
	}
	if (ini->smcr_version & SMC_V2) {
		if (!pclc_v2_ext->hdr.eid_cnt) {
			ini->smcr_version &= ~SMC_V2;
			rc = SMC_CLC_DECL_NOUEID;
		}
	}

out:
	if (!ini->smcd_version && !ini->smcr_version)
		return rc;

	return 0;
}

/* listen worker: check prefixes */
static int smc_listen_prfx_check(struct smc_sock *new_smc,
				 struct smc_clc_msg_proposal *pclc)
{
	struct smc_clc_msg_proposal_prefix *pclc_prfx;
	struct socket *newclcsock = new_smc->clcsock;

	if (pclc->hdr.typev1 == SMC_TYPE_N)
		return 0;
	pclc_prfx = smc_clc_proposal_get_prefix(pclc);
	if (smc_clc_prfx_match(newclcsock, pclc_prfx))
		return SMC_CLC_DECL_DIFFPREFIX;

	return 0;
}

/* listen worker: initialize connection and buffers */
static int smc_listen_rdma_init(struct smc_sock *new_smc,
				struct smc_init_info *ini)
{
	int rc;

	/* allocate connection / link group */
	rc = smc_conn_create(new_smc, ini);
	if (rc)
		return rc;

	/* create send buffer and rmb */
	if (smc_buf_create(new_smc, false))
		return SMC_CLC_DECL_MEM;

	return 0;
}

/* listen worker: initialize connection and buffers for SMC-D */
static int smc_listen_ism_init(struct smc_sock *new_smc,
			       struct smc_init_info *ini)
{
	int rc;

	rc = smc_conn_create(new_smc, ini);
	if (rc)
		return rc;

	/* Create send and receive buffers */
	rc = smc_buf_create(new_smc, true);
	if (rc) {
		smc_conn_abort(new_smc, ini->first_contact_local);
		return (rc == -ENOSPC) ? SMC_CLC_DECL_MAX_DMB :
					 SMC_CLC_DECL_MEM;
	}

	return 0;
}

static bool smc_is_already_selected(struct smcd_dev *smcd,
				    struct smc_init_info *ini,
				    int matches)
{
	int i;

	for (i = 0; i < matches; i++)
		if (smcd == ini->ism_dev[i])
			return true;

	return false;
}

/* check for ISM devices matching proposed ISM devices */
static void smc_check_ism_v2_match(struct smc_init_info *ini,
				   u16 proposed_chid, u64 proposed_gid,
				   unsigned int *matches)
{
	struct smcd_dev *smcd;

	list_for_each_entry(smcd, &smcd_dev_list.list, list) {
		if (smcd->going_away)
			continue;
		if (smc_is_already_selected(smcd, ini, *matches))
			continue;
		if (smc_ism_get_chid(smcd) == proposed_chid &&
		    !smc_ism_cantalk(proposed_gid, ISM_RESERVED_VLANID, smcd)) {
			ini->ism_peer_gid[*matches] = proposed_gid;
			ini->ism_dev[*matches] = smcd;
			(*matches)++;
			break;
		}
	}
}

static void smc_find_ism_store_rc(u32 rc, struct smc_init_info *ini)
{
	if (!ini->rc)
		ini->rc = rc;
}

static void smc_find_ism_v2_device_serv(struct smc_sock *new_smc,
					struct smc_clc_msg_proposal *pclc,
					struct smc_init_info *ini)
{
	struct smc_clc_smcd_v2_extension *smcd_v2_ext;
	struct smc_clc_v2_extension *smc_v2_ext;
	struct smc_clc_msg_smcd *pclc_smcd;
	unsigned int matches = 0;
	u8 smcd_version;
	u8 *eid = NULL;
	int i, rc;

	if (!(ini->smcd_version & SMC_V2) || !smcd_indicated(ini->smc_type_v2))
		goto not_found;

	pclc_smcd = smc_get_clc_msg_smcd(pclc);
	smc_v2_ext = smc_get_clc_v2_ext(pclc);
	smcd_v2_ext = smc_get_clc_smcd_v2_ext(smc_v2_ext);

	mutex_lock(&smcd_dev_list.mutex);
	if (pclc_smcd->ism.chid)
		/* check for ISM device matching proposed native ISM device */
		smc_check_ism_v2_match(ini, ntohs(pclc_smcd->ism.chid),
				       ntohll(pclc_smcd->ism.gid), &matches);
	for (i = 1; i <= smc_v2_ext->hdr.ism_gid_cnt; i++) {
		/* check for ISM devices matching proposed non-native ISM
		 * devices
		 */
		smc_check_ism_v2_match(ini,
				       ntohs(smcd_v2_ext->gidchid[i - 1].chid),
				       ntohll(smcd_v2_ext->gidchid[i - 1].gid),
				       &matches);
	}
	mutex_unlock(&smcd_dev_list.mutex);

	if (!ini->ism_dev[0]) {
		smc_find_ism_store_rc(SMC_CLC_DECL_NOSMCD2DEV, ini);
		goto not_found;
	}

	smc_ism_get_system_eid(&eid);
	if (!smc_clc_match_eid(ini->negotiated_eid, smc_v2_ext,
			       smcd_v2_ext->system_eid, eid))
		goto not_found;

	/* separate - outside the smcd_dev_list.lock */
	smcd_version = ini->smcd_version;
	for (i = 0; i < matches; i++) {
		ini->smcd_version = SMC_V2;
		ini->is_smcd = true;
		ini->ism_selected = i;
		rc = smc_listen_ism_init(new_smc, ini);
		if (rc) {
			smc_find_ism_store_rc(rc, ini);
			/* try next active ISM device */
			continue;
		}
		return; /* matching and usable V2 ISM device found */
	}
	/* no V2 ISM device could be initialized */
	ini->smcd_version = smcd_version;	/* restore original value */
	ini->negotiated_eid[0] = 0;

not_found:
	ini->smcd_version &= ~SMC_V2;
	ini->ism_dev[0] = NULL;
	ini->is_smcd = false;
}

static void smc_find_ism_v1_device_serv(struct smc_sock *new_smc,
					struct smc_clc_msg_proposal *pclc,
					struct smc_init_info *ini)
{
	struct smc_clc_msg_smcd *pclc_smcd = smc_get_clc_msg_smcd(pclc);
	int rc = 0;

	/* check if ISM V1 is available */
	if (!(ini->smcd_version & SMC_V1) || !smcd_indicated(ini->smc_type_v1))
		goto not_found;
	ini->is_smcd = true; /* prepare ISM check */
	ini->ism_peer_gid[0] = ntohll(pclc_smcd->ism.gid);
	rc = smc_find_ism_device(new_smc, ini);
	if (rc)
		goto not_found;
	ini->ism_selected = 0;
	rc = smc_listen_ism_init(new_smc, ini);
	if (!rc)
		return;		/* V1 ISM device found */

not_found:
	smc_find_ism_store_rc(rc, ini);
	ini->smcd_version &= ~SMC_V1;
	ini->ism_dev[0] = NULL;
	ini->is_smcd = false;
}

/* listen worker: register buffers */
static int smc_listen_rdma_reg(struct smc_sock *new_smc, bool local_first)
{
	struct smc_connection *conn = &new_smc->conn;

	if (!local_first) {
		if (smcr_lgr_reg_rmbs(conn->lnk, conn->rmb_desc))
			return SMC_CLC_DECL_ERR_REGRMB;
	}
	smc_rmb_sync_sg_for_device(&new_smc->conn);

	return 0;
}

static void smc_find_rdma_v2_device_serv(struct smc_sock *new_smc,
					 struct smc_clc_msg_proposal *pclc,
					 struct smc_init_info *ini)
{
	struct smc_clc_v2_extension *smc_v2_ext;
	u8 smcr_version;
	int rc;

	if (!(ini->smcr_version & SMC_V2) || !smcr_indicated(ini->smc_type_v2))
		goto not_found;

	smc_v2_ext = smc_get_clc_v2_ext(pclc);
	if (!smc_clc_match_eid(ini->negotiated_eid, smc_v2_ext, NULL, NULL))
		goto not_found;

	/* prepare RDMA check */
	memcpy(ini->peer_systemid, pclc->lcl.id_for_peer, SMC_SYSTEMID_LEN);
	memcpy(ini->peer_gid, smc_v2_ext->roce, SMC_GID_SIZE);
	memcpy(ini->peer_mac, pclc->lcl.mac, ETH_ALEN);
	ini->check_smcrv2 = true;
	ini->smcrv2.clc_sk = new_smc->clcsock->sk;
	ini->smcrv2.saddr = new_smc->clcsock->sk->sk_rcv_saddr;
	ini->smcrv2.daddr = smc_ib_gid_to_ipv4(smc_v2_ext->roce);
	rc = smc_find_rdma_device(new_smc, ini);
	if (rc) {
		smc_find_ism_store_rc(rc, ini);
		goto not_found;
	}
	if (!ini->smcrv2.uses_gateway)
		memcpy(ini->smcrv2.nexthop_mac, pclc->lcl.mac, ETH_ALEN);

	smcr_version = ini->smcr_version;
	ini->smcr_version = SMC_V2;
	rc = smc_listen_rdma_init(new_smc, ini);
	if (!rc)
		rc = smc_listen_rdma_reg(new_smc, ini->first_contact_local);
	if (!rc)
		return;
	ini->smcr_version = smcr_version;
	smc_find_ism_store_rc(rc, ini);

not_found:
	ini->smcr_version &= ~SMC_V2;
	ini->check_smcrv2 = false;
}

static int smc_find_rdma_v1_device_serv(struct smc_sock *new_smc,
					struct smc_clc_msg_proposal *pclc,
					struct smc_init_info *ini)
{
	int rc;

	if (!(ini->smcr_version & SMC_V1) || !smcr_indicated(ini->smc_type_v1))
		return SMC_CLC_DECL_NOSMCDEV;

	/* prepare RDMA check */
	memcpy(ini->peer_systemid, pclc->lcl.id_for_peer, SMC_SYSTEMID_LEN);
	memcpy(ini->peer_gid, pclc->lcl.gid, SMC_GID_SIZE);
	memcpy(ini->peer_mac, pclc->lcl.mac, ETH_ALEN);
	rc = smc_find_rdma_device(new_smc, ini);
	if (rc) {
		/* no RDMA device found */
		return SMC_CLC_DECL_NOSMCDEV;
	}
	rc = smc_listen_rdma_init(new_smc, ini);
	if (rc)
		return rc;
	return smc_listen_rdma_reg(new_smc, ini->first_contact_local);
}

/* determine the local device matching to proposal */
static int smc_listen_find_device(struct smc_sock *new_smc,
				  struct smc_clc_msg_proposal *pclc,
				  struct smc_init_info *ini)
{
	int prfx_rc;

	/* check for ISM device matching V2 proposed device */
	smc_find_ism_v2_device_serv(new_smc, pclc, ini);
	if (ini->ism_dev[0])
		return 0;

	/* check for matching IP prefix and subnet length (V1) */
	prfx_rc = smc_listen_prfx_check(new_smc, pclc);
	if (prfx_rc)
		smc_find_ism_store_rc(prfx_rc, ini);

	/* get vlan id from IP device */
	if (smc_vlan_by_tcpsk(new_smc->clcsock, ini))
		return ini->rc ?: SMC_CLC_DECL_GETVLANERR;

	/* check for ISM device matching V1 proposed device */
	if (!prfx_rc)
		smc_find_ism_v1_device_serv(new_smc, pclc, ini);
	if (ini->ism_dev[0])
		return 0;

	if (!smcr_indicated(pclc->hdr.typev1) &&
	    !smcr_indicated(pclc->hdr.typev2))
		/* skip RDMA and decline */
		return ini->rc ?: SMC_CLC_DECL_NOSMCDDEV;

	/* check if RDMA V2 is available */
	smc_find_rdma_v2_device_serv(new_smc, pclc, ini);
	if (ini->smcrv2.ib_dev_v2)
		return 0;

	/* check if RDMA V1 is available */
	if (!prfx_rc) {
		int rc;

		rc = smc_find_rdma_v1_device_serv(new_smc, pclc, ini);
		smc_find_ism_store_rc(rc, ini);
		return (!rc) ? 0 : ini->rc;
	}
	return SMC_CLC_DECL_NOSMCDEV;
}

/* listen worker: finish RDMA setup */
static int smc_listen_rdma_finish(struct smc_sock *new_smc,
				  struct smc_clc_msg_accept_confirm *cclc,
				  bool local_first,
				  struct smc_init_info *ini)
{
	struct smc_link *link = new_smc->conn.lnk;
	int reason_code = 0;

	if (local_first)
		smc_link_save_peer_info(link, cclc, ini);

	if (smc_rmb_rtoken_handling(&new_smc->conn, link, cclc))
		return SMC_CLC_DECL_ERR_RTOK;

	if (local_first) {
		if (smc_ib_ready_link(link))
			return SMC_CLC_DECL_ERR_RDYLNK;
		/* QP confirmation over RoCE fabric */
		smc_llc_flow_initiate(link->lgr, SMC_LLC_FLOW_ADD_LINK);
		reason_code = smcr_serv_conf_first_link(new_smc);
		smc_llc_flow_stop(link->lgr, &link->lgr->llc_flow_lcl);
	}
	return reason_code;
}

/* setup for connection of server */
static void smc_listen_work(struct work_struct *work)
{
	struct smc_sock *new_smc = container_of(work, struct smc_sock,
						smc_listen_work);
	struct socket *newclcsock = new_smc->clcsock;
	struct smc_clc_msg_accept_confirm *cclc;
	struct smc_clc_msg_proposal_area *buf;
	struct smc_clc_msg_proposal *pclc;
	struct smc_init_info *ini = NULL;
	u8 proposal_version = SMC_V1;
	u8 accept_version;
	int rc = 0;

	if (new_smc->listen_smc->sk.sk_state != SMC_LISTEN)
		return smc_listen_out_err(new_smc);

	if (new_smc->use_fallback) {
		smc_listen_out_connected(new_smc);
		return;
	}

	/* check if peer is smc capable */
	if (!tcp_sk(newclcsock->sk)->syn_smc) {
		rc = smc_switch_to_fallback(new_smc, SMC_CLC_DECL_PEERNOSMC);
		if (rc)
			smc_listen_out_err(new_smc);
		else
			smc_listen_out_connected(new_smc);
		return;
	}

	/* do inband token exchange -
	 * wait for and receive SMC Proposal CLC message
	 */
	buf = kzalloc(sizeof(*buf), GFP_KERNEL);
	if (!buf) {
		rc = SMC_CLC_DECL_MEM;
		goto out_decl;
	}
	pclc = (struct smc_clc_msg_proposal *)buf;
	rc = smc_clc_wait_msg(new_smc, pclc, sizeof(*buf),
			      SMC_CLC_PROPOSAL, CLC_WAIT_TIME);
	if (rc)
		goto out_decl;

	if (pclc->hdr.version > SMC_V1)
		proposal_version = SMC_V2;

	/* IPSec connections opt out of SMC optimizations */
	if (using_ipsec(new_smc)) {
		rc = SMC_CLC_DECL_IPSEC;
		goto out_decl;
	}

	ini = kzalloc(sizeof(*ini), GFP_KERNEL);
	if (!ini) {
		rc = SMC_CLC_DECL_MEM;
		goto out_decl;
	}

	/* initial version checking */
	rc = smc_listen_v2_check(new_smc, pclc, ini);
	if (rc)
		goto out_decl;

	mutex_lock(&smc_server_lgr_pending);
	smc_close_init(new_smc);
	smc_rx_init(new_smc);
	smc_tx_init(new_smc);

	/* determine ISM or RoCE device used for connection */
	rc = smc_listen_find_device(new_smc, pclc, ini);
	if (rc)
		goto out_unlock;

	/* send SMC Accept CLC message */
	accept_version = ini->is_smcd ? ini->smcd_version : ini->smcr_version;
	rc = smc_clc_send_accept(new_smc, ini->first_contact_local,
				 accept_version, ini->negotiated_eid);
	if (rc)
		goto out_unlock;

	/* SMC-D does not need this lock any more */
	if (ini->is_smcd)
		mutex_unlock(&smc_server_lgr_pending);

	/* receive SMC Confirm CLC message */
	memset(buf, 0, sizeof(*buf));
	cclc = (struct smc_clc_msg_accept_confirm *)buf;
	rc = smc_clc_wait_msg(new_smc, cclc, sizeof(*buf),
			      SMC_CLC_CONFIRM, CLC_WAIT_TIME);
	if (rc) {
		if (!ini->is_smcd)
			goto out_unlock;
		goto out_decl;
	}

	/* finish worker */
	if (!ini->is_smcd) {
		rc = smc_listen_rdma_finish(new_smc, cclc,
					    ini->first_contact_local, ini);
		if (rc)
			goto out_unlock;
		mutex_unlock(&smc_server_lgr_pending);
	}
	smc_conn_save_peer_info(new_smc, cclc);
	smc_listen_out_connected(new_smc);
	SMC_STAT_SERV_SUCC_INC(sock_net(newclcsock->sk), ini);
	goto out_free;

out_unlock:
	mutex_unlock(&smc_server_lgr_pending);
out_decl:
	smc_listen_decline(new_smc, rc, ini ? ini->first_contact_local : 0,
			   proposal_version);
out_free:
	kfree(ini);
	kfree(buf);
}

static void smc_tcp_listen_work(struct work_struct *work)
{
	struct smc_sock *lsmc = container_of(work, struct smc_sock,
					     tcp_listen_work);
	struct sock *lsk = &lsmc->sk;
	struct smc_sock *new_smc;
	int rc = 0;

	lock_sock(lsk);
	while (lsk->sk_state == SMC_LISTEN) {
		rc = smc_clcsock_accept(lsmc, &new_smc);
		if (rc) /* clcsock accept queue empty or error */
			goto out;
		if (!new_smc)
			continue;

		if (tcp_sk(new_smc->clcsock->sk)->syn_smc)
			atomic_inc(&lsmc->queued_smc_hs);

		new_smc->listen_smc = lsmc;
		new_smc->use_fallback = lsmc->use_fallback;
		new_smc->fallback_rsn = lsmc->fallback_rsn;
		sock_hold(lsk); /* sock_put in smc_listen_work */
		INIT_WORK(&new_smc->smc_listen_work, smc_listen_work);
		smc_copy_sock_settings_to_smc(new_smc);
		new_smc->sk.sk_sndbuf = lsmc->sk.sk_sndbuf;
		new_smc->sk.sk_rcvbuf = lsmc->sk.sk_rcvbuf;
		sock_hold(&new_smc->sk); /* sock_put in passive closing */
		if (!queue_work(smc_hs_wq, &new_smc->smc_listen_work))
			sock_put(&new_smc->sk);
	}

out:
	release_sock(lsk);
	sock_put(&lsmc->sk); /* sock_hold in smc_clcsock_data_ready() */
}

static void smc_clcsock_data_ready(struct sock *listen_clcsock)
{
	struct smc_sock *lsmc =
		smc_clcsock_user_data(listen_clcsock);

	if (!lsmc)
		return;
	lsmc->clcsk_data_ready(listen_clcsock);
	if (lsmc->sk.sk_state == SMC_LISTEN) {
		sock_hold(&lsmc->sk); /* sock_put in smc_tcp_listen_work() */
		if (!queue_work(smc_tcp_ls_wq, &lsmc->tcp_listen_work))
			sock_put(&lsmc->sk);
	}
}

static int smc_listen(struct socket *sock, int backlog)
{
	struct sock *sk = sock->sk;
	struct smc_sock *smc;
	int rc;

	smc = smc_sk(sk);
	lock_sock(sk);

	rc = -EINVAL;
	if ((sk->sk_state != SMC_INIT && sk->sk_state != SMC_LISTEN) ||
	    smc->connect_nonblock)
		goto out;

	rc = 0;
	if (sk->sk_state == SMC_LISTEN) {
		sk->sk_max_ack_backlog = backlog;
		goto out;
	}
	/* some socket options are handled in core, so we could not apply
	 * them to the clc socket -- copy smc socket options to clc socket
	 */
	smc_copy_sock_settings_to_clc(smc);
	if (!smc->use_fallback)
		tcp_sk(smc->clcsock->sk)->syn_smc = 1;

	/* save original sk_data_ready function and establish
	 * smc-specific sk_data_ready function
	 */
	smc->clcsk_data_ready = smc->clcsock->sk->sk_data_ready;
	smc->clcsock->sk->sk_data_ready = smc_clcsock_data_ready;
	smc->clcsock->sk->sk_user_data =
		(void *)((uintptr_t)smc | SK_USER_DATA_NOCOPY);

	/* save original ops */
	smc->ori_af_ops = inet_csk(smc->clcsock->sk)->icsk_af_ops;

	smc->af_ops = *smc->ori_af_ops;
	smc->af_ops.syn_recv_sock = smc_tcp_syn_recv_sock;

	inet_csk(smc->clcsock->sk)->icsk_af_ops = &smc->af_ops;

	if (smc->limit_smc_hs)
		tcp_sk(smc->clcsock->sk)->smc_hs_congested = smc_hs_congested;

	rc = kernel_listen(smc->clcsock, backlog);
	if (rc) {
		smc->clcsock->sk->sk_data_ready = smc->clcsk_data_ready;
		goto out;
	}
	sk->sk_max_ack_backlog = backlog;
	sk->sk_ack_backlog = 0;
	sk->sk_state = SMC_LISTEN;

out:
	release_sock(sk);
	return rc;
}

static int smc_accept(struct socket *sock, struct socket *new_sock,
		      int flags, bool kern)
{
	struct sock *sk = sock->sk, *nsk;
	DECLARE_WAITQUEUE(wait, current);
	struct smc_sock *lsmc;
	long timeo;
	int rc = 0;

	lsmc = smc_sk(sk);
	sock_hold(sk); /* sock_put below */
	lock_sock(sk);

	if (lsmc->sk.sk_state != SMC_LISTEN) {
		rc = -EINVAL;
		release_sock(sk);
		goto out;
	}

	/* Wait for an incoming connection */
	timeo = sock_rcvtimeo(sk, flags & O_NONBLOCK);
	add_wait_queue_exclusive(sk_sleep(sk), &wait);
	while (!(nsk = smc_accept_dequeue(sk, new_sock))) {
		set_current_state(TASK_INTERRUPTIBLE);
		if (!timeo) {
			rc = -EAGAIN;
			break;
		}
		release_sock(sk);
		timeo = schedule_timeout(timeo);
		/* wakeup by sk_data_ready in smc_listen_work() */
		sched_annotate_sleep();
		lock_sock(sk);
		if (signal_pending(current)) {
			rc = sock_intr_errno(timeo);
			break;
		}
	}
	set_current_state(TASK_RUNNING);
	remove_wait_queue(sk_sleep(sk), &wait);

	if (!rc)
		rc = sock_error(nsk);
	release_sock(sk);
	if (rc)
		goto out;

	if (lsmc->sockopt_defer_accept && !(flags & O_NONBLOCK)) {
		/* wait till data arrives on the socket */
		timeo = msecs_to_jiffies(lsmc->sockopt_defer_accept *
								MSEC_PER_SEC);
		if (smc_sk(nsk)->use_fallback) {
			struct sock *clcsk = smc_sk(nsk)->clcsock->sk;

			lock_sock(clcsk);
			if (skb_queue_empty(&clcsk->sk_receive_queue))
				sk_wait_data(clcsk, &timeo, NULL);
			release_sock(clcsk);
		} else if (!atomic_read(&smc_sk(nsk)->conn.bytes_to_rcv)) {
			lock_sock(nsk);
			smc_rx_wait(smc_sk(nsk), &timeo, smc_rx_data_available);
			release_sock(nsk);
		}
	}

out:
	sock_put(sk); /* sock_hold above */
	return rc;
}

static int smc_getname(struct socket *sock, struct sockaddr *addr,
		       int peer)
{
	struct smc_sock *smc;

	if (peer && (sock->sk->sk_state != SMC_ACTIVE) &&
	    (sock->sk->sk_state != SMC_APPCLOSEWAIT1))
		return -ENOTCONN;

	smc = smc_sk(sock->sk);

	return smc->clcsock->ops->getname(smc->clcsock, addr, peer);
}

static int smc_sendmsg(struct socket *sock, struct msghdr *msg, size_t len)
{
	struct sock *sk = sock->sk;
	struct smc_sock *smc;
	int rc = -EPIPE;

	smc = smc_sk(sk);
	lock_sock(sk);
	if ((sk->sk_state != SMC_ACTIVE) &&
	    (sk->sk_state != SMC_APPCLOSEWAIT1) &&
	    (sk->sk_state != SMC_INIT))
		goto out;

	if (msg->msg_flags & MSG_FASTOPEN) {
		if (sk->sk_state == SMC_INIT && !smc->connect_nonblock) {
			rc = smc_switch_to_fallback(smc, SMC_CLC_DECL_OPTUNSUPP);
			if (rc)
				goto out;
		} else {
			rc = -EINVAL;
			goto out;
		}
	}

	if (smc->use_fallback) {
		rc = smc->clcsock->ops->sendmsg(smc->clcsock, msg, len);
	} else {
		rc = smc_tx_sendmsg(smc, msg, len);
		SMC_STAT_TX_PAYLOAD(smc, len, rc);
	}
out:
	release_sock(sk);
	return rc;
}

static int smc_recvmsg(struct socket *sock, struct msghdr *msg, size_t len,
		       int flags)
{
	struct sock *sk = sock->sk;
	struct smc_sock *smc;
	int rc = -ENOTCONN;

	smc = smc_sk(sk);
	lock_sock(sk);
	if (sk->sk_state == SMC_CLOSED && (sk->sk_shutdown & RCV_SHUTDOWN)) {
		/* socket was connected before, no more data to read */
		rc = 0;
		goto out;
	}
	if ((sk->sk_state == SMC_INIT) ||
	    (sk->sk_state == SMC_LISTEN) ||
	    (sk->sk_state == SMC_CLOSED))
		goto out;

	if (sk->sk_state == SMC_PEERFINCLOSEWAIT) {
		rc = 0;
		goto out;
	}

	if (smc->use_fallback) {
		rc = smc->clcsock->ops->recvmsg(smc->clcsock, msg, len, flags);
	} else {
		msg->msg_namelen = 0;
		rc = smc_rx_recvmsg(smc, msg, NULL, len, flags);
		SMC_STAT_RX_PAYLOAD(smc, rc, rc);
	}

out:
	release_sock(sk);
	return rc;
}

static __poll_t smc_accept_poll(struct sock *parent)
{
	struct smc_sock *isk = smc_sk(parent);
	__poll_t mask = 0;

	spin_lock(&isk->accept_q_lock);
	if (!list_empty(&isk->accept_q))
		mask = EPOLLIN | EPOLLRDNORM;
	spin_unlock(&isk->accept_q_lock);

	return mask;
}

static __poll_t smc_poll(struct file *file, struct socket *sock,
			     poll_table *wait)
{
	struct sock *sk = sock->sk;
	struct smc_sock *smc;
	__poll_t mask = 0;

	if (!sk)
		return EPOLLNVAL;

	smc = smc_sk(sock->sk);
	if (smc->use_fallback) {
		/* delegate to CLC child sock */
		mask = smc->clcsock->ops->poll(file, smc->clcsock, wait);
		sk->sk_err = smc->clcsock->sk->sk_err;
	} else {
		if (sk->sk_state != SMC_CLOSED)
			sock_poll_wait(file, sock, wait);
		if (sk->sk_err)
			mask |= EPOLLERR;
		if ((sk->sk_shutdown == SHUTDOWN_MASK) ||
		    (sk->sk_state == SMC_CLOSED))
			mask |= EPOLLHUP;
		if (sk->sk_state == SMC_LISTEN) {
			/* woken up by sk_data_ready in smc_listen_work() */
			mask |= smc_accept_poll(sk);
		} else if (smc->use_fallback) { /* as result of connect_work()*/
			mask |= smc->clcsock->ops->poll(file, smc->clcsock,
							   wait);
			sk->sk_err = smc->clcsock->sk->sk_err;
		} else {
			if ((sk->sk_state != SMC_INIT &&
			     atomic_read(&smc->conn.sndbuf_space)) ||
			    sk->sk_shutdown & SEND_SHUTDOWN) {
				mask |= EPOLLOUT | EPOLLWRNORM;
			} else {
				sk_set_bit(SOCKWQ_ASYNC_NOSPACE, sk);
				set_bit(SOCK_NOSPACE, &sk->sk_socket->flags);
			}
			if (atomic_read(&smc->conn.bytes_to_rcv))
				mask |= EPOLLIN | EPOLLRDNORM;
			if (sk->sk_shutdown & RCV_SHUTDOWN)
				mask |= EPOLLIN | EPOLLRDNORM | EPOLLRDHUP;
			if (sk->sk_state == SMC_APPCLOSEWAIT1)
				mask |= EPOLLIN;
			if (smc->conn.urg_state == SMC_URG_VALID)
				mask |= EPOLLPRI;
		}
	}

	return mask;
}

static int smc_shutdown(struct socket *sock, int how)
{
	struct sock *sk = sock->sk;
	bool do_shutdown = true;
	struct smc_sock *smc;
	int rc = -EINVAL;
	int old_state;
	int rc1 = 0;

	smc = smc_sk(sk);

	if ((how < SHUT_RD) || (how > SHUT_RDWR))
		return rc;

	lock_sock(sk);

	rc = -ENOTCONN;
	if ((sk->sk_state != SMC_ACTIVE) &&
	    (sk->sk_state != SMC_PEERCLOSEWAIT1) &&
	    (sk->sk_state != SMC_PEERCLOSEWAIT2) &&
	    (sk->sk_state != SMC_APPCLOSEWAIT1) &&
	    (sk->sk_state != SMC_APPCLOSEWAIT2) &&
	    (sk->sk_state != SMC_APPFINCLOSEWAIT))
		goto out;
	if (smc->use_fallback) {
		rc = kernel_sock_shutdown(smc->clcsock, how);
		sk->sk_shutdown = smc->clcsock->sk->sk_shutdown;
		if (sk->sk_shutdown == SHUTDOWN_MASK)
			sk->sk_state = SMC_CLOSED;
		goto out;
	}
	switch (how) {
	case SHUT_RDWR:		/* shutdown in both directions */
		old_state = sk->sk_state;
		rc = smc_close_active(smc);
		if (old_state == SMC_ACTIVE &&
		    sk->sk_state == SMC_PEERCLOSEWAIT1)
			do_shutdown = false;
		break;
	case SHUT_WR:
		rc = smc_close_shutdown_write(smc);
		break;
	case SHUT_RD:
		rc = 0;
		/* nothing more to do because peer is not involved */
		break;
	}
	if (do_shutdown && smc->clcsock)
		rc1 = kernel_sock_shutdown(smc->clcsock, how);
	/* map sock_shutdown_cmd constants to sk_shutdown value range */
	sk->sk_shutdown |= how + 1;

out:
	release_sock(sk);
	return rc ? rc : rc1;
}

static int __smc_getsockopt(struct socket *sock, int level, int optname,
			    char __user *optval, int __user *optlen)
{
	struct smc_sock *smc;
	int val, len;

	smc = smc_sk(sock->sk);

	if (get_user(len, optlen))
		return -EFAULT;

	len = min_t(int, len, sizeof(int));

	if (len < 0)
		return -EINVAL;

	switch (optname) {
	case SMC_LIMIT_HS:
		val = smc->limit_smc_hs;
		break;
	default:
		return -EOPNOTSUPP;
	}

	if (put_user(len, optlen))
		return -EFAULT;
	if (copy_to_user(optval, &val, len))
		return -EFAULT;

	return 0;
}

static int __smc_setsockopt(struct socket *sock, int level, int optname,
			    sockptr_t optval, unsigned int optlen)
{
	struct sock *sk = sock->sk;
	struct smc_sock *smc;
	int val, rc;

	smc = smc_sk(sk);

	lock_sock(sk);
	switch (optname) {
	case SMC_LIMIT_HS:
		if (optlen < sizeof(int)) {
			rc = -EINVAL;
			break;
		}
		if (copy_from_sockptr(&val, optval, sizeof(int))) {
			rc = -EFAULT;
			break;
		}

		smc->limit_smc_hs = !!val;
		rc = 0;
		break;
	default:
		rc = -EOPNOTSUPP;
		break;
	}
	release_sock(sk);

	return rc;
}

static int smc_setsockopt(struct socket *sock, int level, int optname,
			  sockptr_t optval, unsigned int optlen)
{
	struct sock *sk = sock->sk;
	struct smc_sock *smc;
	int val, rc;

	if (level == SOL_TCP && optname == TCP_ULP)
		return -EOPNOTSUPP;
	else if (level == SOL_SMC)
		return __smc_setsockopt(sock, level, optname, optval, optlen);

	smc = smc_sk(sk);

	/* generic setsockopts reaching us here always apply to the
	 * CLC socket
	 */
	mutex_lock(&smc->clcsock_release_lock);
	if (!smc->clcsock) {
		mutex_unlock(&smc->clcsock_release_lock);
		return -EBADF;
	}
	if (unlikely(!smc->clcsock->ops->setsockopt))
		rc = -EOPNOTSUPP;
	else
		rc = smc->clcsock->ops->setsockopt(smc->clcsock, level, optname,
						   optval, optlen);
	if (smc->clcsock->sk->sk_err) {
		sk->sk_err = smc->clcsock->sk->sk_err;
		sk_error_report(sk);
	}
	mutex_unlock(&smc->clcsock_release_lock);

	if (optlen < sizeof(int))
		return -EINVAL;
	if (copy_from_sockptr(&val, optval, sizeof(int)))
		return -EFAULT;

	lock_sock(sk);
	if (rc || smc->use_fallback)
		goto out;
	switch (optname) {
	case TCP_FASTOPEN:
	case TCP_FASTOPEN_CONNECT:
	case TCP_FASTOPEN_KEY:
	case TCP_FASTOPEN_NO_COOKIE:
		/* option not supported by SMC */
		if (sk->sk_state == SMC_INIT && !smc->connect_nonblock) {
			rc = smc_switch_to_fallback(smc, SMC_CLC_DECL_OPTUNSUPP);
		} else {
			rc = -EINVAL;
		}
		break;
	case TCP_NODELAY:
		if (sk->sk_state != SMC_INIT &&
		    sk->sk_state != SMC_LISTEN &&
		    sk->sk_state != SMC_CLOSED) {
			if (val) {
				SMC_STAT_INC(smc, ndly_cnt);
				smc_tx_pending(&smc->conn);
				cancel_delayed_work(&smc->conn.tx_work);
			}
		}
		break;
	case TCP_CORK:
		if (sk->sk_state != SMC_INIT &&
		    sk->sk_state != SMC_LISTEN &&
		    sk->sk_state != SMC_CLOSED) {
			if (!val) {
				SMC_STAT_INC(smc, cork_cnt);
				smc_tx_pending(&smc->conn);
				cancel_delayed_work(&smc->conn.tx_work);
			}
		}
		break;
	case TCP_DEFER_ACCEPT:
		smc->sockopt_defer_accept = val;
		break;
	default:
		break;
	}
out:
	release_sock(sk);

	return rc;
}

static int smc_getsockopt(struct socket *sock, int level, int optname,
			  char __user *optval, int __user *optlen)
{
	struct smc_sock *smc;
	int rc;
<<<<<<< HEAD
=======

	if (level == SOL_SMC)
		return __smc_getsockopt(sock, level, optname, optval, optlen);
>>>>>>> 95cd2cdc

	smc = smc_sk(sock->sk);
	mutex_lock(&smc->clcsock_release_lock);
	if (!smc->clcsock) {
		mutex_unlock(&smc->clcsock_release_lock);
		return -EBADF;
	}
	/* socket options apply to the CLC socket */
	if (unlikely(!smc->clcsock->ops->getsockopt)) {
		mutex_unlock(&smc->clcsock_release_lock);
		return -EOPNOTSUPP;
	}
	rc = smc->clcsock->ops->getsockopt(smc->clcsock, level, optname,
					   optval, optlen);
	mutex_unlock(&smc->clcsock_release_lock);
	return rc;
}

static int smc_ioctl(struct socket *sock, unsigned int cmd,
		     unsigned long arg)
{
	union smc_host_cursor cons, urg;
	struct smc_connection *conn;
	struct smc_sock *smc;
	int answ;

	smc = smc_sk(sock->sk);
	conn = &smc->conn;
	lock_sock(&smc->sk);
	if (smc->use_fallback) {
		if (!smc->clcsock) {
			release_sock(&smc->sk);
			return -EBADF;
		}
		answ = smc->clcsock->ops->ioctl(smc->clcsock, cmd, arg);
		release_sock(&smc->sk);
		return answ;
	}
	switch (cmd) {
	case SIOCINQ: /* same as FIONREAD */
		if (smc->sk.sk_state == SMC_LISTEN) {
			release_sock(&smc->sk);
			return -EINVAL;
		}
		if (smc->sk.sk_state == SMC_INIT ||
		    smc->sk.sk_state == SMC_CLOSED)
			answ = 0;
		else
			answ = atomic_read(&smc->conn.bytes_to_rcv);
		break;
	case SIOCOUTQ:
		/* output queue size (not send + not acked) */
		if (smc->sk.sk_state == SMC_LISTEN) {
			release_sock(&smc->sk);
			return -EINVAL;
		}
		if (smc->sk.sk_state == SMC_INIT ||
		    smc->sk.sk_state == SMC_CLOSED)
			answ = 0;
		else
			answ = smc->conn.sndbuf_desc->len -
					atomic_read(&smc->conn.sndbuf_space);
		break;
	case SIOCOUTQNSD:
		/* output queue size (not send only) */
		if (smc->sk.sk_state == SMC_LISTEN) {
			release_sock(&smc->sk);
			return -EINVAL;
		}
		if (smc->sk.sk_state == SMC_INIT ||
		    smc->sk.sk_state == SMC_CLOSED)
			answ = 0;
		else
			answ = smc_tx_prepared_sends(&smc->conn);
		break;
	case SIOCATMARK:
		if (smc->sk.sk_state == SMC_LISTEN) {
			release_sock(&smc->sk);
			return -EINVAL;
		}
		if (smc->sk.sk_state == SMC_INIT ||
		    smc->sk.sk_state == SMC_CLOSED) {
			answ = 0;
		} else {
			smc_curs_copy(&cons, &conn->local_tx_ctrl.cons, conn);
			smc_curs_copy(&urg, &conn->urg_curs, conn);
			answ = smc_curs_diff(conn->rmb_desc->len,
					     &cons, &urg) == 1;
		}
		break;
	default:
		release_sock(&smc->sk);
		return -ENOIOCTLCMD;
	}
	release_sock(&smc->sk);

	return put_user(answ, (int __user *)arg);
}

static ssize_t smc_sendpage(struct socket *sock, struct page *page,
			    int offset, size_t size, int flags)
{
	struct sock *sk = sock->sk;
	struct smc_sock *smc;
	int rc = -EPIPE;

	smc = smc_sk(sk);
	lock_sock(sk);
	if (sk->sk_state != SMC_ACTIVE) {
		release_sock(sk);
		goto out;
	}
	release_sock(sk);
	if (smc->use_fallback) {
		rc = kernel_sendpage(smc->clcsock, page, offset,
				     size, flags);
	} else {
		lock_sock(sk);
		rc = smc_tx_sendpage(smc, page, offset, size, flags);
		release_sock(sk);
		SMC_STAT_INC(smc, sendpage_cnt);
	}

out:
	return rc;
}

/* Map the affected portions of the rmbe into an spd, note the number of bytes
 * to splice in conn->splice_pending, and press 'go'. Delays consumer cursor
 * updates till whenever a respective page has been fully processed.
 * Note that subsequent recv() calls have to wait till all splice() processing
 * completed.
 */
static ssize_t smc_splice_read(struct socket *sock, loff_t *ppos,
			       struct pipe_inode_info *pipe, size_t len,
			       unsigned int flags)
{
	struct sock *sk = sock->sk;
	struct smc_sock *smc;
	int rc = -ENOTCONN;

	smc = smc_sk(sk);
	lock_sock(sk);
	if (sk->sk_state == SMC_CLOSED && (sk->sk_shutdown & RCV_SHUTDOWN)) {
		/* socket was connected before, no more data to read */
		rc = 0;
		goto out;
	}
	if (sk->sk_state == SMC_INIT ||
	    sk->sk_state == SMC_LISTEN ||
	    sk->sk_state == SMC_CLOSED)
		goto out;

	if (sk->sk_state == SMC_PEERFINCLOSEWAIT) {
		rc = 0;
		goto out;
	}

	if (smc->use_fallback) {
		rc = smc->clcsock->ops->splice_read(smc->clcsock, ppos,
						    pipe, len, flags);
	} else {
		if (*ppos) {
			rc = -ESPIPE;
			goto out;
		}
		if (flags & SPLICE_F_NONBLOCK)
			flags = MSG_DONTWAIT;
		else
			flags = 0;
		SMC_STAT_INC(smc, splice_cnt);
		rc = smc_rx_recvmsg(smc, NULL, pipe, len, flags);
	}
out:
	release_sock(sk);

	return rc;
}

/* must look like tcp */
static const struct proto_ops smc_sock_ops = {
	.family		= PF_SMC,
	.owner		= THIS_MODULE,
	.release	= smc_release,
	.bind		= smc_bind,
	.connect	= smc_connect,
	.socketpair	= sock_no_socketpair,
	.accept		= smc_accept,
	.getname	= smc_getname,
	.poll		= smc_poll,
	.ioctl		= smc_ioctl,
	.listen		= smc_listen,
	.shutdown	= smc_shutdown,
	.setsockopt	= smc_setsockopt,
	.getsockopt	= smc_getsockopt,
	.sendmsg	= smc_sendmsg,
	.recvmsg	= smc_recvmsg,
	.mmap		= sock_no_mmap,
	.sendpage	= smc_sendpage,
	.splice_read	= smc_splice_read,
};

static int __smc_create(struct net *net, struct socket *sock, int protocol,
			int kern, struct socket *clcsock)
{
	int family = (protocol == SMCPROTO_SMC6) ? PF_INET6 : PF_INET;
	struct smc_sock *smc;
	struct sock *sk;
	int rc;

	rc = -ESOCKTNOSUPPORT;
	if (sock->type != SOCK_STREAM)
		goto out;

	rc = -EPROTONOSUPPORT;
	if (protocol != SMCPROTO_SMC && protocol != SMCPROTO_SMC6)
		goto out;

	rc = -ENOBUFS;
	sock->ops = &smc_sock_ops;
	sk = smc_sock_alloc(net, sock, protocol);
	if (!sk)
		goto out;

	/* create internal TCP socket for CLC handshake and fallback */
	smc = smc_sk(sk);
	smc->use_fallback = false; /* assume rdma capability first */
	smc->fallback_rsn = 0;

	/* default behavior from limit_smc_hs in every net namespace */
	smc->limit_smc_hs = net->smc.limit_smc_hs;

	rc = 0;
	if (!clcsock) {
		rc = sock_create_kern(net, family, SOCK_STREAM, IPPROTO_TCP,
				      &smc->clcsock);
		if (rc) {
			sk_common_release(sk);
			goto out;
		}
	} else {
		smc->clcsock = clcsock;
	}

	smc->sk.sk_sndbuf = max(smc->clcsock->sk->sk_sndbuf, SMC_BUF_MIN_SIZE);
	smc->sk.sk_rcvbuf = max(smc->clcsock->sk->sk_rcvbuf, SMC_BUF_MIN_SIZE);

out:
	return rc;
}

static int smc_create(struct net *net, struct socket *sock, int protocol,
		      int kern)
{
	return __smc_create(net, sock, protocol, kern, NULL);
}

static const struct net_proto_family smc_sock_family_ops = {
	.family	= PF_SMC,
	.owner	= THIS_MODULE,
	.create	= smc_create,
};

static int smc_ulp_init(struct sock *sk)
{
	struct socket *tcp = sk->sk_socket;
	struct net *net = sock_net(sk);
	struct socket *smcsock;
	int protocol, ret;

	/* only TCP can be replaced */
	if (tcp->type != SOCK_STREAM || sk->sk_protocol != IPPROTO_TCP ||
	    (sk->sk_family != AF_INET && sk->sk_family != AF_INET6))
		return -ESOCKTNOSUPPORT;
	/* don't handle wq now */
	if (tcp->state != SS_UNCONNECTED || !tcp->file || tcp->wq.fasync_list)
		return -ENOTCONN;

	if (sk->sk_family == AF_INET)
		protocol = SMCPROTO_SMC;
	else
		protocol = SMCPROTO_SMC6;

	smcsock = sock_alloc();
	if (!smcsock)
		return -ENFILE;

	smcsock->type = SOCK_STREAM;
	__module_get(THIS_MODULE); /* tried in __tcp_ulp_find_autoload */
	ret = __smc_create(net, smcsock, protocol, 1, tcp);
	if (ret) {
		sock_release(smcsock); /* module_put() which ops won't be NULL */
		return ret;
	}

	/* replace tcp socket to smc */
	smcsock->file = tcp->file;
	smcsock->file->private_data = smcsock;
	smcsock->file->f_inode = SOCK_INODE(smcsock); /* replace inode when sock_close */
	smcsock->file->f_path.dentry->d_inode = SOCK_INODE(smcsock); /* dput() in __fput */
	tcp->file = NULL;

	return ret;
}

static void smc_ulp_clone(const struct request_sock *req, struct sock *newsk,
			  const gfp_t priority)
{
	struct inet_connection_sock *icsk = inet_csk(newsk);

	/* don't inherit ulp ops to child when listen */
	icsk->icsk_ulp_ops = NULL;
}

static struct tcp_ulp_ops smc_ulp_ops __read_mostly = {
	.name		= "smc",
	.owner		= THIS_MODULE,
	.init		= smc_ulp_init,
	.clone		= smc_ulp_clone,
};

unsigned int smc_net_id;

static __net_init int smc_net_init(struct net *net)
{
	int rc;

	rc = smc_sysctl_net_init(net);
	if (rc)
		return rc;
	return smc_pnet_net_init(net);
}

static void __net_exit smc_net_exit(struct net *net)
{
	smc_sysctl_net_exit(net);
	smc_pnet_net_exit(net);
}

static __net_init int smc_net_stat_init(struct net *net)
{
	return smc_stats_init(net);
}

static void __net_exit smc_net_stat_exit(struct net *net)
{
	smc_stats_exit(net);
}

static struct pernet_operations smc_net_ops = {
	.init = smc_net_init,
	.exit = smc_net_exit,
	.id   = &smc_net_id,
	.size = sizeof(struct smc_net),
};

static struct pernet_operations smc_net_stat_ops = {
	.init = smc_net_stat_init,
	.exit = smc_net_stat_exit,
};

static int __init smc_init(void)
{
	int rc;

	rc = register_pernet_subsys(&smc_net_ops);
	if (rc)
		return rc;

	rc = register_pernet_subsys(&smc_net_stat_ops);
	if (rc)
		return rc;

	smc_ism_init();
	smc_clc_init();

	rc = smc_nl_init();
	if (rc)
		goto out_pernet_subsys;

	rc = smc_pnet_init();
	if (rc)
		goto out_nl;

	rc = -ENOMEM;

	smc_tcp_ls_wq = alloc_workqueue("smc_tcp_ls_wq", 0, 0);
	if (!smc_tcp_ls_wq)
		goto out_pnet;

	smc_hs_wq = alloc_workqueue("smc_hs_wq", 0, 0);
	if (!smc_hs_wq)
		goto out_alloc_tcp_ls_wq;

	smc_close_wq = alloc_workqueue("smc_close_wq", 0, 0);
	if (!smc_close_wq)
		goto out_alloc_hs_wq;

	rc = smc_core_init();
	if (rc) {
		pr_err("%s: smc_core_init fails with %d\n", __func__, rc);
		goto out_alloc_wqs;
	}

	rc = smc_llc_init();
	if (rc) {
		pr_err("%s: smc_llc_init fails with %d\n", __func__, rc);
		goto out_core;
	}

	rc = smc_cdc_init();
	if (rc) {
		pr_err("%s: smc_cdc_init fails with %d\n", __func__, rc);
		goto out_core;
	}

	rc = proto_register(&smc_proto, 1);
	if (rc) {
		pr_err("%s: proto_register(v4) fails with %d\n", __func__, rc);
		goto out_core;
	}

	rc = proto_register(&smc_proto6, 1);
	if (rc) {
		pr_err("%s: proto_register(v6) fails with %d\n", __func__, rc);
		goto out_proto;
	}

	rc = sock_register(&smc_sock_family_ops);
	if (rc) {
		pr_err("%s: sock_register fails with %d\n", __func__, rc);
		goto out_proto6;
	}
	INIT_HLIST_HEAD(&smc_v4_hashinfo.ht);
	INIT_HLIST_HEAD(&smc_v6_hashinfo.ht);

	rc = smc_ib_register_client();
	if (rc) {
		pr_err("%s: ib_register fails with %d\n", __func__, rc);
		goto out_sock;
	}

	rc = tcp_register_ulp(&smc_ulp_ops);
	if (rc) {
		pr_err("%s: tcp_ulp_register fails with %d\n", __func__, rc);
		goto out_ib;
	}

	static_branch_enable(&tcp_have_smc);
	return 0;

out_ib:
	smc_ib_unregister_client();
out_sock:
	sock_unregister(PF_SMC);
out_proto6:
	proto_unregister(&smc_proto6);
out_proto:
	proto_unregister(&smc_proto);
out_core:
	smc_core_exit();
out_alloc_wqs:
	destroy_workqueue(smc_close_wq);
out_alloc_hs_wq:
	destroy_workqueue(smc_hs_wq);
out_alloc_tcp_ls_wq:
	destroy_workqueue(smc_tcp_ls_wq);
out_pnet:
	smc_pnet_exit();
out_nl:
	smc_nl_exit();
out_pernet_subsys:
	unregister_pernet_subsys(&smc_net_ops);

	return rc;
}

static void __exit smc_exit(void)
{
	static_branch_disable(&tcp_have_smc);
	tcp_unregister_ulp(&smc_ulp_ops);
	sock_unregister(PF_SMC);
	smc_core_exit();
	smc_ib_unregister_client();
	destroy_workqueue(smc_close_wq);
	destroy_workqueue(smc_tcp_ls_wq);
	destroy_workqueue(smc_hs_wq);
	proto_unregister(&smc_proto6);
	proto_unregister(&smc_proto);
	smc_pnet_exit();
	smc_nl_exit();
	smc_clc_exit();
	unregister_pernet_subsys(&smc_net_stat_ops);
	unregister_pernet_subsys(&smc_net_ops);
	rcu_barrier();
}

module_init(smc_init);
module_exit(smc_exit);

MODULE_AUTHOR("Ursula Braun <ubraun@linux.vnet.ibm.com>");
MODULE_DESCRIPTION("smc socket address family");
MODULE_LICENSE("GPL");
MODULE_ALIAS_NETPROTO(PF_SMC);
MODULE_ALIAS_TCP_ULP("smc");<|MERGE_RESOLUTION|>--- conflicted
+++ resolved
@@ -683,7 +683,6 @@
 	wq = rcu_dereference(smc->sk.sk_wq);
 	if (!skwq_has_sleeper(wq))
 		return;
-<<<<<<< HEAD
 
 	/* wake up smc sk->sk_wq */
 	if (!key) {
@@ -776,107 +775,6 @@
 static int smc_switch_to_fallback(struct smc_sock *smc, int reason_code)
 {
 	struct sock *clcsk;
-
-	mutex_lock(&smc->clcsock_release_lock);
-	if (!smc->clcsock) {
-		mutex_unlock(&smc->clcsock_release_lock);
-		return -EBADF;
-	}
-	clcsk = smc->clcsock->sk;
-=======
->>>>>>> 95cd2cdc
-
-	/* wake up smc sk->sk_wq */
-	if (!key) {
-		/* sk_state_change */
-		wake_up_interruptible_all(&wq->wait);
-	} else {
-		flags = key_to_poll(key);
-		if (flags & (EPOLLIN | EPOLLOUT))
-			/* sk_data_ready or sk_write_space */
-			wake_up_interruptible_sync_poll(&wq->wait, flags);
-		else if (flags & EPOLLERR)
-			/* sk_error_report */
-			wake_up_interruptible_poll(&wq->wait, flags);
-	}
-}
-
-static int smc_fback_mark_woken(wait_queue_entry_t *wait,
-				unsigned int mode, int sync, void *key)
-{
-	struct smc_mark_woken *mark =
-		container_of(wait, struct smc_mark_woken, wait_entry);
-
-	mark->woken = true;
-	mark->key = key;
-	return 0;
-}
-
-static void smc_fback_forward_wakeup(struct smc_sock *smc, struct sock *clcsk,
-				     void (*clcsock_callback)(struct sock *sk))
-{
-	struct smc_mark_woken mark = { .woken = false };
-	struct socket_wq *wq;
-
-	init_waitqueue_func_entry(&mark.wait_entry,
-				  smc_fback_mark_woken);
-	rcu_read_lock();
-	wq = rcu_dereference(clcsk->sk_wq);
-	if (!wq)
-		goto out;
-	add_wait_queue(sk_sleep(clcsk), &mark.wait_entry);
-	clcsock_callback(clcsk);
-	remove_wait_queue(sk_sleep(clcsk), &mark.wait_entry);
-
-	if (mark.woken)
-		smc_fback_wakeup_waitqueue(smc, mark.key);
-out:
-	rcu_read_unlock();
-}
-
-static void smc_fback_state_change(struct sock *clcsk)
-{
-	struct smc_sock *smc =
-		smc_clcsock_user_data(clcsk);
-
-	if (!smc)
-		return;
-	smc_fback_forward_wakeup(smc, clcsk, smc->clcsk_state_change);
-}
-
-static void smc_fback_data_ready(struct sock *clcsk)
-{
-	struct smc_sock *smc =
-		smc_clcsock_user_data(clcsk);
-
-	if (!smc)
-		return;
-	smc_fback_forward_wakeup(smc, clcsk, smc->clcsk_data_ready);
-}
-
-static void smc_fback_write_space(struct sock *clcsk)
-{
-	struct smc_sock *smc =
-		smc_clcsock_user_data(clcsk);
-
-	if (!smc)
-		return;
-	smc_fback_forward_wakeup(smc, clcsk, smc->clcsk_write_space);
-}
-
-static void smc_fback_error_report(struct sock *clcsk)
-{
-	struct smc_sock *smc =
-		smc_clcsock_user_data(clcsk);
-
-	if (!smc)
-		return;
-	smc_fback_forward_wakeup(smc, clcsk, smc->clcsk_error_report);
-}
-
-static int smc_switch_to_fallback(struct smc_sock *smc, int reason_code)
-{
-	struct sock *clcsk;
 	int rc = 0;
 
 	mutex_lock(&smc->clcsock_release_lock);
@@ -915,14 +813,9 @@
 		smc->clcsock->sk->sk_user_data =
 			(void *)((uintptr_t)smc | SK_USER_DATA_NOCOPY);
 	}
-<<<<<<< HEAD
-	mutex_unlock(&smc->clcsock_release_lock);
-	return 0;
-=======
 out:
 	mutex_unlock(&smc->clcsock_release_lock);
 	return rc;
->>>>>>> 95cd2cdc
 }
 
 /* fall back during connect */
@@ -2958,12 +2851,9 @@
 {
 	struct smc_sock *smc;
 	int rc;
-<<<<<<< HEAD
-=======
 
 	if (level == SOL_SMC)
 		return __smc_getsockopt(sock, level, optname, optval, optlen);
->>>>>>> 95cd2cdc
 
 	smc = smc_sk(sock->sk);
 	mutex_lock(&smc->clcsock_release_lock);
