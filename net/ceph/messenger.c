--- conflicted
+++ resolved
@@ -1887,12 +1887,8 @@
 		return -EINVAL;
 
 	/* do dns_resolve upcall */
-<<<<<<< HEAD
-	ip_len = dns_query(NULL, name, end - name, NULL, &ip_addr, NULL, false);
-=======
 	ip_len = dns_query(current->nsproxy->net_ns,
 			   NULL, name, end - name, NULL, &ip_addr, NULL, false);
->>>>>>> 4ff96fb5
 	if (ip_len > 0)
 		ret = ceph_pton(ip_addr, ip_len, addr, -1, NULL);
 	else
