--- conflicted
+++ resolved
@@ -76,11 +76,6 @@
 
 	kmsg->msg_iocb = NULL;
 	kmsg->msg_ubuf = NULL;
-<<<<<<< HEAD
-	*ptr = msg.msg_iov;
-	*len = msg.msg_iovlen;
-=======
->>>>>>> 39f2a5c0
 	return 0;
 }
 
