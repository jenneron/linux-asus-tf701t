/* SPDX-License-Identifier: GPL-2.0-only */
#ifndef PAGE_ACTOR_H
#define PAGE_ACTOR_H
/*
 * Copyright (c) 2013
 * Phillip Lougher <phillip@squashfs.org.uk>
 */

<<<<<<< HEAD
#ifndef CONFIG_SQUASHFS_FILE_DIRECT
struct squashfs_page_actor {
	void	**page;
	int	pages;
	int	length;
	int	next_page;
};

static inline struct squashfs_page_actor *squashfs_page_actor_init(void **page,
	int pages, int length)
{
	struct squashfs_page_actor *actor = kmalloc(sizeof(*actor), GFP_KERNEL);

	if (actor == NULL)
		return NULL;

	actor->length = length ? : pages * PAGE_SIZE;
	actor->page = page;
	actor->pages = pages;
	actor->next_page = 0;
	return actor;
}

static inline void *squashfs_first_page(struct squashfs_page_actor *actor)
{
	actor->next_page = 1;
	return actor->page[0];
}

static inline void *squashfs_next_page(struct squashfs_page_actor *actor)
{
	return actor->next_page == actor->pages ? NULL :
		actor->page[actor->next_page++];
}

static inline void squashfs_finish_page(struct squashfs_page_actor *actor)
{
	/* empty */
}

static inline void squashfs_actor_nobuff(struct squashfs_page_actor *actor)
{
	/* empty */
}
#else
=======
>>>>>>> 4724a977
struct squashfs_page_actor {
	union {
		void		**buffer;
		struct page	**page;
	};
	void	*pageaddr;
	void	*tmp_buffer;
	void    *(*squashfs_first_page)(struct squashfs_page_actor *);
	void    *(*squashfs_next_page)(struct squashfs_page_actor *);
	void    (*squashfs_finish_page)(struct squashfs_page_actor *);
	int	pages;
	int	length;
	int	next_page;
	int	alloc_buffer;
	int	returned_pages;
	pgoff_t	next_index;
};

extern struct squashfs_page_actor *squashfs_page_actor_init(void **buffer,
				int pages, int length);
extern struct squashfs_page_actor *squashfs_page_actor_init_special(
				struct squashfs_sb_info *msblk,
				struct page **page, int pages, int length);
static inline void *squashfs_first_page(struct squashfs_page_actor *actor)
{
	return actor->squashfs_first_page(actor);
}
static inline void *squashfs_next_page(struct squashfs_page_actor *actor)
{
	return actor->squashfs_next_page(actor);
}
static inline void squashfs_finish_page(struct squashfs_page_actor *actor)
{
	actor->squashfs_finish_page(actor);
}
static inline void squashfs_actor_nobuff(struct squashfs_page_actor *actor)
{
	actor->alloc_buffer = 0;
}
<<<<<<< HEAD
#endif
=======
>>>>>>> 4724a977
#endif<|MERGE_RESOLUTION|>--- conflicted
+++ resolved
@@ -6,54 +6,6 @@
  * Phillip Lougher <phillip@squashfs.org.uk>
  */
 
-<<<<<<< HEAD
-#ifndef CONFIG_SQUASHFS_FILE_DIRECT
-struct squashfs_page_actor {
-	void	**page;
-	int	pages;
-	int	length;
-	int	next_page;
-};
-
-static inline struct squashfs_page_actor *squashfs_page_actor_init(void **page,
-	int pages, int length)
-{
-	struct squashfs_page_actor *actor = kmalloc(sizeof(*actor), GFP_KERNEL);
-
-	if (actor == NULL)
-		return NULL;
-
-	actor->length = length ? : pages * PAGE_SIZE;
-	actor->page = page;
-	actor->pages = pages;
-	actor->next_page = 0;
-	return actor;
-}
-
-static inline void *squashfs_first_page(struct squashfs_page_actor *actor)
-{
-	actor->next_page = 1;
-	return actor->page[0];
-}
-
-static inline void *squashfs_next_page(struct squashfs_page_actor *actor)
-{
-	return actor->next_page == actor->pages ? NULL :
-		actor->page[actor->next_page++];
-}
-
-static inline void squashfs_finish_page(struct squashfs_page_actor *actor)
-{
-	/* empty */
-}
-
-static inline void squashfs_actor_nobuff(struct squashfs_page_actor *actor)
-{
-	/* empty */
-}
-#else
-=======
->>>>>>> 4724a977
 struct squashfs_page_actor {
 	union {
 		void		**buffer;
@@ -93,8 +45,4 @@
 {
 	actor->alloc_buffer = 0;
 }
-<<<<<<< HEAD
-#endif
-=======
->>>>>>> 4724a977
 #endif