--- conflicted
+++ resolved
@@ -701,8 +701,6 @@
 	if (test_bit(CACHEFILES_READY, &cache->flags)) {
 		pr_err("Cache already bound\n");
 		return -EBUSY;
-<<<<<<< HEAD
-=======
 	}
 
 	/* Make sure we have copies of the tag string */
@@ -714,7 +712,6 @@
 		cache->tag = kstrdup("CacheFiles", GFP_KERNEL);
 		if (!cache->tag)
 			return -ENOMEM;
->>>>>>> 044fa816
 	}
 
 	return cachefiles_add_cache(cache);
