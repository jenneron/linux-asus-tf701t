--- conflicted
+++ resolved
@@ -84,15 +84,6 @@
 	return roundup_pow_of_two(limit / TARGET_BUCKET_SIZE);
 }
 
-<<<<<<< HEAD
-static u32
-nfsd_cache_hash(__be32 xid, struct nfsd_net *nn)
-{
-	return hash_32((__force u32)xid, nn->maskbits);
-}
-
-=======
->>>>>>> 95cd2cdc
 static struct svc_cacherep *
 nfsd_reply_cache_alloc(struct svc_rqst *rqstp, __wsum csum,
 			struct nfsd_net *nn)
