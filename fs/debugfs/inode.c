// SPDX-License-Identifier: GPL-2.0
/*
 *  inode.c - part of debugfs, a tiny little debug file system
 *
 *  Copyright (C) 2004,2019 Greg Kroah-Hartman <greg@kroah.com>
 *  Copyright (C) 2004 IBM Inc.
 *  Copyright (C) 2019 Linux Foundation <gregkh@linuxfoundation.org>
 *
 *  debugfs is for people to use instead of /proc or /sys.
 *  See ./Documentation/core-api/kernel-api.rst for more details.
 */

#define pr_fmt(fmt)	"debugfs: " fmt

#include <linux/module.h>
#include <linux/fs.h>
#include <linux/mount.h>
#include <linux/pagemap.h>
#include <linux/init.h>
#include <linux/kobject.h>
#include <linux/namei.h>
#include <linux/debugfs.h>
#include <linux/fsnotify.h>
#include <linux/string.h>
#include <linux/seq_file.h>
#include <linux/parser.h>
#include <linux/magic.h>
#include <linux/slab.h>
#include <linux/security.h>

#include "internal.h"

#define DEBUGFS_DEFAULT_MODE	0700

static struct vfsmount *debugfs_mount;
static int debugfs_mount_count;
static bool debugfs_registered;
static unsigned int debugfs_allow __ro_after_init = DEFAULT_DEBUGFS_ALLOW_BITS;

/*
 * Don't allow access attributes to be changed whilst the kernel is locked down
 * so that we can use the file mode as part of a heuristic to determine whether
 * to lock down individual files.
 */
static int debugfs_setattr(struct user_namespace *mnt_userns,
			   struct dentry *dentry, struct iattr *ia)
{
	int ret;

<<<<<<< HEAD
	if (ret && (ia->ia_valid & (ATTR_MODE | ATTR_UID | ATTR_GID)))
		return ret;
=======
	if (ia->ia_valid & (ATTR_MODE | ATTR_UID | ATTR_GID)) {
		ret = security_locked_down(LOCKDOWN_DEBUGFS);
		if (ret)
			return ret;
	}
>>>>>>> 11e4b63a
	return simple_setattr(&init_user_ns, dentry, ia);
}

static const struct inode_operations debugfs_file_inode_operations = {
	.setattr	= debugfs_setattr,
};
static const struct inode_operations debugfs_dir_inode_operations = {
	.lookup		= simple_lookup,
	.setattr	= debugfs_setattr,
};
static const struct inode_operations debugfs_symlink_inode_operations = {
	.get_link	= simple_get_link,
	.setattr	= debugfs_setattr,
};

static struct inode *debugfs_get_inode(struct super_block *sb)
{
	struct inode *inode = new_inode(sb);
	if (inode) {
		inode->i_ino = get_next_ino();
		inode->i_atime = inode->i_mtime =
			inode->i_ctime = current_time(inode);
	}
	return inode;
}

struct debugfs_mount_opts {
	kuid_t uid;
	kgid_t gid;
	umode_t mode;
};

enum {
	Opt_uid,
	Opt_gid,
	Opt_mode,
	Opt_err
};

static const match_table_t tokens = {
	{Opt_uid, "uid=%u"},
	{Opt_gid, "gid=%u"},
	{Opt_mode, "mode=%o"},
	{Opt_err, NULL}
};

struct debugfs_fs_info {
	struct debugfs_mount_opts mount_opts;
};

static int debugfs_parse_options(char *data, struct debugfs_mount_opts *opts)
{
	substring_t args[MAX_OPT_ARGS];
	int option;
	int token;
	kuid_t uid;
	kgid_t gid;
	char *p;

	opts->mode = DEBUGFS_DEFAULT_MODE;

	while ((p = strsep(&data, ",")) != NULL) {
		if (!*p)
			continue;

		token = match_token(p, tokens, args);
		switch (token) {
		case Opt_uid:
			if (match_int(&args[0], &option))
				return -EINVAL;
			uid = make_kuid(current_user_ns(), option);
			if (!uid_valid(uid))
				return -EINVAL;
			opts->uid = uid;
			break;
		case Opt_gid:
			if (match_int(&args[0], &option))
				return -EINVAL;
			gid = make_kgid(current_user_ns(), option);
			if (!gid_valid(gid))
				return -EINVAL;
			opts->gid = gid;
			break;
		case Opt_mode:
			if (match_octal(&args[0], &option))
				return -EINVAL;
			opts->mode = option & S_IALLUGO;
			break;
		/*
		 * We might like to report bad mount options here;
		 * but traditionally debugfs has ignored all mount options
		 */
		}
	}

	return 0;
}

static int debugfs_apply_options(struct super_block *sb)
{
	struct debugfs_fs_info *fsi = sb->s_fs_info;
	struct inode *inode = d_inode(sb->s_root);
	struct debugfs_mount_opts *opts = &fsi->mount_opts;

	inode->i_mode &= ~S_IALLUGO;
	inode->i_mode |= opts->mode;

	inode->i_uid = opts->uid;
	inode->i_gid = opts->gid;

	return 0;
}

static int debugfs_remount(struct super_block *sb, int *flags, char *data)
{
	int err;
	struct debugfs_fs_info *fsi = sb->s_fs_info;

	sync_filesystem(sb);
	err = debugfs_parse_options(data, &fsi->mount_opts);
	if (err)
		goto fail;

	debugfs_apply_options(sb);

fail:
	return err;
}

static int debugfs_show_options(struct seq_file *m, struct dentry *root)
{
	struct debugfs_fs_info *fsi = root->d_sb->s_fs_info;
	struct debugfs_mount_opts *opts = &fsi->mount_opts;

	if (!uid_eq(opts->uid, GLOBAL_ROOT_UID))
		seq_printf(m, ",uid=%u",
			   from_kuid_munged(&init_user_ns, opts->uid));
	if (!gid_eq(opts->gid, GLOBAL_ROOT_GID))
		seq_printf(m, ",gid=%u",
			   from_kgid_munged(&init_user_ns, opts->gid));
	if (opts->mode != DEBUGFS_DEFAULT_MODE)
		seq_printf(m, ",mode=%o", opts->mode);

	return 0;
}

static void debugfs_free_inode(struct inode *inode)
{
	if (S_ISLNK(inode->i_mode))
		kfree(inode->i_link);
	free_inode_nonrcu(inode);
}

static const struct super_operations debugfs_super_operations = {
	.statfs		= simple_statfs,
	.remount_fs	= debugfs_remount,
	.show_options	= debugfs_show_options,
	.free_inode	= debugfs_free_inode,
};

static void debugfs_release_dentry(struct dentry *dentry)
{
	void *fsd = dentry->d_fsdata;

	if (!((unsigned long)fsd & DEBUGFS_FSDATA_IS_REAL_FOPS_BIT))
		kfree(dentry->d_fsdata);
}

static struct vfsmount *debugfs_automount(struct path *path)
{
	debugfs_automount_t f;
	f = (debugfs_automount_t)path->dentry->d_fsdata;
	return f(path->dentry, d_inode(path->dentry)->i_private);
}

static const struct dentry_operations debugfs_dops = {
	.d_delete = always_delete_dentry,
	.d_release = debugfs_release_dentry,
	.d_automount = debugfs_automount,
};

static int debug_fill_super(struct super_block *sb, void *data, int silent)
{
	static const struct tree_descr debug_files[] = {{""}};
	struct debugfs_fs_info *fsi;
	int err;

	fsi = kzalloc(sizeof(struct debugfs_fs_info), GFP_KERNEL);
	sb->s_fs_info = fsi;
	if (!fsi) {
		err = -ENOMEM;
		goto fail;
	}

	err = debugfs_parse_options(data, &fsi->mount_opts);
	if (err)
		goto fail;

	err  =  simple_fill_super(sb, DEBUGFS_MAGIC, debug_files);
	if (err)
		goto fail;

	sb->s_op = &debugfs_super_operations;
	sb->s_d_op = &debugfs_dops;

	debugfs_apply_options(sb);

	return 0;

fail:
	kfree(fsi);
	sb->s_fs_info = NULL;
	return err;
}

static struct dentry *debug_mount(struct file_system_type *fs_type,
			int flags, const char *dev_name,
			void *data)
{
	if (!(debugfs_allow & DEBUGFS_ALLOW_API))
		return ERR_PTR(-EPERM);

	return mount_single(fs_type, flags, data, debug_fill_super);
}

static struct file_system_type debug_fs_type = {
	.owner =	THIS_MODULE,
	.name =		"debugfs",
	.mount =	debug_mount,
	.kill_sb =	kill_litter_super,
};
MODULE_ALIAS_FS("debugfs");

/**
 * debugfs_lookup() - look up an existing debugfs file
 * @name: a pointer to a string containing the name of the file to look up.
 * @parent: a pointer to the parent dentry of the file.
 *
 * This function will return a pointer to a dentry if it succeeds.  If the file
 * doesn't exist or an error occurs, %NULL will be returned.  The returned
 * dentry must be passed to dput() when it is no longer needed.
 *
 * If debugfs is not enabled in the kernel, the value -%ENODEV will be
 * returned.
 */
struct dentry *debugfs_lookup(const char *name, struct dentry *parent)
{
	struct dentry *dentry;

	if (!debugfs_initialized() || IS_ERR_OR_NULL(name) || IS_ERR(parent))
		return NULL;

	if (!parent)
		parent = debugfs_mount->mnt_root;

	dentry = lookup_positive_unlocked(name, parent, strlen(name));
	if (IS_ERR(dentry))
		return NULL;
	return dentry;
}
EXPORT_SYMBOL_GPL(debugfs_lookup);

static struct dentry *start_creating(const char *name, struct dentry *parent)
{
	struct dentry *dentry;
	int error;

	if (!(debugfs_allow & DEBUGFS_ALLOW_API))
		return ERR_PTR(-EPERM);

	if (!debugfs_initialized())
		return ERR_PTR(-ENOENT);

	pr_debug("creating file '%s'\n", name);

	if (IS_ERR(parent))
		return parent;

	error = simple_pin_fs(&debug_fs_type, &debugfs_mount,
			      &debugfs_mount_count);
	if (error) {
		pr_err("Unable to pin filesystem for file '%s'\n", name);
		return ERR_PTR(error);
	}

	/* If the parent is not specified, we create it in the root.
	 * We need the root dentry to do this, which is in the super
	 * block. A pointer to that is in the struct vfsmount that we
	 * have around.
	 */
	if (!parent)
		parent = debugfs_mount->mnt_root;

	inode_lock(d_inode(parent));
	if (unlikely(IS_DEADDIR(d_inode(parent))))
		dentry = ERR_PTR(-ENOENT);
	else
		dentry = lookup_one_len(name, parent, strlen(name));
	if (!IS_ERR(dentry) && d_really_is_positive(dentry)) {
		if (d_is_dir(dentry))
			pr_err("Directory '%s' with parent '%s' already present!\n",
			       name, parent->d_name.name);
		else
			pr_err("File '%s' in directory '%s' already present!\n",
			       name, parent->d_name.name);
		dput(dentry);
		dentry = ERR_PTR(-EEXIST);
	}

	if (IS_ERR(dentry)) {
		inode_unlock(d_inode(parent));
		simple_release_fs(&debugfs_mount, &debugfs_mount_count);
	}

	return dentry;
}

static struct dentry *failed_creating(struct dentry *dentry)
{
	inode_unlock(d_inode(dentry->d_parent));
	dput(dentry);
	simple_release_fs(&debugfs_mount, &debugfs_mount_count);
	return ERR_PTR(-ENOMEM);
}

static struct dentry *end_creating(struct dentry *dentry)
{
	inode_unlock(d_inode(dentry->d_parent));
	return dentry;
}

static struct dentry *__debugfs_create_file(const char *name, umode_t mode,
				struct dentry *parent, void *data,
				const struct file_operations *proxy_fops,
				const struct file_operations *real_fops)
{
	struct dentry *dentry;
	struct inode *inode;

	if (!(mode & S_IFMT))
		mode |= S_IFREG;
	BUG_ON(!S_ISREG(mode));
	dentry = start_creating(name, parent);

	if (IS_ERR(dentry))
		return dentry;

	if (!(debugfs_allow & DEBUGFS_ALLOW_API)) {
		failed_creating(dentry);
		return ERR_PTR(-EPERM);
	}

	inode = debugfs_get_inode(dentry->d_sb);
	if (unlikely(!inode)) {
		pr_err("out of free dentries, can not create file '%s'\n",
		       name);
		return failed_creating(dentry);
	}

	inode->i_mode = mode;
	inode->i_private = data;

	inode->i_op = &debugfs_file_inode_operations;
	inode->i_fop = proxy_fops;
	dentry->d_fsdata = (void *)((unsigned long)real_fops |
				DEBUGFS_FSDATA_IS_REAL_FOPS_BIT);

	d_instantiate(dentry, inode);
	fsnotify_create(d_inode(dentry->d_parent), dentry);
	return end_creating(dentry);
}

/**
 * debugfs_create_file - create a file in the debugfs filesystem
 * @name: a pointer to a string containing the name of the file to create.
 * @mode: the permission that the file should have.
 * @parent: a pointer to the parent dentry for this file.  This should be a
 *          directory dentry if set.  If this parameter is NULL, then the
 *          file will be created in the root of the debugfs filesystem.
 * @data: a pointer to something that the caller will want to get to later
 *        on.  The inode.i_private pointer will point to this value on
 *        the open() call.
 * @fops: a pointer to a struct file_operations that should be used for
 *        this file.
 *
 * This is the basic "create a file" function for debugfs.  It allows for a
 * wide range of flexibility in creating a file, or a directory (if you want
 * to create a directory, the debugfs_create_dir() function is
 * recommended to be used instead.)
 *
 * This function will return a pointer to a dentry if it succeeds.  This
 * pointer must be passed to the debugfs_remove() function when the file is
 * to be removed (no automatic cleanup happens if your module is unloaded,
 * you are responsible here.)  If an error occurs, ERR_PTR(-ERROR) will be
 * returned.
 *
 * If debugfs is not enabled in the kernel, the value -%ENODEV will be
 * returned.
 */
struct dentry *debugfs_create_file(const char *name, umode_t mode,
				   struct dentry *parent, void *data,
				   const struct file_operations *fops)
{

	return __debugfs_create_file(name, mode, parent, data,
				fops ? &debugfs_full_proxy_file_operations :
					&debugfs_noop_file_operations,
				fops);
}
EXPORT_SYMBOL_GPL(debugfs_create_file);

/**
 * debugfs_create_file_unsafe - create a file in the debugfs filesystem
 * @name: a pointer to a string containing the name of the file to create.
 * @mode: the permission that the file should have.
 * @parent: a pointer to the parent dentry for this file.  This should be a
 *          directory dentry if set.  If this parameter is NULL, then the
 *          file will be created in the root of the debugfs filesystem.
 * @data: a pointer to something that the caller will want to get to later
 *        on.  The inode.i_private pointer will point to this value on
 *        the open() call.
 * @fops: a pointer to a struct file_operations that should be used for
 *        this file.
 *
 * debugfs_create_file_unsafe() is completely analogous to
 * debugfs_create_file(), the only difference being that the fops
 * handed it will not get protected against file removals by the
 * debugfs core.
 *
 * It is your responsibility to protect your struct file_operation
 * methods against file removals by means of debugfs_file_get()
 * and debugfs_file_put(). ->open() is still protected by
 * debugfs though.
 *
 * Any struct file_operations defined by means of
 * DEFINE_DEBUGFS_ATTRIBUTE() is protected against file removals and
 * thus, may be used here.
 */
struct dentry *debugfs_create_file_unsafe(const char *name, umode_t mode,
				   struct dentry *parent, void *data,
				   const struct file_operations *fops)
{

	return __debugfs_create_file(name, mode, parent, data,
				fops ? &debugfs_open_proxy_file_operations :
					&debugfs_noop_file_operations,
				fops);
}
EXPORT_SYMBOL_GPL(debugfs_create_file_unsafe);

/**
 * debugfs_create_file_size - create a file in the debugfs filesystem
 * @name: a pointer to a string containing the name of the file to create.
 * @mode: the permission that the file should have.
 * @parent: a pointer to the parent dentry for this file.  This should be a
 *          directory dentry if set.  If this parameter is NULL, then the
 *          file will be created in the root of the debugfs filesystem.
 * @data: a pointer to something that the caller will want to get to later
 *        on.  The inode.i_private pointer will point to this value on
 *        the open() call.
 * @fops: a pointer to a struct file_operations that should be used for
 *        this file.
 * @file_size: initial file size
 *
 * This is the basic "create a file" function for debugfs.  It allows for a
 * wide range of flexibility in creating a file, or a directory (if you want
 * to create a directory, the debugfs_create_dir() function is
 * recommended to be used instead.)
 */
void debugfs_create_file_size(const char *name, umode_t mode,
			      struct dentry *parent, void *data,
			      const struct file_operations *fops,
			      loff_t file_size)
{
	struct dentry *de = debugfs_create_file(name, mode, parent, data, fops);

	if (de)
		d_inode(de)->i_size = file_size;
}
EXPORT_SYMBOL_GPL(debugfs_create_file_size);

/**
 * debugfs_create_dir - create a directory in the debugfs filesystem
 * @name: a pointer to a string containing the name of the directory to
 *        create.
 * @parent: a pointer to the parent dentry for this file.  This should be a
 *          directory dentry if set.  If this parameter is NULL, then the
 *          directory will be created in the root of the debugfs filesystem.
 *
 * This function creates a directory in debugfs with the given name.
 *
 * This function will return a pointer to a dentry if it succeeds.  This
 * pointer must be passed to the debugfs_remove() function when the file is
 * to be removed (no automatic cleanup happens if your module is unloaded,
 * you are responsible here.)  If an error occurs, ERR_PTR(-ERROR) will be
 * returned.
 *
 * If debugfs is not enabled in the kernel, the value -%ENODEV will be
 * returned.
 */
struct dentry *debugfs_create_dir(const char *name, struct dentry *parent)
{
	struct dentry *dentry = start_creating(name, parent);
	struct inode *inode;

	if (IS_ERR(dentry))
		return dentry;

	if (!(debugfs_allow & DEBUGFS_ALLOW_API)) {
		failed_creating(dentry);
		return ERR_PTR(-EPERM);
	}

	inode = debugfs_get_inode(dentry->d_sb);
	if (unlikely(!inode)) {
		pr_err("out of free dentries, can not create directory '%s'\n",
		       name);
		return failed_creating(dentry);
	}

	inode->i_mode = S_IFDIR | S_IRWXU | S_IRUGO | S_IXUGO;
	inode->i_op = &debugfs_dir_inode_operations;
	inode->i_fop = &simple_dir_operations;

	/* directory inodes start off with i_nlink == 2 (for "." entry) */
	inc_nlink(inode);
	d_instantiate(dentry, inode);
	inc_nlink(d_inode(dentry->d_parent));
	fsnotify_mkdir(d_inode(dentry->d_parent), dentry);
	return end_creating(dentry);
}
EXPORT_SYMBOL_GPL(debugfs_create_dir);

/**
 * debugfs_create_automount - create automount point in the debugfs filesystem
 * @name: a pointer to a string containing the name of the file to create.
 * @parent: a pointer to the parent dentry for this file.  This should be a
 *          directory dentry if set.  If this parameter is NULL, then the
 *          file will be created in the root of the debugfs filesystem.
 * @f: function to be called when pathname resolution steps on that one.
 * @data: opaque argument to pass to f().
 *
 * @f should return what ->d_automount() would.
 */
struct dentry *debugfs_create_automount(const char *name,
					struct dentry *parent,
					debugfs_automount_t f,
					void *data)
{
	struct dentry *dentry = start_creating(name, parent);
	struct inode *inode;

	if (IS_ERR(dentry))
		return dentry;

	if (!(debugfs_allow & DEBUGFS_ALLOW_API)) {
		failed_creating(dentry);
		return ERR_PTR(-EPERM);
	}

	inode = debugfs_get_inode(dentry->d_sb);
	if (unlikely(!inode)) {
		pr_err("out of free dentries, can not create automount '%s'\n",
		       name);
		return failed_creating(dentry);
	}

	make_empty_dir_inode(inode);
	inode->i_flags |= S_AUTOMOUNT;
	inode->i_private = data;
	dentry->d_fsdata = (void *)f;
	/* directory inodes start off with i_nlink == 2 (for "." entry) */
	inc_nlink(inode);
	d_instantiate(dentry, inode);
	inc_nlink(d_inode(dentry->d_parent));
	fsnotify_mkdir(d_inode(dentry->d_parent), dentry);
	return end_creating(dentry);
}
EXPORT_SYMBOL(debugfs_create_automount);

/**
 * debugfs_create_symlink- create a symbolic link in the debugfs filesystem
 * @name: a pointer to a string containing the name of the symbolic link to
 *        create.
 * @parent: a pointer to the parent dentry for this symbolic link.  This
 *          should be a directory dentry if set.  If this parameter is NULL,
 *          then the symbolic link will be created in the root of the debugfs
 *          filesystem.
 * @target: a pointer to a string containing the path to the target of the
 *          symbolic link.
 *
 * This function creates a symbolic link with the given name in debugfs that
 * links to the given target path.
 *
 * This function will return a pointer to a dentry if it succeeds.  This
 * pointer must be passed to the debugfs_remove() function when the symbolic
 * link is to be removed (no automatic cleanup happens if your module is
 * unloaded, you are responsible here.)  If an error occurs, ERR_PTR(-ERROR)
 * will be returned.
 *
 * If debugfs is not enabled in the kernel, the value -%ENODEV will be
 * returned.
 */
struct dentry *debugfs_create_symlink(const char *name, struct dentry *parent,
				      const char *target)
{
	struct dentry *dentry;
	struct inode *inode;
	char *link = kstrdup(target, GFP_KERNEL);
	if (!link)
		return ERR_PTR(-ENOMEM);

	dentry = start_creating(name, parent);
	if (IS_ERR(dentry)) {
		kfree(link);
		return dentry;
	}

	inode = debugfs_get_inode(dentry->d_sb);
	if (unlikely(!inode)) {
		pr_err("out of free dentries, can not create symlink '%s'\n",
		       name);
		kfree(link);
		return failed_creating(dentry);
	}
	inode->i_mode = S_IFLNK | S_IRWXUGO;
	inode->i_op = &debugfs_symlink_inode_operations;
	inode->i_link = link;
	d_instantiate(dentry, inode);
	return end_creating(dentry);
}
EXPORT_SYMBOL_GPL(debugfs_create_symlink);

static void __debugfs_file_removed(struct dentry *dentry)
{
	struct debugfs_fsdata *fsd;

	/*
	 * Paired with the closing smp_mb() implied by a successful
	 * cmpxchg() in debugfs_file_get(): either
	 * debugfs_file_get() must see a dead dentry or we must see a
	 * debugfs_fsdata instance at ->d_fsdata here (or both).
	 */
	smp_mb();
	fsd = READ_ONCE(dentry->d_fsdata);
	if ((unsigned long)fsd & DEBUGFS_FSDATA_IS_REAL_FOPS_BIT)
		return;
	if (!refcount_dec_and_test(&fsd->active_users))
		wait_for_completion(&fsd->active_users_drained);
}

static void remove_one(struct dentry *victim)
{
        if (d_is_reg(victim))
		__debugfs_file_removed(victim);
	simple_release_fs(&debugfs_mount, &debugfs_mount_count);
}

/**
 * debugfs_remove - recursively removes a directory
 * @dentry: a pointer to a the dentry of the directory to be removed.  If this
 *          parameter is NULL or an error value, nothing will be done.
 *
 * This function recursively removes a directory tree in debugfs that
 * was previously created with a call to another debugfs function
 * (like debugfs_create_file() or variants thereof.)
 *
 * This function is required to be called in order for the file to be
 * removed, no automatic cleanup of files will happen when a module is
 * removed, you are responsible here.
 */
void debugfs_remove(struct dentry *dentry)
{
	if (IS_ERR_OR_NULL(dentry))
		return;

	simple_pin_fs(&debug_fs_type, &debugfs_mount, &debugfs_mount_count);
	simple_recursive_removal(dentry, remove_one);
	simple_release_fs(&debugfs_mount, &debugfs_mount_count);
}
EXPORT_SYMBOL_GPL(debugfs_remove);

/**
 * debugfs_rename - rename a file/directory in the debugfs filesystem
 * @old_dir: a pointer to the parent dentry for the renamed object. This
 *          should be a directory dentry.
 * @old_dentry: dentry of an object to be renamed.
 * @new_dir: a pointer to the parent dentry where the object should be
 *          moved. This should be a directory dentry.
 * @new_name: a pointer to a string containing the target name.
 *
 * This function renames a file/directory in debugfs.  The target must not
 * exist for rename to succeed.
 *
 * This function will return a pointer to old_dentry (which is updated to
 * reflect renaming) if it succeeds. If an error occurs, %NULL will be
 * returned.
 *
 * If debugfs is not enabled in the kernel, the value -%ENODEV will be
 * returned.
 */
struct dentry *debugfs_rename(struct dentry *old_dir, struct dentry *old_dentry,
		struct dentry *new_dir, const char *new_name)
{
	int error;
	struct dentry *dentry = NULL, *trap;
	struct name_snapshot old_name;

	if (IS_ERR(old_dir))
		return old_dir;
	if (IS_ERR(new_dir))
		return new_dir;
	if (IS_ERR_OR_NULL(old_dentry))
		return old_dentry;

	trap = lock_rename(new_dir, old_dir);
	/* Source or destination directories don't exist? */
	if (d_really_is_negative(old_dir) || d_really_is_negative(new_dir))
		goto exit;
	/* Source does not exist, cyclic rename, or mountpoint? */
	if (d_really_is_negative(old_dentry) || old_dentry == trap ||
	    d_mountpoint(old_dentry))
		goto exit;
	dentry = lookup_one_len(new_name, new_dir, strlen(new_name));
	/* Lookup failed, cyclic rename or target exists? */
	if (IS_ERR(dentry) || dentry == trap || d_really_is_positive(dentry))
		goto exit;

	take_dentry_name_snapshot(&old_name, old_dentry);

	error = simple_rename(&init_user_ns, d_inode(old_dir), old_dentry,
			      d_inode(new_dir), dentry, 0);
	if (error) {
		release_dentry_name_snapshot(&old_name);
		goto exit;
	}
	d_move(old_dentry, dentry);
	fsnotify_move(d_inode(old_dir), d_inode(new_dir), &old_name.name,
		d_is_dir(old_dentry),
		NULL, old_dentry);
	release_dentry_name_snapshot(&old_name);
	unlock_rename(new_dir, old_dir);
	dput(dentry);
	return old_dentry;
exit:
	if (dentry && !IS_ERR(dentry))
		dput(dentry);
	unlock_rename(new_dir, old_dir);
	if (IS_ERR(dentry))
		return dentry;
	return ERR_PTR(-EINVAL);
}
EXPORT_SYMBOL_GPL(debugfs_rename);

/**
 * debugfs_initialized - Tells whether debugfs has been registered
 */
bool debugfs_initialized(void)
{
	return debugfs_registered;
}
EXPORT_SYMBOL_GPL(debugfs_initialized);

static int __init debugfs_kernel(char *str)
{
	if (str) {
		if (!strcmp(str, "on"))
			debugfs_allow = DEBUGFS_ALLOW_API | DEBUGFS_ALLOW_MOUNT;
		else if (!strcmp(str, "no-mount"))
			debugfs_allow = DEBUGFS_ALLOW_API;
		else if (!strcmp(str, "off"))
			debugfs_allow = 0;
	}

	return 0;
}
early_param("debugfs", debugfs_kernel);
static int __init debugfs_init(void)
{
	int retval;

	if (!(debugfs_allow & DEBUGFS_ALLOW_MOUNT))
		return -EPERM;

	retval = sysfs_create_mount_point(kernel_kobj, "debug");
	if (retval)
		return retval;

	retval = register_filesystem(&debug_fs_type);
	if (retval)
		sysfs_remove_mount_point(kernel_kobj, "debug");
	else
		debugfs_registered = true;

	return retval;
}
core_initcall(debugfs_init);<|MERGE_RESOLUTION|>--- conflicted
+++ resolved
@@ -47,16 +47,11 @@
 {
 	int ret;
 
-<<<<<<< HEAD
-	if (ret && (ia->ia_valid & (ATTR_MODE | ATTR_UID | ATTR_GID)))
-		return ret;
-=======
 	if (ia->ia_valid & (ATTR_MODE | ATTR_UID | ATTR_GID)) {
 		ret = security_locked_down(LOCKDOWN_DEBUGFS);
 		if (ret)
 			return ret;
 	}
->>>>>>> 11e4b63a
 	return simple_setattr(&init_user_ns, dentry, ia);
 }
 
