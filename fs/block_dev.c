--- conflicted
+++ resolved
@@ -1244,20 +1244,15 @@
 
 	lockdep_assert_held(&bdev->bd_mutex);
 
-<<<<<<< HEAD
-=======
 	if (!(disk->flags & GENHD_FL_UP))
 		return -ENXIO;
 
->>>>>>> 11e4b63a
 rescan:
 	if (bdev->bd_part_count)
 		return -EBUSY;
 	sync_blockdev(bdev);
 	invalidate_bdev(bdev);
 	blk_drop_partitions(disk);
-
-	clear_bit(GD_NEED_PART_SCAN, &disk->state);
 
 	clear_bit(GD_NEED_PART_SCAN, &disk->state);
 
