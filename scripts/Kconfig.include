--- conflicted
+++ resolved
@@ -45,15 +45,12 @@
 cc-name := $(shell,set -- $(cc-info) && echo $1)
 cc-version := $(shell,set -- $(cc-info) && echo $2)
 
-<<<<<<< HEAD
-=======
 # Get the assembler name, version, and error out if it is not supported.
 as-info := $(shell,$(srctree)/scripts/as-version.sh $(CC) $(CLANG_FLAGS))
 $(error-if,$(success,test -z "$(as-info)"),Sorry$(comma) this assembler is not supported.)
 as-name := $(shell,set -- $(as-info) && echo $1)
 as-version := $(shell,set -- $(as-info) && echo $2)
 
->>>>>>> 11e4b63a
 # Get the linker name, version, and error out if it is not supported.
 ld-info := $(shell,$(srctree)/scripts/ld-version.sh $(LD))
 $(error-if,$(success,test -z "$(ld-info)"),Sorry$(comma) this linker is not supported.)
