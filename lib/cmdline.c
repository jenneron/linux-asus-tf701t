--- conflicted
+++ resolved
@@ -271,9 +271,5 @@
 
 	/* Chew up trailing spaces. */
 	return skip_spaces(args);
-<<<<<<< HEAD
-}
-=======
-}
-EXPORT_SYMBOL(next_arg);
->>>>>>> 11e4b63a
+}
+EXPORT_SYMBOL(next_arg);