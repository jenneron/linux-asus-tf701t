--- conflicted
+++ resolved
@@ -131,12 +131,7 @@
 	./mktables > tables.c
 
 clean:
-<<<<<<< HEAD
-	rm -f *.o *.a mktables mktables.c *.uc int*.c altivec*.c neon*.c tables.c raid6test
-=======
 	rm -f *.o *.a mktables mktables.c *.uc int*.c altivec*.c vpermxor*.c neon*.c tables.c raid6test
-	rm -f tilegx*.c
->>>>>>> c1b25a17
 
 spotless: clean
 	rm -f *~